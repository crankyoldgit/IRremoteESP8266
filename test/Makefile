# SYNOPSIS:
#
#   make [all]               - makes everything.
#   make TARGET              - makes the given target.
#   make run                 - makes everything and runs all the tests.
#   make clean               - removes all files generated by make.
#   make install-googletest  - install the googletest code suite

# Please tweak the following variable definitions as needed by your
# project, except GTEST_HEADERS, which you can use in your own targets
# but shouldn't modify.

# Points to the root of Google Test, relative to where this file is.
# Remember to tweak this if you move this file.
GTEST_DIR = ../lib/googletest/googletest

# Where to find user code.
USER_DIR = ../src

# Flags passed to the preprocessor.
# Set Google Test's header directory as a system directory, such that
# the compiler doesn't generate warnings in Google Test headers.
CPPFLAGS += -isystem $(GTEST_DIR)/include -DUNIT_TEST

# Flags passed to the C++ compiler.
CXXFLAGS += -g -Wall -Wextra -pthread

# All tests produced by this Makefile.  Remember to add new tests you
# created to the list.
TESTS = IRutils_test IRsend_test ir_NEC_test ir_GlobalCache_test \
        ir_Sherwood_test ir_Sony_test ir_Samsung_test ir_Kelvinator_test \
        ir_JVC_test ir_RCMM_test ir_LG_test ir_Mitsubishi_test ir_Sharp_test \
        ir_RC5_RC6_test ir_Panasonic_test ir_Dish_test ir_Whynter_test \
        ir_Aiwa_test ir_Denon_test ir_Sanyo_test ir_Daikin_test ir_Coolix_test \
        ir_Gree_test IRrecv_test ir_Pronto_test ir_Fujitsu_test ir_Nikai_test \
        ir_Toshiba_test ir_Midea_test ir_Magiquest_test ir_Lasertag_test \
				ir_Carrier_test ir_Haier_test ir_Hitachi_test ir_GICable_test \
<<<<<<< HEAD
				ir_Lutron_test
=======
				ir_Whirlpool_test
>>>>>>> a493fc3e

# All Google Test headers.  Usually you shouldn't change this
# definition.
GTEST_HEADERS = $(GTEST_DIR)/include/gtest/*.h \
                $(GTEST_DIR)/include/gtest/internal/*.h

# House-keeping build targets.

all : $(TESTS)

clean :
	rm -f $(TESTS) gtest.a gtest_main.a *.o

# Build and run all the tests.
run : all
	failed=""; \
	for unittest in $(TESTS); do \
	  ./$${unittest} || failed="$${failed} $${unittest}"; \
	done; \
	if [ -n "$${failed}" ]; then \
	  echo "FAIL: :-( :-( Unit test(s)$${failed} failed! :-( :-("; exit 1; \
	else \
	  echo "PASS: \o/ \o/ All unit tests passed. \o/ \o/"; \
	fi

run_tests : run

install-googletest :
	git clone https://github.com/google/googletest.git ../lib/googletest

# Builds gtest.a and gtest_main.a.

# Usually you shouldn't tweak such internal variables, indicated by a
# trailing _.
GTEST_SRCS_ = $(GTEST_DIR)/src/*.cc $(GTEST_DIR)/src/*.h $(GTEST_HEADERS)

# All the IR protocol object files.
PROTOCOLS = ir_NEC.o ir_Sony.o ir_Samsung.o ir_JVC.o ir_RCMM.o ir_RC5_RC6.o \
    ir_LG.o ir_Mitsubishi.o ir_Fujitsu.o ir_Sharp.o ir_Sanyo.o ir_Denon.o ir_Dish.o \
		ir_Panasonic.o ir_Whynter.o ir_Coolix.o ir_Aiwa.o ir_Sherwood.o \
		ir_Kelvinator.o ir_Daikin.o ir_Gree.o ir_Pronto.o ir_Nikai.o ir_Toshiba.o \
		ir_Midea.o ir_Magiquest.o ir_Lasertag.o ir_Carrier.o ir_Haier.o \
<<<<<<< HEAD
		ir_Hitachi.o ir_GICable.o ir_Lutron.o
=======
		ir_Hitachi.o ir_GICable.o ir_Whirlpool.o
>>>>>>> a493fc3e

# Common object files
COMMON_OBJ = IRutils.o IRtimer.o IRsend.o IRrecv.o ir_GlobalCache.o \
             $(PROTOCOLS) gtest_main.a
# Common dependencies
COMMON_DEPS = $(USER_DIR)/IRrecv.h $(USER_DIR)/IRsend.h $(USER_DIR)/IRtimer.h \
              $(USER_DIR)/IRutils.h $(USER_DIR)/IRremoteESP8266.h
# Common test dependencies
COMMON_TEST_DEPS = $(COMMON_DEPS) IRrecv_test.h IRsend_test.h

# For simplicity and to avoid depending on Google Test's
# implementation details, the dependencies specified below are
# conservative and not optimized.  This is fine as Google Test
# compiles fast and for ordinary users its source rarely changes.
gtest-all.o : $(GTEST_SRCS_)
	$(CXX) $(CPPFLAGS) -I$(GTEST_DIR) $(CXXFLAGS) -c \
        $(GTEST_DIR)/src/gtest-all.cc

gtest_main.o : $(GTEST_SRCS_)
	$(CXX) $(CPPFLAGS) -I$(GTEST_DIR) $(CXXFLAGS) -c \
        $(GTEST_DIR)/src/gtest_main.cc

gtest.a : gtest-all.o
	$(AR) $(ARFLAGS) $@ $^

gtest_main.a : gtest-all.o gtest_main.o
	$(AR) $(ARFLAGS) $@ $^

# Builds our test.  A test should link with either gtest.a or
# gtest_main.a, depending on whether it defines its own main()
# function.

IRutils.o : $(USER_DIR)/IRutils.cpp $(USER_DIR)/IRutils.h $(USER_DIR)/IRremoteESP8266.h
	$(CXX) $(CPPFLAGS) $(CXXFLAGS) -c $(USER_DIR)/IRutils.cpp

IRutils_test.o : IRutils_test.cpp $(COMMON_TEST_DEPS) $(GTEST_HEADERS)
	$(CXX) $(CPPFLAGS) $(CXXFLAGS) -I$(USER_DIR) -c IRutils_test.cpp

IRutils_test : IRutils_test.o ir_NEC.o ir_Nikai.o ir_Toshiba.o $(COMMON_OBJ) gtest_main.a
	$(CXX) $(CPPFLAGS) $(CXXFLAGS) -lpthread $^ -o $@

IRtimer.o : $(USER_DIR)/IRtimer.cpp $(USER_DIR)/IRtimer.h
	$(CXX) $(CPPFLAGS) $(CXXFLAGS) -c $(USER_DIR)/IRtimer.cpp

IRsend.o : $(USER_DIR)/IRsend.cpp $(USER_DIR)/IRsend.h $(USER_DIR)/IRremoteESP8266.h
	$(CXX) $(CPPFLAGS) $(CXXFLAGS) -c $(USER_DIR)/IRsend.cpp

IRsend_test.o : IRsend_test.cpp $(USER_DIR)/IRsend.h $(USER_DIR)/IRrecv.h IRsend_test.h $(GTEST_HEADERS)
	$(CXX) $(CPPFLAGS) $(CXXFLAGS) -I$(USER_DIR) -c IRsend_test.cpp

IRsend_test : IRsend_test.o $(COMMON_OBJ)
	$(CXX) $(CPPFLAGS) $(CXXFLAGS) -lpthread $^ -o $@

IRrecv.o : $(USER_DIR)/IRrecv.cpp $(USER_DIR)/IRrecv.h $(USER_DIR)/IRremoteESP8266.h $(GTEST_HEADERS)
	$(CXX) $(CPPFLAGS) $(CXXFLAGS) -c $(USER_DIR)/IRrecv.cpp

IRrecv_test.o : IRrecv_test.cpp $(USER_DIR)/IRsend.h $(USER_DIR)/IRrecv.h IRsend_test.h $(GTEST_HEADERS)
	$(CXX) $(CPPFLAGS) $(CXXFLAGS) -I$(USER_DIR) -c IRrecv_test.cpp

IRrecv_test : IRrecv_test.o $(COMMON_OBJ)
	$(CXX) $(CPPFLAGS) $(CXXFLAGS) -lpthread $^ -o $@

ir_NEC.o : $(USER_DIR)/ir_NEC.cpp $(COMMON_DEPS)
	$(CXX) $(CPPFLAGS) $(CXXFLAGS) -c $(USER_DIR)/ir_NEC.cpp

ir_NEC_test.o : ir_NEC_test.cpp $(COMMON_TEST_DEPS) $(GTEST_HEADERS)
	$(CXX) $(CPPFLAGS) $(CXXFLAGS) -I$(USER_DIR) -c ir_NEC_test.cpp

ir_NEC_test : $(COMMON_OBJ) ir_NEC_test.o
	$(CXX) $(CPPFLAGS) $(CXXFLAGS) -lpthread $^ -o $@

ir_GlobalCache.o : $(USER_DIR)/ir_GlobalCache.cpp $(COMMON_DEPS)
	$(CXX) $(CPPFLAGS) $(CXXFLAGS) -c $(USER_DIR)/ir_GlobalCache.cpp

ir_GlobalCache_test.o : ir_GlobalCache_test.cpp $(COMMON_TEST_DEPS) $(GTEST_HEADERS)
	$(CXX) $(CPPFLAGS) $(CXXFLAGS) -I$(USER_DIR) -c ir_GlobalCache_test.cpp

ir_GlobalCache_test : $(COMMON_OBJ) ir_GlobalCache_test.o
	$(CXX) $(CPPFLAGS) $(CXXFLAGS) -lpthread $^ -o $@

ir_Sherwood.o : $(USER_DIR)/ir_Sherwood.cpp $(COMMON_DEPS)
	$(CXX) $(CPPFLAGS) $(CXXFLAGS) -c $(USER_DIR)/ir_Sherwood.cpp

ir_Sherwood_test.o : ir_Sherwood_test.cpp $(COMMON_TEST_DEPS) $(GTEST_HEADERS)
	$(CXX) $(CPPFLAGS) $(CXXFLAGS) -I$(USER_DIR) -c ir_Sherwood_test.cpp

ir_Sherwood_test : $(COMMON_OBJ) ir_Sherwood_test.o
	$(CXX) $(CPPFLAGS) $(CXXFLAGS) -lpthread $^ -o $@

ir_Sony.o : $(USER_DIR)/ir_Sony.cpp $(COMMON_DEPS)
	$(CXX) $(CPPFLAGS) $(CXXFLAGS) -c $(USER_DIR)/ir_Sony.cpp

ir_Sony_test.o : ir_Sony_test.cpp $(COMMON_TEST_DEPS) $(GTEST_HEADERS)
	$(CXX) $(CPPFLAGS) $(CXXFLAGS) -I$(USER_DIR) -c ir_Sony_test.cpp

ir_Sony_test : $(COMMON_OBJ) ir_Sony_test.o
	$(CXX) $(CPPFLAGS) $(CXXFLAGS) -lpthread $^ -o $@

ir_Samsung.o : $(USER_DIR)/ir_Samsung.cpp $(COMMON_DEPS)
	$(CXX) $(CPPFLAGS) $(CXXFLAGS) -c $(USER_DIR)/ir_Samsung.cpp

ir_Samsung_test.o : ir_Samsung_test.cpp $(COMMON_TEST_DEPS) $(GTEST_HEADERS)
	$(CXX) $(CPPFLAGS) $(CXXFLAGS) -I$(USER_DIR) -c ir_Samsung_test.cpp

ir_Samsung_test : $(COMMON_OBJ) ir_Samsung_test.o
	$(CXX) $(CPPFLAGS) $(CXXFLAGS) -lpthread $^ -o $@

ir_Kelvinator.o : $(USER_DIR)/ir_Kelvinator.cpp $(USER_DIR)/ir_Kelvinator.h $(COMMON_DEPS)
	$(CXX) $(CPPFLAGS) $(CXXFLAGS) -c $(USER_DIR)/ir_Kelvinator.cpp

ir_Kelvinator_test.o : ir_Kelvinator_test.cpp $(USER_DIR)/ir_Kelvinator.h $(COMMON_TEST_DEPS) $(GTEST_HEADERS)
	$(CXX) $(CPPFLAGS) $(CXXFLAGS) -I$(USER_DIR) -c ir_Kelvinator_test.cpp

ir_Kelvinator_test : $(COMMON_OBJ) ir_Kelvinator_test.o
	$(CXX) $(CPPFLAGS) $(CXXFLAGS) -lpthread $^ -o $@

ir_JVC.o : $(USER_DIR)/ir_JVC.cpp $(COMMON_DEPS)
	$(CXX) $(CPPFLAGS) $(CXXFLAGS) -c $(USER_DIR)/ir_JVC.cpp

ir_JVC_test.o : ir_JVC_test.cpp $(COMMON_TEST_DEPS) $(GTEST_HEADERS)
	$(CXX) $(CPPFLAGS) $(CXXFLAGS) -I$(USER_DIR) -c ir_JVC_test.cpp

ir_JVC_test : $(COMMON_OBJ) ir_JVC_test.o
	$(CXX) $(CPPFLAGS) $(CXXFLAGS) -lpthread $^ -o $@

ir_RCMM.o : $(USER_DIR)/ir_RCMM.cpp $(COMMON_DEPS)
	$(CXX) $(CPPFLAGS) $(CXXFLAGS) -c $(USER_DIR)/ir_RCMM.cpp

ir_RCMM_test.o : ir_RCMM_test.cpp $(COMMON_TEST_DEPS) $(GTEST_HEADERS)
	$(CXX) $(CPPFLAGS) $(CXXFLAGS) -I$(USER_DIR) -c ir_RCMM_test.cpp

ir_RCMM_test : $(COMMON_OBJ) ir_RCMM_test.o
	$(CXX) $(CPPFLAGS) $(CXXFLAGS) -lpthread $^ -o $@

ir_LG.o : $(USER_DIR)/ir_LG.h $(USER_DIR)/ir_LG.cpp $(COMMON_DEPS)
	$(CXX) $(CPPFLAGS) $(CXXFLAGS) -c $(USER_DIR)/ir_LG.cpp

ir_LG_test.o : ir_LG_test.cpp $(USER_DIR)/ir_LG.h $(COMMON_TEST_DEPS) $(GTEST_HEADERS)
	$(CXX) $(CPPFLAGS) $(CXXFLAGS) -I$(USER_DIR) -c ir_LG_test.cpp

ir_LG_test : $(COMMON_OBJ) ir_LG_test.o
	$(CXX) $(CPPFLAGS) $(CXXFLAGS) -lpthread $^ -o $@

ir_Mitsubishi.o : $(USER_DIR)/ir_Mitsubishi.h $(USER_DIR)/ir_Mitsubishi.cpp $(COMMON_DEPS)
	$(CXX) $(CPPFLAGS) $(CXXFLAGS) -c $(USER_DIR)/ir_Mitsubishi.cpp

ir_Mitsubishi_test.o : ir_Mitsubishi_test.cpp $(USER_DIR)/ir_Mitsubishi.h $(COMMON_TEST_DEPS) $(GTEST_HEADERS)
	$(CXX) $(CPPFLAGS) $(CXXFLAGS) -I$(USER_DIR) -c ir_Mitsubishi_test.cpp

ir_Mitsubishi_test : $(COMMON_OBJ) ir_Mitsubishi_test.o
	$(CXX) $(CPPFLAGS) $(CXXFLAGS) -lpthread $^ -o $@

ir_Fujitsu.o : $(USER_DIR)/ir_Fujitsu.h $(USER_DIR)/ir_Fujitsu.cpp $(COMMON_DEPS)
	$(CXX) $(CPPFLAGS) $(CXXFLAGS) -c $(USER_DIR)/ir_Fujitsu.cpp

ir_Fujitsu_test.o : ir_Fujitsu_test.cpp $(USER_DIR)/ir_Fujitsu.h $(COMMON_TEST_DEPS) $(GTEST_HEADERS)
	$(CXX) $(CPPFLAGS) $(CXXFLAGS) -I$(USER_DIR) -c ir_Fujitsu_test.cpp

ir_Fujitsu_test : $(COMMON_OBJ) ir_Fujitsu_test.o
	$(CXX) $(CPPFLAGS) $(CXXFLAGS) -lpthread $^ -o $@

ir_Sharp.o : $(USER_DIR)/ir_Sharp.cpp $(COMMON_DEPS)
	$(CXX) $(CPPFLAGS) $(CXXFLAGS) -c $(USER_DIR)/ir_Sharp.cpp

ir_Sharp_test.o : ir_Sharp_test.cpp $(COMMON_TEST_DEPS) $(GTEST_HEADERS)
	$(CXX) $(CPPFLAGS) $(CXXFLAGS) -I$(USER_DIR) -c ir_Sharp_test.cpp

ir_Sharp_test : $(COMMON_OBJ) ir_Sharp_test.o
	$(CXX) $(CPPFLAGS) $(CXXFLAGS) -lpthread $^ -o $@

ir_RC5_RC6.o : $(USER_DIR)/ir_RC5_RC6.cpp $(COMMON_DEPS)
	$(CXX) $(CPPFLAGS) $(CXXFLAGS) -c $(USER_DIR)/ir_RC5_RC6.cpp

ir_RC5_RC6_test.o : ir_RC5_RC6_test.cpp $(COMMON_TEST_DEPS) $(GTEST_HEADERS)
	$(CXX) $(CPPFLAGS) $(CXXFLAGS) -I$(USER_DIR) -c ir_RC5_RC6_test.cpp

ir_RC5_RC6_test : $(COMMON_OBJ) ir_RC5_RC6_test.o
	$(CXX) $(CPPFLAGS) $(CXXFLAGS) -lpthread $^ -o $@

ir_Panasonic.o : $(USER_DIR)/ir_Panasonic.cpp $(COMMON_DEPS)
	$(CXX) $(CPPFLAGS) $(CXXFLAGS) -c $(USER_DIR)/ir_Panasonic.cpp

ir_Panasonic_test.o : ir_Panasonic_test.cpp $(COMMON_TEST_DEPS) $(GTEST_HEADERS)
	$(CXX) $(CPPFLAGS) $(CXXFLAGS) -I$(USER_DIR) -c ir_Panasonic_test.cpp

ir_Panasonic_test : $(COMMON_OBJ) ir_Panasonic_test.o
	$(CXX) $(CPPFLAGS) $(CXXFLAGS) -lpthread $^ -o $@

ir_Dish.o : $(USER_DIR)/ir_Dish.cpp $(COMMON_DEPS)
	$(CXX) $(CPPFLAGS) $(CXXFLAGS) -c $(USER_DIR)/ir_Dish.cpp

ir_Dish_test.o : ir_Dish_test.cpp $(COMMON_TEST_DEPS) $(GTEST_HEADERS)
	$(CXX) $(CPPFLAGS) $(CXXFLAGS) -I$(USER_DIR) -c ir_Dish_test.cpp

ir_Dish_test : $(COMMON_OBJ) ir_Dish_test.o
	$(CXX) $(CPPFLAGS) $(CXXFLAGS) -lpthread $^ -o $@

ir_Whynter.o : $(USER_DIR)/ir_Whynter.cpp $(COMMON_DEPS)
	$(CXX) $(CPPFLAGS) $(CXXFLAGS) -c $(USER_DIR)/ir_Whynter.cpp

ir_Whynter_test.o : ir_Whynter_test.cpp $(COMMON_TEST_DEPS) $(GTEST_HEADERS)
	$(CXX) $(CPPFLAGS) $(CXXFLAGS) -I$(USER_DIR) -c ir_Whynter_test.cpp

ir_Whynter_test : $(COMMON_OBJ) ir_Whynter_test.o
	$(CXX) $(CPPFLAGS) $(CXXFLAGS) -lpthread $^ -o $@

ir_Coolix.o : $(USER_DIR)/ir_Coolix.cpp $(COMMON_DEPS)
	$(CXX) $(CPPFLAGS) $(CXXFLAGS) -c $(USER_DIR)/ir_Coolix.cpp

ir_Coolix_test.o : ir_Coolix_test.cpp $(COMMON_TEST_DEPS) $(GTEST_HEADERS)
	$(CXX) $(CPPFLAGS) $(CXXFLAGS) -I$(USER_DIR) -c ir_Coolix_test.cpp

ir_Coolix_test : $(COMMON_OBJ) ir_Coolix_test.o
	$(CXX) $(CPPFLAGS) $(CXXFLAGS) -lpthread $^ -o $@

ir_Aiwa.o : $(USER_DIR)/ir_Aiwa.cpp $(COMMON_DEPS)
	$(CXX) $(CPPFLAGS) $(CXXFLAGS) -c $(USER_DIR)/ir_Aiwa.cpp

ir_Aiwa_test.o : ir_Aiwa_test.cpp $(COMMON_TEST_DEPS) $(GTEST_HEADERS)
	$(CXX) $(CPPFLAGS) $(CXXFLAGS) -I$(USER_DIR) -c ir_Aiwa_test.cpp

ir_Aiwa_test : $(COMMON_OBJ) ir_Aiwa_test.o
	$(CXX) $(CPPFLAGS) $(CXXFLAGS) -lpthread $^ -o $@

ir_Denon.o : $(USER_DIR)/ir_Denon.cpp $(COMMON_DEPS)
	$(CXX) $(CPPFLAGS) $(CXXFLAGS) -c $(USER_DIR)/ir_Denon.cpp

ir_Denon_test.o : ir_Denon_test.cpp $(COMMON_TEST_DEPS) $(GTEST_HEADERS)
	$(CXX) $(CPPFLAGS) $(CXXFLAGS) -I$(USER_DIR) -c ir_Denon_test.cpp

ir_Denon_test : $(COMMON_OBJ) ir_Denon_test.o
	$(CXX) $(CPPFLAGS) $(CXXFLAGS) -lpthread $^ -o $@

ir_Sanyo.o : $(USER_DIR)/ir_Sanyo.cpp $(COMMON_DEPS)
	$(CXX) $(CPPFLAGS) $(CXXFLAGS) -c $(USER_DIR)/ir_Sanyo.cpp

ir_Sanyo_test.o : ir_Sanyo_test.cpp $(COMMON_TEST_DEPS) $(GTEST_HEADERS)
	$(CXX) $(CPPFLAGS) $(CXXFLAGS) -I$(USER_DIR) -c ir_Sanyo_test.cpp

ir_Sanyo_test : $(COMMON_OBJ) ir_Sanyo_test.o
	$(CXX) $(CPPFLAGS) $(CXXFLAGS) -lpthread $^ -o $@

ir_Daikin.o : $(USER_DIR)/ir_Daikin.cpp $(USER_DIR)/ir_Daikin.h $(COMMON_DEPS)
	$(CXX) $(CPPFLAGS) $(CXXFLAGS) -c $(USER_DIR)/ir_Daikin.cpp

ir_Daikin_test.o : ir_Daikin_test.cpp $(USER_DIR)/ir_Daikin.h $(COMMON_TEST_DEPS) $(GTEST_HEADERS)
	$(CXX) $(CPPFLAGS) $(CXXFLAGS) -I$(USER_DIR) -c ir_Daikin_test.cpp

ir_Daikin_test : $(COMMON_OBJ) ir_Daikin_test.o
	$(CXX) $(CPPFLAGS) $(CXXFLAGS) -lpthread $^ -o $@

ir_Gree.o : $(USER_DIR)/ir_Gree.cpp $(GTEST_HEADERS)
	$(CXX) $(CPPFLAGS) $(CXXFLAGS) -c $(USER_DIR)/ir_Gree.cpp

ir_Gree_test.o : ir_Gree_test.cpp $(COMMON_TEST_DEPS) $(GTEST_HEADERS)
	$(CXX) $(CPPFLAGS) $(CXXFLAGS) -I$(USER_DIR) -c ir_Gree_test.cpp

ir_Gree_test : $(COMMON_OBJ) ir_Gree_test.o ir_Kelvinator.o
	$(CXX) $(CPPFLAGS) $(CXXFLAGS) -lpthread $^ -o $@

ir_Pronto.o : $(USER_DIR)/ir_Pronto.cpp $(GTEST_HEADERS)
	$(CXX) $(CPPFLAGS) $(CXXFLAGS) -c $(USER_DIR)/ir_Pronto.cpp

ir_Pronto_test.o : ir_Pronto_test.cpp $(COMMON_TEST_DEPS) $(GTEST_HEADERS)
	$(CXX) $(CPPFLAGS) $(CXXFLAGS) -I$(USER_DIR) -c ir_Pronto_test.cpp

ir_Pronto_test : $(COMMON_OBJ) ir_Pronto_test.o
	$(CXX) $(CPPFLAGS) $(CXXFLAGS) -lpthread $^ -o $@

ir_Nikai.o : $(USER_DIR)/ir_Nikai.cpp $(GTEST_HEADERS)
	$(CXX) $(CPPFLAGS) $(CXXFLAGS) -c $(USER_DIR)/ir_Nikai.cpp

ir_Nikai_test.o : ir_Nikai_test.cpp $(COMMON_TEST_DEPS) $(GTEST_HEADERS)
	$(CXX) $(CPPFLAGS) $(CXXFLAGS) -I$(USER_DIR) -c ir_Nikai_test.cpp

ir_Nikai_test : $(COMMON_OBJ) ir_Nikai_test.o
	$(CXX) $(CPPFLAGS) $(CXXFLAGS) -lpthread $^ -o $@

ir_Toshiba.o : $(USER_DIR)/ir_Toshiba.cpp $(USER_DIR)/ir_Toshiba.h $(GTEST_HEADERS)
	$(CXX) $(CPPFLAGS) $(CXXFLAGS) -c $(USER_DIR)/ir_Toshiba.cpp

ir_Toshiba_test.o : ir_Toshiba_test.cpp $(USER_DIR)/ir_Toshiba.h $(COMMON_TEST_DEPS) $(GTEST_HEADERS)
	$(CXX) $(CPPFLAGS) $(CXXFLAGS) -I$(USER_DIR) -c ir_Toshiba_test.cpp

ir_Toshiba_test : $(COMMON_OBJ) ir_Toshiba_test.o
	$(CXX) $(CPPFLAGS) $(CXXFLAGS) -lpthread $^ -o $@

ir_Midea.o : $(USER_DIR)/ir_Midea.cpp $(GTEST_HEADERS)
	$(CXX) $(CPPFLAGS) $(CXXFLAGS) -c $(USER_DIR)/ir_Midea.cpp

ir_Midea_test.o : ir_Midea_test.cpp $(COMMON_TEST_DEPS) $(GTEST_HEADERS)
	$(CXX) $(CPPFLAGS) $(CXXFLAGS) -I$(USER_DIR) -c ir_Midea_test.cpp

ir_Midea_test : $(COMMON_OBJ) ir_Midea_test.o
	$(CXX) $(CPPFLAGS) $(CXXFLAGS) -lpthread $^ -o $@

ir_Magiquest.o : $(USER_DIR)/ir_Magiquest.cpp $(GTEST_HEADERS)
	$(CXX) $(CPPFLAGS) $(CXXFLAGS) -c $(USER_DIR)/ir_Magiquest.cpp

ir_Magiquest_test.o : ir_Magiquest_test.cpp $(COMMON_TEST_DEPS) $(GTEST_HEADERS)
	$(CXX) $(CPPFLAGS) $(CXXFLAGS) -I$(USER_DIR) -c ir_Magiquest_test.cpp

ir_Magiquest_test : $(COMMON_OBJ) ir_Magiquest_test.o
	$(CXX) $(CPPFLAGS) $(CXXFLAGS) -lpthread $^ -o $@

ir_Lasertag.o : $(USER_DIR)/ir_Lasertag.cpp $(USER_DIR)/ir_RC5_RC6.cpp $(GTEST_HEADERS)
	$(CXX) $(CPPFLAGS) $(CXXFLAGS) -c $(USER_DIR)/ir_Lasertag.cpp

ir_Lasertag_test.o : ir_Lasertag_test.cpp $(USER_DIR)/ir_RC5_RC6.cpp $(COMMON_TEST_DEPS) $(GTEST_HEADERS)
	$(CXX) $(CPPFLAGS) $(CXXFLAGS) -I$(USER_DIR) -c ir_Lasertag_test.cpp

ir_Lasertag_test : $(COMMON_OBJ) ir_Lasertag_test.o ir_RC5_RC6.o
	$(CXX) $(CPPFLAGS) $(CXXFLAGS) -lpthread $^ -o $@

ir_Carrier.o : $(USER_DIR)/ir_Carrier.cpp $(COMMON_DEPS) $(GTEST_HEADERS)
	$(CXX) $(CPPFLAGS) $(CXXFLAGS) -c $(USER_DIR)/ir_Carrier.cpp

ir_Carrier_test.o : ir_Carrier_test.cpp $(COMMON_TEST_DEPS) $(GTEST_HEADERS)
	$(CXX) $(CPPFLAGS) $(CXXFLAGS) -I$(USER_DIR) -c ir_Carrier_test.cpp

ir_Carrier_test : $(COMMON_OBJ) ir_Carrier_test.o
	$(CXX) $(CPPFLAGS) $(CXXFLAGS) -lpthread $^ -o $@

ir_Haier.o : $(USER_DIR)/ir_Haier.cpp $(USER_DIR)/ir_Haier.h $(COMMON_DEPS) $(GTEST_HEADERS)
	$(CXX) $(CPPFLAGS) $(CXXFLAGS) -c $(USER_DIR)/ir_Haier.cpp

ir_Haier_test.o : ir_Haier_test.cpp $(COMMON_TEST_DEPS) $(GTEST_HEADERS)
	$(CXX) $(CPPFLAGS) $(CXXFLAGS) -I$(USER_DIR) -c ir_Haier_test.cpp

ir_Haier_test : $(COMMON_OBJ) ir_Haier_test.o
	$(CXX) $(CPPFLAGS) $(CXXFLAGS) -lpthread $^ -o $@

ir_Hitachi.o : $(USER_DIR)/ir_Hitachi.cpp $(COMMON_DEPS) $(GTEST_HEADERS)
	$(CXX) $(CPPFLAGS) $(CXXFLAGS) -c $(USER_DIR)/ir_Hitachi.cpp

ir_Hitachi_test.o : ir_Hitachi_test.cpp $(COMMON_TEST_DEPS) $(GTEST_HEADERS)
	$(CXX) $(CPPFLAGS) $(CXXFLAGS) -I$(USER_DIR) -c ir_Hitachi_test.cpp

ir_Hitachi_test : $(COMMON_OBJ) ir_Hitachi_test.o
	$(CXX) $(CPPFLAGS) $(CXXFLAGS) -lpthread $^ -o $@

ir_GICable.o : $(USER_DIR)/ir_GICable.cpp $(COMMON_DEPS) $(GTEST_HEADERS)
	$(CXX) $(CPPFLAGS) $(CXXFLAGS) -c $(USER_DIR)/ir_GICable.cpp

ir_GICable_test.o : ir_GICable_test.cpp $(COMMON_TEST_DEPS) $(GTEST_HEADERS)
	$(CXX) $(CPPFLAGS) $(CXXFLAGS) -I$(USER_DIR) -c ir_GICable_test.cpp

ir_GICable_test : $(COMMON_OBJ) ir_GICable_test.o
	$(CXX) $(CPPFLAGS) $(CXXFLAGS) -lpthread $^ -o $@

<<<<<<< HEAD
ir_Lutron.o : $(USER_DIR)/ir_Lutron.cpp $(COMMON_DEPS) $(GTEST_HEADERS)
	$(CXX) $(CPPFLAGS) $(CXXFLAGS) -c $(USER_DIR)/ir_Lutron.cpp

ir_Lutron_test.o : ir_Lutron_test.cpp $(COMMON_TEST_DEPS) $(GTEST_HEADERS)
	$(CXX) $(CPPFLAGS) $(CXXFLAGS) -I$(USER_DIR) -c ir_Lutron_test.cpp

ir_Lutron_test : $(COMMON_OBJ) ir_Lutron_test.o
=======
ir_Whirlpool.o : $(USER_DIR)/ir_Whirlpool.cpp $(COMMON_DEPS) $(GTEST_HEADERS)
	$(CXX) $(CPPFLAGS) $(CXXFLAGS) -c $(USER_DIR)/ir_Whirlpool.cpp

ir_Whirlpool_test.o : ir_Whirlpool_test.cpp $(COMMON_TEST_DEPS) $(GTEST_HEADERS)
	$(CXX) $(CPPFLAGS) $(CXXFLAGS) -I$(USER_DIR) -c ir_Whirlpool_test.cpp

ir_Whirlpool_test : $(COMMON_OBJ) ir_Whirlpool_test.o
>>>>>>> a493fc3e
	$(CXX) $(CPPFLAGS) $(CXXFLAGS) -lpthread $^ -o $@<|MERGE_RESOLUTION|>--- conflicted
+++ resolved
@@ -35,11 +35,7 @@
         ir_Gree_test IRrecv_test ir_Pronto_test ir_Fujitsu_test ir_Nikai_test \
         ir_Toshiba_test ir_Midea_test ir_Magiquest_test ir_Lasertag_test \
 				ir_Carrier_test ir_Haier_test ir_Hitachi_test ir_GICable_test \
-<<<<<<< HEAD
-				ir_Lutron_test
-=======
-				ir_Whirlpool_test
->>>>>>> a493fc3e
+				ir_Whirlpool_test ir_Lutron_test
 
 # All Google Test headers.  Usually you shouldn't change this
 # definition.
@@ -82,11 +78,7 @@
 		ir_Panasonic.o ir_Whynter.o ir_Coolix.o ir_Aiwa.o ir_Sherwood.o \
 		ir_Kelvinator.o ir_Daikin.o ir_Gree.o ir_Pronto.o ir_Nikai.o ir_Toshiba.o \
 		ir_Midea.o ir_Magiquest.o ir_Lasertag.o ir_Carrier.o ir_Haier.o \
-<<<<<<< HEAD
-		ir_Hitachi.o ir_GICable.o ir_Lutron.o
-=======
-		ir_Hitachi.o ir_GICable.o ir_Whirlpool.o
->>>>>>> a493fc3e
+		ir_Hitachi.o ir_GICable.o ir_Whirlpool.o ir_Lutron.o
 
 # Common object files
 COMMON_OBJ = IRutils.o IRtimer.o IRsend.o IRrecv.o ir_GlobalCache.o \
@@ -437,7 +429,15 @@
 ir_GICable_test : $(COMMON_OBJ) ir_GICable_test.o
 	$(CXX) $(CPPFLAGS) $(CXXFLAGS) -lpthread $^ -o $@
 
-<<<<<<< HEAD
+ir_Whirlpool.o : $(USER_DIR)/ir_Whirlpool.cpp $(COMMON_DEPS) $(GTEST_HEADERS)
+	$(CXX) $(CPPFLAGS) $(CXXFLAGS) -c $(USER_DIR)/ir_Whirlpool.cpp
+
+ir_Whirlpool_test.o : ir_Whirlpool_test.cpp $(COMMON_TEST_DEPS) $(GTEST_HEADERS)
+	$(CXX) $(CPPFLAGS) $(CXXFLAGS) -I$(USER_DIR) -c ir_Whirlpool_test.cpp
+
+ir_Whirlpool_test : $(COMMON_OBJ) ir_Whirlpool_test.o
+	$(CXX) $(CPPFLAGS) $(CXXFLAGS) -lpthread $^ -o $@
+
 ir_Lutron.o : $(USER_DIR)/ir_Lutron.cpp $(COMMON_DEPS) $(GTEST_HEADERS)
 	$(CXX) $(CPPFLAGS) $(CXXFLAGS) -c $(USER_DIR)/ir_Lutron.cpp
 
@@ -445,13 +445,4 @@
 	$(CXX) $(CPPFLAGS) $(CXXFLAGS) -I$(USER_DIR) -c ir_Lutron_test.cpp
 
 ir_Lutron_test : $(COMMON_OBJ) ir_Lutron_test.o
-=======
-ir_Whirlpool.o : $(USER_DIR)/ir_Whirlpool.cpp $(COMMON_DEPS) $(GTEST_HEADERS)
-	$(CXX) $(CPPFLAGS) $(CXXFLAGS) -c $(USER_DIR)/ir_Whirlpool.cpp
-
-ir_Whirlpool_test.o : ir_Whirlpool_test.cpp $(COMMON_TEST_DEPS) $(GTEST_HEADERS)
-	$(CXX) $(CPPFLAGS) $(CXXFLAGS) -I$(USER_DIR) -c ir_Whirlpool_test.cpp
-
-ir_Whirlpool_test : $(COMMON_OBJ) ir_Whirlpool_test.o
->>>>>>> a493fc3e
-	$(CXX) $(CPPFLAGS) $(CXXFLAGS) -lpthread $^ -o $@+	$(CXX) $(CPPFLAGS) $(CXXFLAGS) -lpthread $^ -o $@
