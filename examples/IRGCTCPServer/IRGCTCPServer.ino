/*
 * IRremoteESP8266: IRGCTCPServer - send Global Cache-formatted codes via TCP.
 * An IR emitter must be connected to GPIO pin 4.
 * Version 0.2  May, 2017
 * Copyright 2016 Hisham Khalifa, http://www.hishamkhalifa.com
 * Copyright 2017 David Conran
 *
 * Example command - Samsung TV power toggle: 38000,1,1,170,170,20,63,20,63,20,63,20,20,20,20,20,20,20,20,20,20,20,63,20,63,20,63,20,20,20,20,20,20,20,20,20,20,20,20,20,63,20,20,20,20,20,20,20,20,20,20,20,20,20,63,20,20,20,63,20,63,20,63,20,63,20,63,20,63,20,1798\r\n
 * For more codes, visit: https://irdb.globalcache.com/
 *
 * How to use this program:
 *   1) Update "kSsid" and "kPassword" below for your WIFI network.
 *   2) Compile and upload the sketch to your ESP8266 module.
 *   3) (Optional) Use the serial connection to confirm it started and get the
 *      IP address.
 *   4) From a client machine, connect to port 4998 on the ESP8266, using
 *      'telnet', 'nc' (netcat), 'putty' or similar command, etc.
 *      You may need to install one.
 *   Unix/OSX:
 *     Start a shell. Then type:
 *       telnet <esp8266deviceIPaddress> 4998
 *   Windows:
 *     Start a new CMD window, then type:
 *       telnet <esp8266deviceIPaddress> 4998
 *
 *   5) Enter a Global Cache-formatted code, starting at the frequency,
 *      and then a return/enter at the end. No spaces. e.g.:
 *
 *   38000,1,1,170,170,20,63,20,63,20,63,20,20,20,20,20,20,20,20,20,20,20,63,20,63,20,63,20,20,20,20,20,20,20,20,20,20,20,20,20,63,20,20,20,20,20,20,20,20,20,20,20,20,20,63,20,20,20,63,20,63,20,63,20,63,20,63,20,63,20,1798
 *
 *   To exit the 'telnet' command:
 *     press <control> + <]> at the same time, then press 'q', and then <return>.
 *   or:
 *     <control> + <d> might work.
 *
 * This program will display the ESP's IP address on the serial console, or you
 * can check your wifi router for it's address.
 */

#include <Arduino.h>
<<<<<<< HEAD
=======
#endif
#if defined(ESP8266)
>>>>>>> 283e8b21
#include <ESP8266WiFi.h>
#endif  // ESP8266
#if defined(ESP32)
#include <WiFi.h>
#endif  // ESP32
#include <IRremoteESP8266.h>
#include <IRsend.h>
#include <WiFiClient.h>
#include <WiFiServer.h>

const char* kSsid = "...";  // Put your WIFI SSID here.
const char* kPassword = "...";  // Put your WIFI Password here.

WiFiServer server(4998);  // Uses port 4998.
WiFiClient client;

uint16_t *code_array;
#define IR_LED 4  // ESP8266 GPIO pin to use. Recommended: 4 (D2).

IRsend irsend(IR_LED);  // Set the GPIO to be used to sending the message.

void sendGCString(String str) {
  int16_t index;
  uint16_t count;

  // Find out how many items there are in the string.
  index = -1;
  count = 1;
  do {
    index = str.indexOf(',', index + 1);
    count++;
  } while (index != -1);

  // Now we know how many there are, allocate the memory to store them all.
  code_array = reinterpret_cast<uint16_t*>(malloc(count * sizeof(uint16_t)));
  // Check we malloc'ed successfully.
  if (code_array == NULL) {  // malloc failed, so give up.
    Serial.printf("\nCan't allocate %d bytes. (%d bytes free)\n",
                  count * sizeof(uint16_t), ESP.getFreeHeap());
    Serial.println("Giving up & forcing a reboot.");
    ESP.restart();  // Reboot.
    delay(500);  // Wait for the restart to happen.
    return;  // Should never get here, but just in case.
  }

  // Now convert the strings to integers and place them in code_array.
  count = 0;
  uint16_t start_from = 0;
  do {
    index = str.indexOf(',', start_from);
    code_array[count] = str.substring(start_from, index).toInt();
    start_from = index + 1;
    count++;
  } while (index != -1);

#if SEND_GLOBALCACHE
  irsend.sendGC(code_array, count);  // All done. Send it.
#endif  // SEND_GLOBALCACHE
  free(code_array);  // Free up the memory allocated.
}

void setup() {
  // initialize serial:
  Serial.begin(115200);
  delay(100);
  Serial.println(" ");
  Serial.println("IR TCP Server");
  WiFi.begin(kSsid, kPassword);
  while (WiFi.status() != WL_CONNECTED) {
    delay(900);
    Serial.print(".");
  }

  server.begin();
  IPAddress myAddress = WiFi.localIP();
  Serial.println(myAddress.toString());
  irsend.begin();
}

void loop() {
  while (!client)
    client = server.available();

  while (!client.connected()) {
    delay(900);
    client = server.available();
  }

  if (client.available()) {
    String ir_code_str = client.readStringUntil('\r');  // Exclusive of \r
    client.readStringUntil('\n');  // Skip new line as well
    client.flush();
    sendGCString(ir_code_str);
  }
}<|MERGE_RESOLUTION|>--- conflicted
+++ resolved
@@ -38,11 +38,7 @@
  */
 
 #include <Arduino.h>
-<<<<<<< HEAD
-=======
-#endif
 #if defined(ESP8266)
->>>>>>> 283e8b21
 #include <ESP8266WiFi.h>
 #endif  // ESP8266
 #if defined(ESP32)
