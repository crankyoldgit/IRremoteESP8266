--- conflicted
+++ resolved
@@ -228,11 +228,8 @@
         "<option value='13'>Dish</option>"
         "<option value='6'>JVC</option>"
         "<option value='10'>LG</option>"
-<<<<<<< HEAD
-        "<option value='32'>MagiQuest</option>"
-=======
+        "<option value='35'>MagiQuest</option>"
         "<option value='34'>Midea</option>"
->>>>>>> c63e8d8d
         "<option value='12'>Mitsubishi</option>"
         "<option selected='selected' value='3'>NEC</option>"  // Default
         "<option value='29'>Nikai</option>"
@@ -988,18 +985,17 @@
     case GLOBALCACHE:  // 31
       parseStringAndSendGC(code_str);
       break;
-<<<<<<< HEAD
-    case MAGIQUEST:  // 32
+    case MIDEA:  // 34
+      if (bits == 0)
+        bits = MIDEA_BITS;
+      irsend.sendMidea(code, bits, repeat);
+      break;
+    case MAGIQUEST:  // 35
       if (bits == 0)
         bits = MAGIQUEST_BITS;
       irsend.sendMagiQuest(code, bits, repeat);
-=======
-    case MIDEA:  // 34
-      if (bits == 0)
-        bits = MIDEA_BITS;
-      irsend.sendMidea(code, bits, repeat);
->>>>>>> c63e8d8d
-      break;
+      break;
+
   }
 
   // Release the lock.
