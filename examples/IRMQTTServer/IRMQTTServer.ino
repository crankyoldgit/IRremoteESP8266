/*
 * Send & receive arbitrary IR codes via a web server or MQTT.
 * Copyright David Conran 2016, 2017, 2018, 2019
 *
 * Copyright:
 *   Code for this has been borrowed from lots of other OpenSource projects &
 *   resources. I'm *NOT* claiming complete Copyright ownership of all the code.
 *   Likewise, feel free to borrow from this as much as you want.
 *
 * NOTE: An IR LED circuit SHOULD be connected to ESP8266 GPIO4 (D2) if
 *       you want to send IR messages.
 *       A compatible IR RX modules SHOULD be connected to ESP8266 GPIO14 (D5)
 *       if you want to capture & decode IR nessages.
 *       See 'IR_LED' & 'IR_RX' in IRMQTTServer.h.
 *
 * WARN: This is *very* advanced & complicated example code. Not for beginners.
 *       You are strongly suggested to try & look at other example code first
 *       to understand how this library works.
 *
 * # Instructions
 *
 * ## Before First Boot (i.e. Compile time)
 * - Disable MQTT if desired. (see '#define MQTT_ENABLE' in IRMQTTServer.h).
 *
 * - Site specific settings:
 *   o Search for 'CHANGE_ME' in IRMQTTServer.h for the things you probably
 *     need to change for your particular situation.
 *   o All user changable settings are in the file IRMQTTServer.h.
 *
 * - Arduino IDE:
 *   o Install the following libraries via Library Manager
 *     - ArduinoJson (https://arduinojson.org/) (Version >= 5.x and < 6)
 *     - PubSubClient (https://pubsubclient.knolleary.net/)
 *     - WiFiManager (https://github.com/tzapu/WiFiManager) (Version >= 0.14)
 *   o You MUST change <PubSubClient.h> to have the following (or larger) value:
 *     (with REPORT_RAW_UNKNOWNS 1024 or more is recommended)
 *     #define MQTT_MAX_PACKET_SIZE 768
 * - PlatformIO IDE:
 *     If you are using PlatformIO, this should already been done for you in
 *     the accompanying platformio.ini file.
 *
 * ## First Boot (Initial setup)
 * The ESP8266 board will boot into the WiFiManager's AP mode.
 * i.e. It will create a WiFi Access Point with a SSID like: "ESP123456" etc.
 * Connect to that SSID. Then point your browser to http://192.168.4.1/ and
 * configure the ESP8266 to connect to your desired WiFi network and associated
 * required settings. It will remember these details on next boot if the device
 * connects successfully.
 * More information can be found here:
 *   https://github.com/tzapu/WiFiManager#how-it-works
 *
 * If you need to reset the WiFi and saved settings to go back to "First Boot",
 * visit:  http://<your_esp8266's_ip_address>/reset
 *
 * ## Normal Use (After initial setup)
 * Enter 'http://<your_esp8266's_ip_address/' in your browser & follow the
 * instructions there to send IR codes via HTTP/HTML.
 * You can send URLs like the following, with similar data type limitations as
 * the MQTT formating in the next section. e.g:
 *   http://<your_esp8266's_ip_address>/ir?type=7&code=E0E09966
 *   http://<your_esp8266's_ip_address>/ir?type=4&code=0xf50&bits=12
 *   http://<your_esp8266's_ip_address>/ir?code=C1A2E21D&repeats=8&type=19
 *   http://<your_esp8266's_ip_address>/ir?type=31&code=40000,1,1,96,24,24,24,48,24,24,24,24,24,48,24,24,24,24,24,48,24,24,24,24,24,24,24,24,1058
 *   http://<your_esp8266's_ip_address>/ir?type=18&code=190B8050000000E0190B8070000010f0
 *   http://<your_esp8266's_ip_address>/ir?repeats=1&type=25&code=0000,006E,0022,0002,0155,00AA,0015,0040,0015,0040,0015,0015,0015,0015,0015,0015,0015,0015,0015,0015,0015,0040,0015,0040,0015,0015,0015,0040,0015,0015,0015,0015,0015,0015,0015,0040,0015,0015,0015,0015,0015,0040,0015,0040,0015,0015,0015,0015,0015,0015,0015,0015,0015,0015,0015,0040,0015,0015,0015,0015,0015,0040,0015,0040,0015,0040,0015,0040,0015,0040,0015,0640,0155,0055,0015,0E40
 *
 * or
 *
 * Send a MQTT message to the topic 'ir_server/send' (or 'ir_server/send_0' etc)
 * using the following format (Order is important):
 *   protocol_num,hexcode
 *     e.g. 7,E0E09966
 *          which is: Samsung(7), Power On code, default bit size,
 *                    default nr. of repeats.
 *
 *   protocol_num,hexcode,bits
 *     e.g. 4,f50,12
 *          which is: Sony(4), Power Off code, 12 bits & default nr. of repeats.
 *
 *   protocol_num,hexcode,bits,repeats
 *     e.g. 19,C1A2E21D,0,8
 *          which is: Sherwood(19), Vol Up, default bit size & repeated 8 times.
 *
 *   30,frequency,raw_string
 *     e.g. 30,38000,9000,4500,500,1500,500,750,500,750
 *          which is: Raw (30) @ 38kHz with a raw code of
 *            "9000,4500,500,1500,500,750,500,750"
 *
 *   31,code_string
 *     e.g. 31,40000,1,1,96,24,24,24,48,24,24,24,24,24,48,24,24,24,24,24,48,24,24,24,24,24,24,24,24,1058
 *          which is: GlobalCache (31) & "40000,1,1,96,..." (Sony Vol Up)
 *
 *   25,Rrepeats,hex_code_string
 *     e.g. 25,R1,0000,006E,0022,0002,0155,00AA,0015,0040,0015,0040,0015,0015,0015,0015,0015,0015,0015,0015,0015,0015,0015,0040,0015,0040,0015,0015,0015,0040,0015,0015,0015,0015,0015,0015,0015,0040,0015,0015,0015,0015,0015,0040,0015,0040,0015,0015,0015,0015,0015,0015,0015,0015,0015,0015,0015,0040,0015,0015,0015,0015,0015,0040,0015,0040,0015,0040,0015,0040,0015,0040,0015,0640,0155,0055,0015,0E40
 *          which is: Pronto (25), 1 repeat, & "0000 006E 0022 0002 ..."
 *             aka a "Sherwood Amp Tape Input" message.
 *
 *   ac_protocol_num,really_long_hexcode
 *     e.g. 18,190B8050000000E0190B8070000010F0
 *          which is: Kelvinator (18) Air Con on, Low Fan, 25 deg etc.
 *          NOTE: Ensure you zero-pad to the correct number of digits for the
 *                bit/byte size you want to send as some A/C units have units
 *                have different sized messages. e.g. Fujitsu A/C units.
 *
 *   In short:
 *     No spaces after/before commas.
 *     Values are comma separated.
 *     The first value is always in Decimal.
 *     For simple protocols, the next value (hexcode) is always hexadecimal.
 *     The optional bit size is in decimal.
 *     CAUTION: Some AC protocols DO NOT use the really_long_hexcode method.
 *              e.g. < 64bit AC protocols.
 *
 *   Unix command line usage example:
 *     # Install a MQTT client
 *     $ sudo apt install mosquitto-clients
 *     # Send a 32-bit NEC code of 0x1234abcd via MQTT.
 *     $ mosquitto_pub -h 10.0.0.4 -t ir_server/send -m '3,1234abcd,32'
 *
 * This server will send (back) what ever IR message it just transmitted to
 * the MQTT topic 'ir_server/sent' to confirm it has been performed. This works
 * for messages requested via MQTT or via HTTP.
 *
 *   Unix command line usage example:
 *     # Listen to MQTT acknowledgements.
 *     $ mosquitto_sub -h 10.0.0.4 -t ir_server/sent
 *
 * Incoming IR messages (from an IR remote control) will be transmitted to
 * the MQTT topic 'ir_server/received'. The MQTT message will be formatted
 * similar to what is required to for the 'sent' topic.
 * e.g. "3,C1A2F00F,32" (Protocol,Value,Bits) for simple codes
 *   or "18,110B805000000060110B807000001070" (Protocol,Value) for complex codes
 * Note: If the protocol is listed as -1, then that is an UNKNOWN IR protocol.
 *       You can't use that to recreate/resend an IR message. It's only for
 *       matching purposes and shouldn't be trusted.
 *
 *   Unix command line usage example:
 *     # Listen via MQTT for IR messages captured by this server.
 *     $ mosquitto_sub -h 10.0.0.4 -t ir_server/received
 *
 * Note: General logging messages are also sent to 'ir_server/log' from
 *       time to time.
 *
 * ## Climate (AirCon) interface. (Advanced use)
 * You can now control Air Conditioner devices that have full/detailed support
 * from the IRremoteESP8266 library. See the "Aircon" page for list of supported
 * devices. You can do this via HTTP/HTML or via MQTT.
 *
 * NOTE: It will only change the attributes you change/set. It's up to you to
 *       maintain a consistent set of attributes for your particular aircon.
 *
 * TIP: Use "-1" for 'model' if your A/C doesn't have a specific `setModel()`
 *      or IR class attribute. Most don't. Some do.
 *      e.g. PANASONIC_AC, FUJITSU_AC, WHIRLPOOL_AC
 *
 * ### via MQTT:
 * The code listen for commands (via wildcard) on the MQTT topics at the
 * `ir_server/ac/cmnd/+` level, such as:
 * i.e. protocol, model, power, mode, temp, fanspeed, swingv, swingh, quiet,
 *      turbo, light, beep, econo, sleep, filter, clean, use_celsius
 * e.g. ir_server/ac/cmnd/power, ir_server/ac/cmnd/temp, etc.
 * It will process them, and if successful and it caused a change, it will
 * acknowledge this via the relevant state topic for that command.
 * e.g. If the aircon/climate changes from power off to power on, it will
 *      send an "on" payload to "ir_server/ac/stat/power"
 * NOTE: These "stat" messages have the MQTT retain flag set to on. Thus the
 *       MQTT broker will remember them until reset/restarted etc.
 *
 * The code will also periodically broadcast all possible aircon/climate state
 * attributes to their corresponding "ir_server/ac/stat" topics. This ensures
 * any updates to the ESP's knowledge that may have been lost in transmission
 * are re-communicated. e.g. The MQTT broker being offline.
 * This also helps with Home Assistant MQTT discovery.
 *
 * The program on boot & first successful connection to the MQTT broker, will
 * try to re-acquire any previous aircon/climate state information and act
 * accordingly. This will typically result in A/C IR message being sent as and
 * saved state will probably be different from the defaults.
 *
 * NOTE: Command attributes are processed sequentially.
 *       e.g. Going from "25C, cool, fan low" to "27C, heat, fan high" may go
 *       via "27C, cool, fan low" & "27C, heat, fan low" depending on the order
 *       of arrival & processing of the MQTT commands.
 *
 * ### Home Assistant (HA) MQTT climate integration
 * After you have set the Protocol (required) & Model (if needed) and any of
 * the other misc aircon settings you desire, you can then add the following to
 * your Home Assistant configuration, and it should allow you to
 * control most of the important settings. Google Home/Assistant (via HA)
 * can also control the device, but you will need to configure Home Assistant
 * via it's documentation for that. It has even more limited control.
 * It's far beyond the scope of these instructions to guide you through setting
 * up HA and Google Home integration. See https://www.home-assistant.io/
 *
 * In HA's configuration.yaml, add:
 *
 * climate:
 *   platform: mqtt
 *   name: Living Room Aircon
 *   modes:
 *     - "off"
 *     - "auto"
 *     - "cool"
 *     - "heat"
 *     - "dry"
 *     - "fan_only"
 *   fan_modes:
 *     - "auto"
 *     - "min"
 *     - "low"
 *     - "medium"
 *     - "high"
 *     - "max"
 *   swing_modes:
 *     - "off"
 *     - "auto"
 *     - "highest"
 *     - "high"
 *     - "middle"
 *     - "low"
 *     - "lowest"
 *   power_command_topic: "ir_server/ac/cmnd/power"
 *   mode_command_topic: "ir_server/ac/cmnd/mode"
 *   mode_state_topic: "ir_server/ac/stat/mode"
 *   temperature_command_topic: "ir_server/ac/cmnd/temp"
 *   temperature_state_topic: "ir_server/ac/stat/temp"
 *   fan_mode_command_topic: "ir_server/ac/cmnd/fanspeed"
 *   fan_mode_state_topic: "ir_server/ac/stat/fanspeed"
 *   swing_mode_command_topic: "ir_server/ac/cmnd/swingv"
 *   swing_mode_state_topic: "ir_server/ac/stat/swingv"
 *   min_temp: 16
 *   max_temp: 32
 *   temp_step: 1
 *   retain: false
 *
 * ### via HTTP:
 *   Use the "http://<your_esp8266's_ip_address>/aircon/set" URL and pass on
 *   the arguments as needed to control your device. See the `KEY_*` #defines
 *   in the code for all the parameters.
 *   i.e. protocol, model, power, mode, temp, fanspeed, swingv, swingh, quiet,
 *        turbo, light, beep, econo, sleep, filter, clean, use_celsius
 *   Example:
 *     http://<your_esp8266's_ip_address>/aircon/set?protocol=PANASONIC_AC&model=LKE&power=on&mode=auto&fanspeed=min&temp=23
 *
 * ## Debugging & Logging
 * If DEBUG is turned on, there is additional information printed on the Serial
 * Port. Serial Port output may be disabled if the GPIO is used for IR.
 *
 * If MQTT is enabled, some information/logging is sent to the MQTT topic:
 *   `ir_server/log`
 *
 * ## Updates
 * You can upload new firmware over the air (OTA) via the form on the device's
 * main page. No need to connect to the device again via USB. \o/
 * Your WiFi settings should be remembered between updates. \o/ \o/
 *
 * ## Security
 * <security-hat="on">
 * There is NO authentication set on the HTTP/HTML interface by default (see
 * `HTML_PASSWORD_ENABLE` to change that), and there is NO SSL/TLS (encryption)
 * used by this example code.
 *   i.e. All usernames & passwords are sent in clear text.
 *        All communication to the MQTT server is in clear text.
 *   e.g. This on/using the public Internet is a 'Really Bad Idea<tm>'!
 * You should NOT have or use this code or device exposed on an untrusted and/or
 * unprotected network.
 * If you allow access to OTA firmware updates, then a 'Bad Guy<tm>' could
 * potentially compromise your network. OTA updates are password protected by
 * default. If you are sufficiently paranoid, you SHOULD disable uploading
 * firmware via OTA. (see 'FIRMWARE_OTA')
 * You SHOULD also set/change all usernames & passwords.
 * For extra bonus points: Use a separate untrusted SSID/vlan/network/ segment
 * for your IoT stuff, including this device.
 *             Caveat Emptor. You have now been suitably warned.
 * </security-hat>
 */

#include "IRMQTTServer.h"
#include <Arduino.h>
#include <FS.h>
#include <ArduinoJson.h>
#include <ESP8266WiFi.h>
#include <WiFiClient.h>
#include <DNSServer.h>
#include <ESP8266WebServer.h>
#include <WiFiManager.h>
#include <ESP8266mDNS.h>
#include <IRremoteESP8266.h>
#include <IRrecv.h>
#include <IRsend.h>
#include <IRtimer.h>
#include <IRutils.h>
#include <IRac.h>
#if MQTT_ENABLE
// --------------------------------------------------------------------
// * * * IMPORTANT * * *
// You must change <PubSubClient.h> to have the following value.
// #define MQTT_MAX_PACKET_SIZE 768
// --------------------------------------------------------------------
#include <PubSubClient.h>
#endif  // MQTT_ENABLE
#include <algorithm>  // NOLINT(build/include)
#include <memory>
#include <string>

// Globals
ESP8266WebServer server(kHttpPort);
#ifdef IR_RX
IRrecv irrecv(IR_RX, kCaptureBufferSize, kCaptureTimeout, true);
decode_results capture;  // Somewhere to store inbound IR messages.
#endif  // IR_RX
MDNSResponder mdns;
WiFiClient espClient;
WiFiManager wifiManager;
bool flagSaveWifiConfig = false;
char HttpUsername[kUsernameLength + 1] = "admin";  // Default HTT username.
char HttpPassword[kPasswordLength + 1] = "";  // No HTTP password by default.
char Hostname[kHostnameLength + 1] = "ir_server";  // Default hostname.
uint16_t *codeArray;
uint32_t lastReconnectAttempt = 0;  // MQTT last attempt reconnection number
bool boot = true;
bool lockIr = false;  // Primitive locking for gating the IR LED.
uint32_t sendReqCounter = 0;
bool lastSendSucceeded = false;  // Store the success status of the last send.
uint32_t lastSendTime = 0;
int8_t offset;  // The calculated period offset for this chip and library.
IRsend *IrSendTable[kSendTableSize];
String lastClimateSource;

#ifdef IR_RX
String lastIrReceived = "None";
uint32_t lastIrReceivedTime = 0;
uint32_t irRecvCounter = 0;
#endif  // IR_RX

// Climate stuff
stdAc::state_t climate;
stdAc::state_t climate_prev;
IRac commonAc(gpioTable[0]);
TimerMs lastClimateIr = TimerMs();  // When we last sent the IR Climate mesg.
uint32_t irClimateCounter = 0;  // How many have we sent?
// Store the success status of the last climate send.
bool lastClimateSucceeded = false;
bool hasClimateBeenSent = false;  // Has the Climate ever been sent?

#if MQTT_ENABLE
PubSubClient mqtt_client(espClient);
String lastMqttCmd = "None";
String lastMqttCmdTopic = "None";
uint32_t lastMqttCmdTime = 0;
uint32_t lastConnectedTime = 0;
uint32_t lastDisconnectedTime = 0;
uint32_t mqttDisconnectCounter = 0;
uint32_t mqttSentCounter = 0;
uint32_t mqttRecvCounter = 0;
bool wasConnected = true;

char MqttServer[kHostnameLength + 1] = "10.0.0.4";
char MqttPort[kPortLength + 1] = "1883";
char MqttUsername[kUsernameLength + 1] = "";
char MqttPassword[kPasswordLength + 1] = "";
char MqttPrefix[kHostnameLength + 1] = "";

String MqttAck;  // Sub-topic we send back acknowledgements on.
String MqttSend;  // Sub-topic we get new commands from.
String MqttRecv;  // Topic we send received IRs to.
String MqttLog;  // Topic we send log messages to.
String MqttLwt;  // Topic for the Last Will & Testament.
String MqttClimate;  // Sub-topic for the climate topics.
String MqttClimateCmnd;  // Sub-topic for the climate command topics.
String MqttClimateStat;  // Sub-topic for the climate stat topics.
String MqttDiscovery;
String MqttHAName;
String MqttClientId;

// Primative lock file for gating MQTT state broadcasts.
bool lockMqttBroadcast = true;
TimerMs lastBroadcast = TimerMs();  // When we last sent a broadcast.
bool hasBroadcastBeenSent = false;
TimerMs lastDiscovery = TimerMs();  // When we last sent a Discovery.
bool hasDiscoveryBeenSent = false;
TimerMs statListenTime = TimerMs();  // How long we've been listening for.
#endif  // MQTT_ENABLE

bool isSerialGpioUsedByIr(void) {
  const uint8_t kSerialTxGpio = 1;  // The GPIO serial output is sent too.
                                    // Note: *DOES NOT* control Serial output.
  // Ensure we are not trodding on anything IR related.
#ifdef IR_RX
  if (IR_RX == kSerialTxGpio)
    return true;  // Serial port is in use by IR capture. Abort.
#endif  // IR_RX
  for (uint8_t i = 0; i < kSendTableSize; i++)
    if (gpioTable[i] == kSerialTxGpio)
      return true;  // Serial port is in use for IR sending. Abort.
  return false;  // Not in use as far as we can tell.
}

// Debug messages get sent to the serial port.
void debug(const char *str) {
#if DEBUG
  if (isSerialGpioUsedByIr()) return;  // Abort.
  uint32_t now = millis();
  Serial.printf("%07u.%03u: %s\n", now / 1000, now % 1000, str);
#endif  // DEBUG
}

// callback notifying us of the need to save the wifi config
void saveWifiConfigCallback(void) {
  debug("saveWifiConfigCallback called.");
  flagSaveWifiConfig = true;
}

void saveWifiConfig(void) {
  debug("Saving the wifi config.");
  DynamicJsonBuffer jsonBuffer;
  JsonObject& json = jsonBuffer.createObject();
#if MQTT_ENABLE
  json[kMqttServerKey] = MqttServer;
  json[kMqttPortKey] = MqttPort;
  json[kMqttUserKey] = MqttUsername;
  json[kMqttPassKey] = MqttPassword;
  json[kMqttPrefixKey] = MqttPrefix;
#endif  // MQTT_ENABLE
  json[kHostnameKey] = Hostname;
  json[kHttpUserKey] = HttpUsername;
  json[kHttpPassKey] = HttpPassword;

  if (SPIFFS.begin()) {
    File configFile = SPIFFS.open(kConfigFile, "w");
    if (!configFile) {
      debug("Failed to open config file for writing.");
    } else {
      debug("Writing out the config file.");
      json.printTo(configFile);
      configFile.close();
      debug("Finished writing config file.");
    }
    SPIFFS.end();
  }
}

void loadWifiConfigFile(void) {
  debug("Trying to mount SPIFFS");
  if (SPIFFS.begin()) {
    debug("mounted file system");
    if (SPIFFS.exists(kConfigFile)) {
      debug("config file exists");

      File configFile = SPIFFS.open(kConfigFile, "r");
      if (configFile) {
        debug("Opened config file");
        size_t size = configFile.size();
        // Allocate a buffer to store contents of the file.
        std::unique_ptr<char[]> buf(new char[size]);

        configFile.readBytes(buf.get(), size);
        DynamicJsonBuffer jsonBuffer;
        JsonObject& json = jsonBuffer.parseObject(buf.get());
        if (json.success()) {
          debug("Json config file parsed ok.");
#if MQTT_ENABLE
          strncpy(MqttServer, json[kMqttServerKey] | "", kHostnameLength);
          strncpy(MqttPort, json[kMqttPortKey] | "1883", kPortLength);
          strncpy(MqttUsername, json[kMqttUserKey] | "", kUsernameLength);
          strncpy(MqttPassword, json[kMqttPassKey] | "", kPasswordLength);
          strncpy(MqttPrefix, json[kMqttPrefixKey] | "", kHostnameLength);
#endif  // MQTT_ENABLE
          strncpy(Hostname, json[kHostnameKey] | "", kHostnameLength);
          strncpy(HttpUsername, json[kHttpUserKey] | "", kUsernameLength);
          strncpy(HttpPassword, json[kHttpPassKey] | "", kPasswordLength);
          debug("Recovered Json fields.");
        } else {
          debug("Failed to load json config");
        }
        debug("Closing the config file.");
        configFile.close();
      }
    } else {
      debug("Config file doesn't exist!");
    }
    debug("Unmounting SPIFFS.");
    SPIFFS.end();
  } else {
    debug("Failed to mount SPIFFS");
  }
}

String msToHumanString(uint32_t const msecs) {
  uint32_t totalseconds = msecs / 1000;
  if (totalseconds == 0) return "Now";

  // Note: millis() can only count up to 45 days, so uint8_t is safe.
  uint8_t days = totalseconds / (60 * 60 * 24);
  uint8_t hours = (totalseconds / (60 * 60)) % 24;
  uint8_t minutes = (totalseconds / 60) % 60;
  uint8_t seconds = totalseconds % 60;

  String result = "";
  if (days) result += String(days) + " day";
  if (days > 1) result += 's';
  if (hours) result += ' ' + String(hours) + " hour";
  if (hours > 1) result += 's';
  if (minutes) result += ' ' + String(minutes) + " minute";
  if (minutes > 1) result += 's';
  if (seconds) result += ' ' + String(seconds) + " second";
  if (seconds > 1) result += 's';
  result.trim();
  return result;
}

String timeElapsed(uint32_t const msec) {
  String result = msToHumanString(msec);
  if (result.equalsIgnoreCase("Now"))
    return result;
  else
    return result + " ago";
}

String timeSince(uint32_t const start) {
  if (start == 0)
    return "Never";
  uint32_t diff = 0;
  uint32_t now = millis();
  if (start < now)
    diff = now - start;
  else
    diff = UINT32_MAX - start + now;
  return msToHumanString(diff) + " ago";
}

// Return a string containing the comma separated list of sending gpios.
String listOfSendGpios(void) {
  String result = String(gpioTable[0]);
  if (kSendTableSize > 1) result += " (default)";
  for (uint8_t i = 1; i < kSendTableSize; i++) {
    result += ", " + String(gpioTable[i]);
  }
  return result;
}

String htmlMenu(void) {
  return F(
      "<center>"
        "<button type='button' "
          "onclick='window.location=\"/\"'>"
          "Home"
        "</button>"
        "<button type='button' "
          "onclick='window.location=\"/aircon\"'>"
          "Aircon"
        "</button>"
        "<button type='button' "
          "onclick='window.location=\"/examples\"'>"
          "Examples"
        "</button>"
        "<button type='button' "
          "onclick='window.location=\"/info\"'>"
          "System Info"
        "</button>"
        "<button type='button' "
          "onclick='window.location=\"/admin\"'>"
          "Admin"
        "</button>"
      "</center>"
      "<hr>");
}

// Root web page with example usage etc.
void handleRoot(void) {
#if HTML_PASSWORD_ENABLE
  if (!server.authenticate(HttpUsername, HttpPassword)) {
    debug("Basic HTTP authentication failure for /.");
    return server.requestAuthentication();
  }
#endif
  String html = F(
    "<html><head><title>IR MQTT server</title></head>"
    "<body>"
    "<center><h1>ESP8266 IR MQTT Server</h1></center>"
    "<center><small><i>" _MY_VERSION_ "</i></small></center>");
  html += htmlMenu();
  html += F(
    "<h3>Send a simple IR message</h3><p>"
    "<form method='POST' action='/ir' enctype='multipart/form-data'>"
      "Type: "
      "<select name='type'>"
        "<option value='9'>Aiwa RC T501</option>"
        "<option value='37'>Carrier AC</option>"
        "<option value='15'>Coolix</option>"
        "<option value='17'>Denon</option>"
        "<option value='13'>Dish</option>"
        "<option value='43'>GICable</option>"
<<<<<<< HEAD
        "<option value='63'>Goodweather</option>"
=======
        "<option value='64'>Inax</option>"
>>>>>>> c724e96f
        "<option value='6'>JVC</option>"
        "<option value='36'>Lasertag</option>"
        "<option value='58'>LEGOPF</option>"
        "<option value='10'>LG</option>"
        "<option value='51'>LG2</option>"
        "<option value='47'>Lutron</option>"
        "<option value='35'>MagiQuest</option>"
        "<option value='34'>Midea</option>"
        "<option value='12'>Mitsubishi</option>"
        "<option value='39'>Mitsubishi2</option>"
        "<option selected='selected' value='3'>NEC</option>"  // Default
        "<option value='29'>Nikai</option>"
        "<option value='5'>Panasonic</option>"
        "<option value='50'>Pioneer</option>"
        "<option value='1'>RC-5</option>"
        "<option value='23'>RC-5X</option>"
        "<option value='2'>RC-6</option>"
        "<option value='21'>RC-MM</option>"
        "<option value='7'>Samsung</option>"
        "<option value='56'>Samsung36</option>"
        "<option value='11'>Sanyo</option>"
        "<option value='22'>Sanyo LC7461</option>"
        "<option value='14'>Sharp</option>"
        "<option value='19'>Sherwood</option>"
        "<option value='4'>Sony</option>"
        "<option value='54'>Vestel AC</option>"
        "<option value='55'>Teco AC</option>"
        "<option value='8'>Whynter</option>"
      "</select>"
      " Code: 0x<input type='text' name='code' min='0' value='0' size='16'"
        " maxlength='16'>"
      " Bit size: "
      "<select name='bits'>"
        "<option selected='selected' value='0'>Default</option>"  // Default
        // Common bit length options for most protocols.
        "<option value='12'>12</option>"
        "<option value='13'>13</option>"
        "<option value='14'>14</option>"
        "<option value='15'>15</option>"
        "<option value='16'>16</option>"
        "<option value='20'>20</option>"
        "<option value='21'>21</option>"
        "<option value='24'>24</option>"
        "<option value='28'>28</option>"
        "<option value='32'>32</option>"
        "<option value='35'>35</option>"
        "<option value='36'>36</option>"
        "<option value='48'>48</option>"
        "<option value='56'>56</option>"
      "</select>"
      " Repeats: <input type='number' name='repeats' min='0' max='99' value='0'"
        "size='2' maxlength='2'>"
      " <input type='submit' value='Send IR'>"
    "</form>"
    "<br><hr>"
    "<h3>Send a complex (Air Conditioner) IR message</h3><p>"
    "<form method='POST' action='/ir' enctype='multipart/form-data'>"
      "Type: "
      "<select name='type'>"
        "<option value='27'>Argo</option>"
        "<option value='16'>Daikin</option>"
        "<option value='53'>Daikin2</option>"
        "<option value='61'>Daikin216 (27 bytes)</option>"
        "<option value='48'>Electra</option>"
        "<option value='33'>Fujitsu</option>"
        "<option value='24'>Gree</option>"
        "<option value='38'>Haier (9 bytes)</option>"
        "<option value='44'>Haier (14 bytes/YR-W02)</option>"
        "<option value='40'>Hitachi (28 bytes)</option>"
        "<option value='41'>Hitachi1 (13 bytes)</option>"
        "<option value='42'>Hitachi2 (53 bytes)</option>"
        "<option selected='selected' value='18'>Kelvinator</option>"  // Default
        "<option value='20'>Mitsubishi</option>"
        "<option value='59'>Mitsubishi Heavy (11 bytes)</option>"
        "<option value='60'>Mitsubishi Heavy (19 bytes)</option>"
        "<option value='52'>MWM</option>"
        "<option value='46'>Samsung</option>"
        "<option value='62'>Sharp</option>"
        "<option value='57'>TCL112</option>"
        "<option value='32'>Toshiba</option>"
        "<option value='28'>Trotec</option>"
        "<option value='45'>Whirlpool</option>"
      "</select>"
      " State code: 0x"
      "<input type='text' name='code' size='");
  html += String(kStateSizeMax * 2);
  html += F("' maxlength='");
  html += String(kStateSizeMax * 2);
  html += F("'"
          " value='190B8050000000E0190B8070000010F0'>"
      " <input type='submit' value='Send A/C State'>"
    "</form>"
    "<br><hr>"
    "<h3>Send an IRremote Raw IR message</h3><p>"
    "<form method='POST' action='/ir' enctype='multipart/form-data'>"
      "<input type='hidden' name='type' value='30'>"
      "String: (freq,array data) <input type='text' name='code' size='132'"
      " value='38000,4420,4420,520,1638,520,1638,520,1638,520,520,520,520,520,"
          "520,520,520,520,520,520,1638,520,1638,520,1638,520,520,520,"
          "520,520,520,520,520,520,520,520,520,520,1638,520,520,520,520,520,"
          "520,520,520,520,520,520,520,520,1638,520,520,520,1638,520,1638,520,"
          "1638,520,1638,520,1638,520,1638,520'>"
      " <input type='submit' value='Send Raw'>"
    "</form>"
    "<br><hr>"
    "<h3>Send a <a href='https://irdb.globalcache.com/'>GlobalCache</a>"
        " IR message</h3><p>"
    "<form method='POST' action='/ir' enctype='multipart/form-data'>"
      "<input type='hidden' name='type' value='31'>"
      "String: 1:1,1,<input type='text' name='code' size='132'"
      " value='38000,1,1,170,170,20,63,20,63,20,63,20,20,20,20,20,20,20,20,20,"
          "20,20,63,20,63,20,63,20,20,20,20,20,20,20,20,20,20,20,20,20,63,20,"
          "20,20,20,20,20,20,20,20,20,20,20,20,63,20,20,20,63,20,63,20,63,20,"
          "63,20,63,20,63,20,1798'>"
      " <input type='submit' value='Send GlobalCache'>"
    "</form>"
    "<br><hr>"
    "<h3>Send a <a href='http://www.remotecentral.com/cgi-bin/files/rcfiles.cgi"
      "?area=pronto&db=discrete'>Pronto code</a> IR message</h3><p>"
    "<form method='POST' action='/ir' enctype='multipart/form-data'>"
      "<input type='hidden' name='type' value='25'>"
      "String (comma separated): <input type='text' name='code' size='132'"
      " value='0000,0067,0000,0015,0060,0018,0018,0018,0030,0018,0030,0018,"
          "0030,0018,0018,0018,0030,0018,0018,0018,0018,0018,0030,0018,0018,"
          "0018,0030,0018,0030,0018,0030,0018,0018,0018,0018,0018,0030,0018,"
          "0018,0018,0018,0018,0030,0018,0018,03f6'>"
      " Repeats: <input type='number' name='repeats' min='0' max='99' value='0'"
          "size='2' maxlength='2'>"
      " <input type='submit' value='Send Pronto'>"
    "</form>"
    "<br></body></html>");
  server.send(200, "text/html", html);
}

String addJsReloadUrl(const String url, const uint16_t timeout_s,
                      const bool notify) {
  String html = F(
      "<script type=\"text/javascript\">\n"
      "<!--\n"
      "  function Redirect() {\n"
      "    window.location=\"");
  html += url;
  html += F("\";\n"
      "  }\n"
      "\n");
  if (notify && timeout_s) {
    html += F("  document.write(\"You will be redirected to the main page in ");
    html += String(timeout_s);
    html += F(" seconds.\");\n");
  }
  html += F("  setTimeout('Redirect()', ");
  html += String(timeout_s * 1000);  // Convert to mSecs
  html += F(");\n"
      "//-->\n"
      "</script>\n");
  return html;
}

// Web page with hardcoded example usage etc.
void handleExamples(void) {
#if HTML_PASSWORD_ENABLE
  if (!server.authenticate(HttpUsername, HttpPassword)) {
    debug("Basic HTTP authentication failure for /examples.");
    return server.requestAuthentication();
  }
#endif
  String html = F(
    "<html><head><title>IR MQTT examples</title></head>"
    "<body>"
    "<center><h1>ESP8266 IR MQTT Server</h1></center>"
    "<center><small><i>" _MY_VERSION_ "</i></small></center>");
  html += htmlMenu();
  html += F(
    "<h3>Hardcoded examples</h3>"
    "<p><a href=\"ir?code=38000,1,69,341,171,21,64,21,64,21,21,21,21,21,21,21,"
        "21,21,21,21,64,21,64,21,21,21,64,21,21,21,21,21,21,21,64,21,21,21,64,"
        "21,21,21,21,21,21,21,64,21,21,21,21,21,21,21,21,21,64,21,64,21,64,21,"
        "21,21,64,21,64,21,64,21,1600,341,85,21,3647&type=31\">"
        "Sherwood Amp On (GlobalCache)</a></p>"
    "<p><a href=\"ir?code=38000,8840,4446,546,1664,546,1664,546,546,546,546,"
        "546,546,546,546,546,546,546,1664,546,1664,546,546,546,1664,546,546,"
        "546,546,546,546,546,1664,546,546,546,1664,546,546,546,1664,546,1664,"
        "546,1664,546,546,546,546,546,546,546,546,546,1664,546,546,546,546,546,"
        "546,546,1664,546,1664,546,1664,546,41600,8840,2210,546&type=30\">"
        "Sherwood Amp Off (Raw)</a></p>"
    "<p><a href=\"ir?code=0000,006E,0022,0002,0155,00AA,0015,0040,0015,0040"
        ",0015,0015,0015,0015,0015,0015,0015,0015,0015,0015,0015,0040,0015,0040"
        ",0015,0015,0015,0040,0015,0015,0015,0015,0015,0015,0015,0040,0015,0015"
        ",0015,0015,0015,0040,0015,0040,0015,0015,0015,0015,0015,0015,0015,0015"
        ",0015,0015,0015,0040,0015,0015,0015,0015,0015,0040,0015,0040,0015,0040"
        ",0015,0040,0015,0040,0015,0640,0155,0055,0015,0E40"
        "&type=25&repeats=1\">"
        "Sherwood Amp Input TAPE (Pronto)</a></p>"
    "<p><a href=\"ir?type=7&code=E0E09966\">TV on (Samsung)</a></p>"
    "<p><a href=\"ir?type=4&code=0xf50&bits=12\">Power Off (Sony 12bit)</a></p>"
    "<p><a href=\"aircon/set?protocol=PANASONIC_AC&model=LKE&power=on&"
      "mode=auto&fanspeed=min&temp=23\">"
      "Panasonic A/C LKE model, On, Auto mode, Min fan, 23C"
      " <i>(via HTTP aircon interface)</i></a></p>"
    "<p><a href=\"aircon/set?temp=27\">"
      "Change just the temp to 27C <i>(via HTTP aircon interface)</i></a></p>"
    "<p><a href=\"aircon/set?power=off&mode=off\">"
      "Turn OFF the current A/C <i>(via HTTP aircon interface)</i></a></p>"
    "<br><hr></body></html>");
  server.send(200, "text/html", html);
}

String boolToString(const bool value) {
  return value ? F("on") : F("off");
}


String opmodeToString(const stdAc::opmode_t mode) {
  switch (mode) {
    case stdAc::opmode_t::kOff:
      return F("off");
    case stdAc::opmode_t::kAuto:
      return F("auto");
    case stdAc::opmode_t::kCool:
      return F("cool");
    case stdAc::opmode_t::kHeat:
      return F("heat");
    case stdAc::opmode_t::kDry:
      return F("dry");
    case stdAc::opmode_t::kFan:
      return F("fan_only");
    default:
      return F("unknown");
  }
}

String fanspeedToString(const stdAc::fanspeed_t speed) {
  switch (speed) {
    case stdAc::fanspeed_t::kAuto:
      return F("auto");
    case stdAc::fanspeed_t::kMax:
      return F("max");
    case stdAc::fanspeed_t::kHigh:
      return F("high");
    case stdAc::fanspeed_t::kMedium:
      return F("medium");
    case stdAc::fanspeed_t::kLow:
      return F("low");
    case stdAc::fanspeed_t::kMin:
      return F("min");
    default:
      return F("unknown");
  }
}

String swingvToString(const stdAc::swingv_t swingv) {
  switch (swingv) {
    case stdAc::swingv_t::kOff:
      return F("off");
    case stdAc::swingv_t::kAuto:
      return F("auto");
    case stdAc::swingv_t::kHighest:
      return F("highest");
    case stdAc::swingv_t::kHigh:
      return F("high");
    case stdAc::swingv_t::kMiddle:
      return F("middle");
    case stdAc::swingv_t::kLow:
      return F("low");
    case stdAc::swingv_t::kLowest:
      return F("lowest");
    default:
      return F("unknown");
  }
}

String swinghToString(const stdAc::swingh_t swingh) {
  switch (swingh) {
    case stdAc::swingh_t::kOff:
      return F("off");
    case stdAc::swingh_t::kAuto:
      return F("auto");
    case stdAc::swingh_t::kLeftMax:
      return F("leftmax");
    case stdAc::swingh_t::kLeft:
      return F("left");
    case stdAc::swingh_t::kMiddle:
      return F("middle");
    case stdAc::swingh_t::kRight:
      return F("right");
    case stdAc::swingh_t::kRightMax:
      return F("rightmax");
    default:
      return F("unknown");
  }
}

String htmlSelectBool(const String name, const bool def) {
  String html = "<select name='" + name + "'>";
  for (uint16_t i = 0; i < 2; i++) {
    html += F("<option value='");
    html += boolToString(i);
    html += '\'';
    if (i == def) html += F(" selected='selected'");
    html += '>';
    html += boolToString(i);
    html += F("</option>");
  }
  html += F("</select>");
  return html;
}

String htmlSelectProtocol(const String name, const decode_type_t def) {
  String html = "<select name='" + name + "'>";
  for (uint8_t i = 1; i <= decode_type_t::kLastDecodeType; i++) {
    if (IRac::isProtocolSupported((decode_type_t)i)) {
      html += F("<option value='");
      html += String(i);
      html += '\'';
      if (i == def) html += F(" selected='selected'");
      html += '>';
      html += typeToString((decode_type_t)i);
      html += F("</option>");
    }
  }
  html += F("</select>");
  return html;
}

String htmlSelectModel(const String name, const int16_t def) {
  String html = "<select name='" + name + "'>";
  for (int16_t i = -1; i <= 6; i++) {
    String num = String(i);
    html += F("<option value='");
    html += num;
    html += '\'';
    if (i == def) html += F(" selected='selected'");
    html += '>';
    if (i == -1)
      html += F("Default");
    else if (i == 0)
      html += F("Unknown");
    else
      html += num;
    html += F("</option>");
  }
  html += F("</select>");
  return html;
}

String htmlSelectMode(const String name, const stdAc::opmode_t def) {
  String html = "<select name='" + name + "'>";
  for (int8_t i = -1; i <= 4; i++) {
    String mode = opmodeToString((stdAc::opmode_t)i);
    html += F("<option value='");
    html += mode;
    html += '\'';
    if ((stdAc::opmode_t)i == def) html += F(" selected='selected'");
    html += '>';
    html += mode;
    html += F("</option>");
  }
  html += F("</select>");
  return html;
}

String htmlSelectFanspeed(const String name, const stdAc::fanspeed_t def) {
  String html = "<select name='" + name + "'>";
  for (int8_t i = 0; i <= 5; i++) {
    String speed = fanspeedToString((stdAc::fanspeed_t)i);
    html += F("<option value='");
    html += speed;
    html += '\'';
    if ((stdAc::fanspeed_t)i == def) html += F(" selected='selected'");
    html += '>';
    html += speed;
    html += F("</option>");
  }
  html += F("</select>");
  return html;
}

String htmlSelectSwingv(const String name, const stdAc::swingv_t def) {
  String html = "<select name='" + name + "'>";
  for (int8_t i = -1; i <= 5; i++) {
    String swing = swingvToString((stdAc::swingv_t)i);
    html += F("<option value='");
    html += swing;
    html += '\'';
    if ((stdAc::swingv_t)i == def) html += F(" selected='selected'");
    html += '>';
    html += swing;
    html += F("</option>");
  }
  html += F("</select>");
  return html;
}

String htmlSelectSwingh(const String name, const stdAc::swingh_t def) {
  String html = "<select name='" + name + "'>";
  for (int8_t i = -1; i <= 5; i++) {
    String swing = swinghToString((stdAc::swingh_t)i);
    html += F("<option value='");
    html += swing;
    html += '\'';
    if ((stdAc::swingh_t)i == def) html += F(" selected='selected'");
    html += '>';
    html += swing;
    html += F("</option>");
  }
  html += F("</select>");
  return html;
}

// Admin web page
void handleAirCon(void) {
  String html = F(
    "<html><head><title>AirCon control</title></head>"
    "<body>"
    "<center><h1>Air Conditioner Control</h1></center>");
  html += htmlMenu();
  html += "<h3>Current Settings</h3>"
      "<form method='POST' action='/aircon/set' enctype='multipart/form-data'>"
      "<table style='width:33%'>"
      "<tr><td>Protocol</td><td>" +
          htmlSelectProtocol(KEY_PROTOCOL, climate.protocol) + "</td></tr>"
      "<tr><td>Model</td><td>" + htmlSelectModel(KEY_MODEL, climate.model) +
          "</td></tr>"
      "<tr><td>Power</td><td>" + htmlSelectBool(KEY_POWER, climate.power) +
          "</td></tr>"
      "<tr><td>Mode</td><td>" + htmlSelectMode(KEY_MODE, climate.mode) +
          "</td></tr>"
      "<tr><td>Temp</td><td>"
          "<input type='number' name='" KEY_TEMP "' min='16' max='90' "
          "step='0.5' value='" + String(climate.degrees, 1) + "'>"
          "<select name='" KEY_CELSIUS "'>"
              "<option value='on'" +
              (climate.celsius ? " selected='selected'" : "") + ">C</option>"
              "<option value='off'" +
              (!climate.celsius ? " selected='selected'" : "") + ">F</option>"
          "</select></td></tr>"
      "<tr><td>Fan Speed</td><td>" +
          htmlSelectFanspeed(KEY_FANSPEED, climate.fanspeed) + "</td></tr>"
      "<tr><td>Swing (V)</td><td>" +
          htmlSelectSwingv(KEY_SWINGV, climate.swingv) + "</td></tr>"
      "<tr><td>Swing (H)</td><td>" +
          htmlSelectSwingh(KEY_SWINGH, climate.swingh) + "</td></tr>"
      "<tr><td>Quiet</td><td>" + htmlSelectBool(KEY_QUIET, climate.quiet) +
          "</td></tr>"
      "<tr><td>Turbo</td><td>" + htmlSelectBool(KEY_TURBO, climate.turbo) +
          "</td></tr>"
      "<tr><td>Econo</td><td>" + htmlSelectBool(KEY_ECONO, climate.econo) +
          "</td></tr>"
      "<tr><td>Light</td><td>" + htmlSelectBool(KEY_LIGHT, climate.light) +
          "</td></tr>"
      "<tr><td>Filter</td><td>" + htmlSelectBool(KEY_FILTER, climate.filter) +
          "</td></tr>"
      "<tr><td>Clean</td><td>" + htmlSelectBool(KEY_CLEAN, climate.clean) +
          "</td></tr>"
      "<tr><td>Beep</td><td>" + htmlSelectBool(KEY_BEEP, climate.beep) +
          "</td></tr>"
      "</table>"
      "<input type='submit' value='Update & Send'>"
      "</form>";
  // Display the current settings.
  html += F("</body></html>");
  server.send(200, "text/html", html);
}

// Parse the URL args to find the Common A/C arguments.
void handleAirConSet(void) {
#if HTML_PASSWORD_ENABLE
  if (!server.authenticate(HttpUsername, HttpPassword)) {
    debug("Basic HTTP authentication failure for /aircon/set.");
    return server.requestAuthentication();
  }
#endif
  stdAc::state_t result = climate;
  debug("New common a/c received via HTTP");
  for (uint16_t i = 0; i < server.args(); i++)
    result = updateClimate(result, server.argName(i), "", server.arg(i));

#if MQTT_ENABLE
  sendClimate(climate, result, MqttClimateStat,
              true, false, false);
#else  // MQTT_ENABLE
  sendClimate(climate, result, "", false, false, false);
#endif  // MQTT_ENABLE
  lastClimateSource = F("HTTP");
  // Update the old climate state with the new one.
  climate = result;
  // Redirect back to the aircon page.
  String html = F(
      "<html><head><title>Update Aircon</title></head>"
      "<body>"
      "<center><h1>Aircon updated!</h1></center>");
  html += addJsReloadUrl("/aircon", 2, false);
  html += F("</body></html>");
  server.send(200, "text/html", html);
}

// Admin web page
void handleAdmin(void) {
  String html = F(
    "<html><head><title>IR MQTT server admin</title></head>"
    "<body>"
    "<center><h1>Administration</h1></center>");
  html += htmlMenu();
  html += F(
    "<h3>Special commands</h3>"
#if MQTT_ENABLE
      "<button type='button' "
        "onclick='window.location=\"/send_discovery\"'>"
        "Send MQTT Discovery"
      "</button> "
      "Send a Climate MQTT discovery message to Home Assistant.<br><br>"
#endif  // MQTT_ENABLE
      "<button type='button' "
        "onclick='window.location=\"/quitquitquit\"'>"
        "Reboot"
      "</button> A simple reboot of the ESP8266. "
          "<small>ie. No changes</small><br><br>"
      "<button type='button' "
        "onclick='window.location=\"/reset\"'>"
        "Wipe Settings"
      "</button> <mark>Warning:</mark> "
      "Resets the device back to original settings. "
          "<small>ie. Goes back to AP/Setup mode.</small><br>");
#if FIRMWARE_OTA
  html += F("<hr><h3>Update firmware</h3><p>"
          "<b><mark>Warning:</mark></b><br> ");
  if (!strlen(HttpPassword))  // Deny if password not set
    html += F("<i>OTA firmware is disabled until you set a password. "
              "You will need to <a href='/reset'>wipe & reset</a> to set one."
              "</i><br><br>");
  else  // default password has been changed, so allow it.
    html += F(
        "<i>Updating your firmware may screw up your access to the device. "
        "If you are going to use this, know what you are doing first "
        "(and you probably do).</i><br>"
        "<form method='POST' action='/update' enctype='multipart/form-data'>"
          "Firmware to upload: <input type='file' name='update'>"
          "<input type='submit' value='Update'>"
        "</form>");
#endif  // FIRMWARE_OTA
  html += F("</body></html>");
  server.send(200, "text/html", html);
}

// Info web page
void handleInfo(void) {
  String html =
    "<html><head><title>IR MQTT server info</title></head>"
    "<body>"
    "<center><h1>Information</h1></center>";
  html += htmlMenu();
  html +=
    "<h3>General</h3>"
    "<p>Hostname: " + String(Hostname) + "<br>"
    "IP address: " + WiFi.localIP().toString() + "<br>"
    "Booted: " + timeSince(1) + "<br>" +
    "Version: " _MY_VERSION_ "<br>"
    "Built: " __DATE__
      " " __TIME__ "<br>"
    "Period Offset: " + String(offset) + "us<br>"
    "IR Lib Version: " _IRREMOTEESP8266_VERSION_ "<br>"
    "ESP8266 Core Version: " + ESP.getCoreVersion() + "<br>"
    "IR Send GPIO(s): " + listOfSendGpios() + "<br>"
    "Total send requests: " + String(sendReqCounter) + "<br>"
    "Last message sent: " + String(lastSendSucceeded ? "Ok" : "FAILED") +
    " <i>(" + timeSince(lastSendTime) + ")</i><br>"
#ifdef IR_RX
    "IR Recv GPIO: " + String(IR_RX) +
#if IR_RX_PULLUP
    " (pullup)"
#endif  // IR_RX_PULLUP
    "<br>"
    "Total IR Received: " + String(irRecvCounter) + "<br>"
    "Last IR Received: " + lastIrReceived +
    " <i>(" + timeSince(lastIrReceivedTime) + ")</i><br>"
#endif  // IR_RX
    "Duplicate Wifi networks: " +
        String(HIDE_DUPLIATE_NETWORKS ? "Hide" : "Show") + "<br>"
    "Min Wifi signal required: "
#ifdef MIN_SIGNAL_STRENGTH
        + String(static_cast<int>(MIN_SIGNAL_STRENGTH)) +
#else  // MIN_SIGNAL_STRENGTH
        "8"
#endif  // MIN_SIGNAL_STRENGTH
        "%<br>"
    "Serial debugging: "
#if DEBUG
        + String(isSerialGpioUsedByIr() ? "Off" : "On") +
#else  // DEBUG
        "Off"
#endif  // DEBUG
        "<br>"
    "</p>"
#if MQTT_ENABLE
    "<h4>MQTT Information</h4>"
    "<p>Server: " + String(MqttServer) + ":" + String(MqttPort) + " <i>(" +
    (mqtt_client.connected() ? "Connected " + timeSince(lastDisconnectedTime)
                             : "Disconnected " + timeSince(lastConnectedTime)) +
    ")</i><br>"
    "Disconnections: " + String(mqttDisconnectCounter - 1) + "<br>"
    "Client id: " + MqttClientId + "<br>"
    "Command topic(s): " + listOfCommandTopics() + "<br>"
    "Acknowledgements topic: " + MqttAck + "<br>"
#ifdef IR_RX
    "IR Received topic: " + MqttRecv + "<br>"
#endif  // IR_RX
    "Log topic: " + MqttLog + "<br>"
    "LWT topic: " + MqttLwt + "<br>"
    "QoS: " + String(QOS) + "<br>"
    // lastMqttCmd* is unescaped untrusted input.
    // Avoid any possible HTML/XSS when displaying it.
    "Last MQTT command seen: (topic) '" + htmlEscape(lastMqttCmdTopic) +
         "' (payload) '" + htmlEscape(lastMqttCmd) + "' <i>(" +
         timeSince(lastMqttCmdTime) + ")</i><br>"
    "Total published: " + String(mqttSentCounter) + "<br>"
    "Total received: " + String(mqttRecvCounter) + "<br>"
    "</p>"
#endif  // MQTT_ENABLE
    "<h4>Climate Information</h4>"
    "<p>"
    "IR Send GPIO: " + String(gpioTable[0]) + "<br>"
    "Last update source: " + lastClimateSource + "<br>"
    "Total sent: " + String(irClimateCounter) + "<br>"
    "Last send: " + String(hasClimateBeenSent ?
        (String(lastClimateSucceeded ? "Ok" : "FAILED") +
         " <i>(" + timeElapsed(lastClimateIr.elapsed()) + ")</i>") :
        "<i>Never</i>") + "<br>"
#if MQTT_ENABLE
    "State listen period: " + msToHumanString(kStatListenPeriodMs) + "<br>"
    "State broadcast period: " + msToHumanString(kBroadcastPeriodMs) + "<br>"
    "Last state broadcast: " + (hasBroadcastBeenSent ?
        timeElapsed(lastBroadcast.elapsed()) :
        String("<i>Never</i>")) + "<br>"
    "Last discovery sent: " + (lockMqttBroadcast ?
        String("<b>Locked</b>") :
        (hasDiscoveryBeenSent ?
            timeElapsed(lastDiscovery.elapsed()) :
            String("<i>Never</i>"))) +
        "<br>"
    "Command topics: " + MqttClimateCmnd +
      "(" KEY_PROTOCOL "|" KEY_MODEL "|" KEY_POWER "|" KEY_MODE "|" KEY_TEMP "|"
          KEY_FANSPEED "|" KEY_SWINGV "|" KEY_SWINGH "|" KEY_QUIET "|"
          KEY_TURBO "|" KEY_LIGHT "|" KEY_BEEP "|" KEY_ECONO "|" KEY_SLEEP "|"
          KEY_CLOCK "|" KEY_FILTER "|" KEY_CLEAN "|" KEY_CELSIUS ")<br>"
    "State topics: " + MqttClimateStat +
      "(" KEY_PROTOCOL "|" KEY_MODEL "|" KEY_POWER "|" KEY_MODE "|" KEY_TEMP "|"
          KEY_FANSPEED "|" KEY_SWINGV "|" KEY_SWINGH "|" KEY_QUIET "|"
          KEY_TURBO "|" KEY_LIGHT "|" KEY_BEEP "|" KEY_ECONO "|" KEY_SLEEP "|"
          KEY_CLOCK "|" KEY_FILTER "|" KEY_CLEAN "|" KEY_CELSIUS ")<br>"
#endif  // MQTT_ENABLE
    "</p>"
    // Page footer
    "<hr><p><small><center>"
      "<i>(Note: Page will refresh every 60 seconds.)</i>"
    "<centre></small></p>";
  html += addJsReloadUrl("/info", 60, false);
  html += "</body></html>";
  server.send(200, "text/html", html);
}
// Reset web page
void handleReset(void) {
#if HTML_PASSWORD_ENABLE
  if (!server.authenticate(HttpUsername, HttpPassword)) {
    debug("Basic HTTP authentication failure for /reset.");
    return server.requestAuthentication();
  }
#endif
  server.send(200, "text/html",
    "<html><head><title>Reset WiFi Config</title></head>"
    "<body>"
    "<h1>Resetting the WiFiManager config back to defaults.</h1>"
    "<p>Device restarting. Try connecting in a few seconds.</p>" +
    addJsReloadUrl("/", 10, true) +
    "</body></html>");
  // Do the reset.
#if MQTT_ENABLE
  mqttLog("Wiping all saved config settings.");
#endif  // MQTT_ENABLE
  debug("Trying to mount SPIFFS");
  if (SPIFFS.begin()) {
    debug("Removing JSON config file");
    SPIFFS.remove(kConfigFile);
    SPIFFS.end();
  }
  delay(1000);
  debug("Reseting wifiManager's settings.");
  wifiManager.resetSettings();
  delay(1000);
  debug("rebooting...");
  ESP.restart();
  delay(1000);
}

// Reboot web page
void handleReboot() {
#if HTML_PASSWORD_ENABLE
  if (!server.authenticate(HttpUsername, HttpPassword)) {
    debug("Basic HTTP authentication failure for /quitquitquit.");
    return server.requestAuthentication();
  }
#endif
  server.send(200, "text/html",
    "<html><head><title>Rebooting</title></head>"
    "<body>"
    "<h1>Device restarting.</h1>"
    "<p>Try connecting in a few seconds.</p>" +
    addJsReloadUrl("/", 15, true) +
    "</body></html>");
#if MQTT_ENABLE
  mqttLog("Reboot requested");
#endif  // MQTT_ENABLE
  // Do the reset.
  delay(1000);
  ESP.restart();
  delay(1000);
}

// Parse an Air Conditioner A/C Hex String/code and send it.
// Args:
//   irsend: A Ptr to the IRsend object to transmit via.
//   irType: Nr. of the protocol we need to send.
//   str: A hexadecimal string containing the state to be sent.
// Returns:
//   bool: Successfully sent or not.
bool parseStringAndSendAirCon(IRsend *irsend, const uint16_t irType,
                              const String str) {
  uint8_t strOffset = 0;
  uint8_t state[kStateSizeMax] = {0};  // All array elements are set to 0.
  uint16_t stateSize = 0;

  if (str.startsWith("0x") || str.startsWith("0X"))
    strOffset = 2;
  // Calculate how many hexadecimal characters there are.
  uint16_t inputLength = str.length() - strOffset;
  if (inputLength == 0) {
    debug("Zero length AirCon code encountered. Ignored.");
    return false;  // No input. Abort.
  }

  switch (irType) {  // Get the correct state size for the protocol.
    case KELVINATOR:
      stateSize = kKelvinatorStateLength;
      break;
    case TOSHIBA_AC:
      stateSize = kToshibaACStateLength;
      break;
    case DAIKIN:
      // Daikin has 2 different possible size states.
      // (The correct size, and a legacy shorter size.)
      // Guess which one we are being presented with based on the number of
      // hexadecimal digits provided. i.e. Zero-pad if you need to to get
      // the correct length/byte size.
      // This should provide backward compatiblity with legacy messages.
      stateSize = inputLength / 2;  // Every two hex chars is a byte.
      // Use at least the minimum size.
      stateSize = std::max(stateSize, kDaikinStateLengthShort);
      // If we think it isn't a "short" message.
      if (stateSize > kDaikinStateLengthShort)
        // Then it has to be at least the version of the "normal" size.
        stateSize = std::max(stateSize, kDaikinStateLength);
      // Lastly, it should never exceed the "normal" size.
      stateSize = std::min(stateSize, kDaikinStateLength);
      break;
    case DAIKIN2:
      stateSize = kDaikin2StateLength;
      break;
    case DAIKIN216:
      stateSize = kDaikin216StateLength;
      break;
    case ELECTRA_AC:
      stateSize = kElectraAcStateLength;
      break;
    case MITSUBISHI_AC:
      stateSize = kMitsubishiACStateLength;
      break;
    case MITSUBISHI_HEAVY_88:
      stateSize = kMitsubishiHeavy88StateLength;
      break;
    case MITSUBISHI_HEAVY_152:
      stateSize = kMitsubishiHeavy152StateLength;
      break;
    case PANASONIC_AC:
      stateSize = kPanasonicAcStateLength;
      break;
    case TROTEC:
      stateSize = kTrotecStateLength;
      break;
    case ARGO:
      stateSize = kArgoStateLength;
      break;
    case GREE:
      stateSize = kGreeStateLength;
      break;
    case FUJITSU_AC:
      // Fujitsu has four distinct & different size states, so make a best guess
      // which one we are being presented with based on the number of
      // hexadecimal digits provided. i.e. Zero-pad if you need to to get
      // the correct length/byte size.
      stateSize = inputLength / 2;  // Every two hex chars is a byte.
      // Use at least the minimum size.
      stateSize = std::max(stateSize,
                           (uint16_t) (kFujitsuAcStateLengthShort - 1));
      // If we think it isn't a "short" message.
      if (stateSize > kFujitsuAcStateLengthShort)
        // Then it has to be at least the smaller version of the "normal" size.
        stateSize = std::max(stateSize, (uint16_t) (kFujitsuAcStateLength - 1));
      // Lastly, it should never exceed the maximum "normal" size.
      stateSize = std::min(stateSize, kFujitsuAcStateLength);
      break;
    case HAIER_AC:
      stateSize = kHaierACStateLength;
      break;
    case HAIER_AC_YRW02:
      stateSize = kHaierACYRW02StateLength;
      break;
    case HITACHI_AC:
      stateSize = kHitachiAcStateLength;
      break;
    case HITACHI_AC1:
      stateSize = kHitachiAc1StateLength;
      break;
    case HITACHI_AC2:
      stateSize = kHitachiAc2StateLength;
      break;
    case WHIRLPOOL_AC:
      stateSize = kWhirlpoolAcStateLength;
      break;
    case SAMSUNG_AC:
      // Samsung has two distinct & different size states, so make a best guess
      // which one we are being presented with based on the number of
      // hexadecimal digits provided. i.e. Zero-pad if you need to to get
      // the correct length/byte size.
      stateSize = inputLength / 2;  // Every two hex chars is a byte.
      // Use at least the minimum size.
      stateSize = std::max(stateSize, (uint16_t) (kSamsungAcStateLength));
      // If we think it isn't a "normal" message.
      if (stateSize > kSamsungAcStateLength)
        // Then it probably the extended size.
        stateSize = std::max(stateSize,
                             (uint16_t) (kSamsungAcExtendedStateLength));
      // Lastly, it should never exceed the maximum "extended" size.
      stateSize = std::min(stateSize, kSamsungAcExtendedStateLength);
      break;
    case SHARP_AC:
      stateSize = kSharpAcStateLength;
      break;
    case MWM:
      // MWM has variable size states, so make a best guess
      // which one we are being presented with based on the number of
      // hexadecimal digits provided. i.e. Zero-pad if you need to to get
      // the correct length/byte size.
      stateSize = inputLength / 2;  // Every two hex chars is a byte.
      // Use at least the minimum size.
      stateSize = std::max(stateSize, (uint16_t) 3);
      // Cap the maximum size.
      stateSize = std::min(stateSize, kStateSizeMax);
      break;
    case TCL112AC:
      stateSize = kTcl112AcStateLength;
      break;
    default:  // Not a protocol we expected. Abort.
      debug("Unexpected AirCon protocol detected. Ignoring.");
      return false;
  }
  if (inputLength > stateSize * 2) {
    debug("AirCon code to large for the given protocol.");
    return false;
  }

  // Ptr to the least significant byte of the resulting state for this protocol.
  uint8_t *statePtr = &state[stateSize - 1];

  // Convert the string into a state array of the correct length.
  for (uint16_t i = 0; i < inputLength; i++) {
    // Grab the next least sigificant hexadecimal digit from the string.
    uint8_t c = tolower(str[inputLength + strOffset - i - 1]);
    if (isxdigit(c)) {
      if (isdigit(c))
        c -= '0';
      else
        c = c - 'a' + 10;
    } else {
      debug("Aborting! Non-hexadecimal char found in AirCon state:");
      debug(str.c_str());
      return false;
    }
    if (i % 2 == 1) {  // Odd: Upper half of the byte.
      *statePtr += (c << 4);
      statePtr--;  // Advance up to the next least significant byte of state.
    } else {  // Even: Lower half of the byte.
      *statePtr = c;
    }
  }

  // Make the appropriate call for the protocol type.
  switch (irType) {
#if SEND_KELVINATOR
    case KELVINATOR:
      irsend->sendKelvinator(reinterpret_cast<uint8_t *>(state));
      break;
#endif
#if SEND_TOSHIBA_AC
    case TOSHIBA_AC:
      irsend->sendToshibaAC(reinterpret_cast<uint8_t *>(state));
      break;
#endif
#if SEND_DAIKIN
    case DAIKIN:
      irsend->sendDaikin(reinterpret_cast<uint8_t *>(state));
      break;
#endif
#if SEND_DAIKIN2
    case DAIKIN2:
      irsend->sendDaikin2(reinterpret_cast<uint8_t *>(state));
      break;
#endif
#if SEND_DAIKIN216
    case DAIKIN216:  // 61
      irsend->sendDaikin216(reinterpret_cast<uint8_t *>(state));
      break;
#endif  // SEND_DAIKIN216
#if SEND_MITSUBISHI_AC
    case MITSUBISHI_AC:
      irsend->sendMitsubishiAC(reinterpret_cast<uint8_t *>(state));
      break;
#endif
#if SEND_MITSUBISHIHEAVY
    case MITSUBISHI_HEAVY_88:  // 59
      irsend->sendMitsubishiHeavy88(reinterpret_cast<uint8_t *>(state));
      break;
    case MITSUBISHI_HEAVY_152:  // 60
      irsend->sendMitsubishiHeavy152(reinterpret_cast<uint8_t *>(state));
      break;
#endif  // SEND_MITSUBISHIHEAVY
#if SEND_TROTEC
    case TROTEC:
      irsend->sendTrotec(reinterpret_cast<uint8_t *>(state));
      break;
#endif
#if SEND_ARGO
    case ARGO:
      irsend->sendArgo(reinterpret_cast<uint8_t *>(state));
      break;
#endif
#if SEND_GREE
    case GREE:
      irsend->sendGree(reinterpret_cast<uint8_t *>(state));
      break;
#endif
#if SEND_FUJITSU_AC
    case FUJITSU_AC:
      irsend->sendFujitsuAC(reinterpret_cast<uint8_t *>(state), stateSize);
      break;
#endif
#if SEND_HAIER_AC
    case HAIER_AC:
      irsend->sendHaierAC(reinterpret_cast<uint8_t *>(state));
      break;
#endif
#if SEND_HAIER_AC_YRW02
    case HAIER_AC_YRW02:
      irsend->sendHaierACYRW02(reinterpret_cast<uint8_t *>(state));
      break;
#endif
#if SEND_HITACHI_AC
    case HITACHI_AC:
      irsend->sendHitachiAC(reinterpret_cast<uint8_t *>(state));
      break;
#endif
#if SEND_HITACHI_AC1
    case HITACHI_AC1:
      irsend->sendHitachiAC1(reinterpret_cast<uint8_t *>(state));
      break;
#endif
#if SEND_HITACHI_AC2
    case HITACHI_AC2:
      irsend->sendHitachiAC2(reinterpret_cast<uint8_t *>(state));
      break;
#endif
#if SEND_WHIRLPOOL_AC
    case WHIRLPOOL_AC:
      irsend->sendWhirlpoolAC(reinterpret_cast<uint8_t *>(state));
      break;
#endif
#if SEND_SAMSUNG_AC
    case SAMSUNG_AC:
      irsend->sendSamsungAC(reinterpret_cast<uint8_t *>(state), stateSize);
      break;
#endif
#if SEND_SHARP_AC
    case SHARP_AC:  // 62
      irsend->sendSharpAc(reinterpret_cast<uint8_t *>(state));
      break;
#endif  // SEND_SHARP_AC
#if SEND_ELECTRA_AC
    case ELECTRA_AC:
      irsend->sendElectraAC(reinterpret_cast<uint8_t *>(state));
      break;
#endif
#if SEND_PANASONIC_AC
    case PANASONIC_AC:
      irsend->sendPanasonicAC(reinterpret_cast<uint8_t *>(state));
      break;
#endif
#if SEND_MWM
    case MWM:
      irsend->sendMWM(reinterpret_cast<uint8_t *>(state), stateSize);
      break;
#endif
#if SEND_TCL112AC
    case TCL112AC:
      irsend->sendTcl112Ac(reinterpret_cast<uint8_t *>(state));
      break;
#endif
    default:
      debug("Unexpected AirCon type in send request. Not sent.");
      return false;
  }
  return true;  // We were successful as far as we can tell.
}

// Count how many values are in the String.
// Args:
//   str:  String containing the values.
//   sep:  Character that separates the values.
// Returns:
//   The number of values found in the String.
uint16_t countValuesInStr(const String str, char sep) {
  int16_t index = -1;
  uint16_t count = 1;
  do {
    index = str.indexOf(sep, index + 1);
    count++;
  } while (index != -1);
  return count;
}

// Dynamically allocate an array of uint16_t's.
// Args:
//   size:  Nr. of uint16_t's need to be in the new array.
// Returns:
//   A Ptr to the new array. Restarts the ESP8266 if it fails.
uint16_t * newCodeArray(const uint16_t size) {
  uint16_t *result;

  result = reinterpret_cast<uint16_t*>(malloc(size * sizeof(uint16_t)));
  // Check we malloc'ed successfully.
  if (result == NULL) {  // malloc failed, so give up.
    Serial.printf("\nCan't allocate %d bytes. (%d bytes free)\n",
                  size * sizeof(uint16_t), ESP.getFreeHeap());
    Serial.println("Giving up & forcing a reboot.");
    ESP.restart();  // Reboot.
    delay(500);  // Wait for the restart to happen.
    return result;  // Should never get here, but just in case.
  }
  return result;
}

#if SEND_GLOBALCACHE
// Parse a GlobalCache String/code and send it.
// Args:
//   irsend: A ptr to the IRsend object to transmit via.
//   str: A GlobalCache formatted String of comma separated numbers.
//        e.g. "38000,1,1,170,170,20,63,20,63,20,63,20,20,20,20,20,20,20,20,20,
//              20,20,63,20,63,20,63,20,20,20,20,20,20,20,20,20,20,20,20,20,63,
//              20,20,20,20,20,20,20,20,20,20,20,20,20,63,20,20,20,63,20,63,20,
//              63,20,63,20,63,20,63,20,1798"
//        Note: The leading "1:1,1," of normal GC codes should be removed.
// Returns:
//   bool: Successfully sent or not.
bool parseStringAndSendGC(IRsend *irsend, const String str) {
  uint16_t count;
  uint16_t *code_array;
  String tmp_str;

  // Remove the leading "1:1,1," if present.
  if (str.startsWith("1:1,1,"))
    tmp_str = str.substring(6);
  else
    tmp_str = str;

  // Find out how many items there are in the string.
  count = countValuesInStr(tmp_str, ',');

  // Now we know how many there are, allocate the memory to store them all.
  code_array = newCodeArray(count);

  // Now convert the strings to integers and place them in code_array.
  count = 0;
  uint16_t start_from = 0;
  int16_t index = -1;
  do {
    index = tmp_str.indexOf(',', start_from);
    code_array[count] = tmp_str.substring(start_from, index).toInt();
    start_from = index + 1;
    count++;
  } while (index != -1);
  irsend->sendGC(code_array, count);  // All done. Send it.
  free(code_array);  // Free up the memory allocated.
  if (count > 0)
    return true;  // We sent something.
  return false;  // We probably didn't.
}
#endif  // SEND_GLOBALCACHE

#if SEND_PRONTO
// Parse a Pronto Hex String/code and send it.
// Args:
//   irsend: A ptr to the IRsend object to transmit via.
//   str: A comma-separated String of nr. of repeats, then hexadecimal numbers.
//        e.g. "R1,0000,0067,0000,0015,0060,0018,0018,0018,0030,0018,0030,0018,
//              0030,0018,0018,0018,0030,0018,0018,0018,0018,0018,0030,0018,
//              0018,0018,0030,0018,0030,0018,0030,0018,0018,0018,0018,0018,
//              0030,0018,0018,0018,0018,0018,0030,0018,0018,03f6"
//              or
//              "0000,0067,0000,0015,0060,0018". i.e. without the Repeat value
//        Requires at least kProntoMinLength comma-separated values.
//        sendPronto() only supports raw pronto code types, thus so does this.
//   repeats:  Nr. of times the message is to be repeated.
//             This value is ignored if an embeddd repeat is found in str.
// Returns:
//   bool: Successfully sent or not.
bool parseStringAndSendPronto(IRsend *irsend, const String str,
                              uint16_t repeats) {
  uint16_t count;
  uint16_t *code_array;
  int16_t index = -1;
  uint16_t start_from = 0;

  // Find out how many items there are in the string.
  count = countValuesInStr(str, ',');

  // Check if we have the optional embedded repeats value in the code string.
  if (str.startsWith("R") || str.startsWith("r")) {
    // Grab the first value from the string, as it is the nr. of repeats.
    index = str.indexOf(',', start_from);
    repeats = str.substring(start_from + 1, index).toInt();  // Skip the 'R'.
    start_from = index + 1;
    count--;  // We don't count the repeats value as part of the code array.
  }

  // We need at least kProntoMinLength values for the code part.
  if (count < kProntoMinLength) return false;

  // Now we know how many there are, allocate the memory to store them all.
  code_array = newCodeArray(count);

  // Rest of the string are values for the code array.
  // Now convert the hex strings to integers and place them in code_array.
  count = 0;
  do {
    index = str.indexOf(',', start_from);
    // Convert the hexadecimal value string to an unsigned integer.
    code_array[count] = strtoul(str.substring(start_from, index).c_str(),
                                NULL, 16);
    start_from = index + 1;
    count++;
  } while (index != -1);

  irsend->sendPronto(code_array, count, repeats);  // All done. Send it.
  free(code_array);  // Free up the memory allocated.
  if (count > 0)
    return true;  // We sent something.
  return false;  // We probably didn't.
}
#endif  // SEND_PRONTO

#if SEND_RAW
// Parse an IRremote Raw Hex String/code and send it.
// Args:
//   irsend: A ptr to the IRsend object to transmit via.
//   str: A comma-separated String containing the freq and raw IR data.
//        e.g. "38000,9000,4500,600,1450,600,900,650,1500,..."
//        Requires at least two comma-separated values.
//        First value is the transmission frequency in Hz or kHz.
// Returns:
//   bool: Successfully sent or not.
bool parseStringAndSendRaw(IRsend *irsend, const String str) {
  uint16_t count;
  uint16_t freq = 38000;  // Default to 38kHz.
  uint16_t *raw_array;

  // Find out how many items there are in the string.
  count = countValuesInStr(str, ',');

  // We expect the frequency as the first comma separated value, so we need at
  // least two values. If not, bail out.
  if (count < 2)  return false;
  count--;  // We don't count the frequency value as part of the raw array.

  // Now we know how many there are, allocate the memory to store them all.
  raw_array = newCodeArray(count);

  // Grab the first value from the string, as it is the frequency.
  int16_t index = str.indexOf(',', 0);
  freq = str.substring(0, index).toInt();
  uint16_t start_from = index + 1;
  // Rest of the string are values for the raw array.
  // Now convert the strings to integers and place them in raw_array.
  count = 0;
  do {
    index = str.indexOf(',', start_from);
    raw_array[count] = str.substring(start_from, index).toInt();
    start_from = index + 1;
    count++;
  } while (index != -1);

  irsend->sendRaw(raw_array, count, freq);  // All done. Send it.
  free(raw_array);  // Free up the memory allocated.
  if (count > 0)
    return true;  // We sent something.
  return false;  // We probably didn't.
}
#endif  // SEND_RAW

// Parse the URL args to find the IR code.
void handleIr(void) {
#if HTML_PASSWORD_ENABLE
  if (!server.authenticate(HttpUsername, HttpPassword)) {
    debug("Basic HTTP authentication failure for /ir.");
    return server.requestAuthentication();
  }
#endif
  uint64_t data = 0;
  String data_str = "";
  int16_t ir_type = decode_type_t::NEC;  // Default to NEC codes.
  uint16_t nbits = 0;
  uint16_t repeat = 0;

  for (uint16_t i = 0; i < server.args(); i++) {
    if (server.argName(i).equals(KEY_TYPE) ||
        server.argName(i).equals(KEY_PROTOCOL)) {
      ir_type = strToDecodeType(server.arg(i).c_str());
    } else if (server.argName(i).equals(KEY_CODE)) {
      data = getUInt64fromHex(server.arg(i).c_str());
      data_str = server.arg(i);
    } else if (server.argName(i).equals(KEY_BITS)) {
      nbits = server.arg(i).toInt();
    } else if (server.argName(i).equals(KEY_REPEAT)) {
      repeat = server.arg(i).toInt();
    }
  }
  debug("New code received via HTTP");
  lastSendSucceeded = sendIRCode(IrSendTable[0], ir_type, data,
                                 data_str.c_str(), nbits, repeat);
  String html = F(
     "<html><head><title>Send IR command</title></head>"
     "<body>"
     "<center><h1>IR command sent!</h1></center>");
  html += addJsReloadUrl("/", 2, true);
  html += F("</body></html>");
  server.send(200, "text/html", html);
}

void handleNotFound(void) {
  String message = "File Not Found\n\n";
  message += "URI: ";
  message += server.uri();
  message += "\nMethod: ";
  message += (server.method() == HTTP_GET)?"GET":"POST";
  message += "\nArguments: ";
  message += server.args();
  message += "\n";
  for (uint8_t i=0; i < server.args(); i++)
    message += " " + server.argName(i) + ": " + server.arg(i) + "\n";
  server.send(404, "text/plain", message);
}

void setup_wifi(void) {
  delay(10);
  loadWifiConfigFile();
  // We start by connecting to a WiFi network
  wifiManager.setTimeout(300);  // Time out after 5 mins.
  // Set up additional parameters for WiFiManager config menu page.
  wifiManager.setSaveConfigCallback(saveWifiConfigCallback);
  WiFiManagerParameter custom_hostname_text(
      "<br><center>Hostname</center>");
  wifiManager.addParameter(&custom_hostname_text);
  WiFiManagerParameter custom_hostname(
      kHostnameKey, kHostnameKey, Hostname, kHostnameLength);
  wifiManager.addParameter(&custom_hostname);
  WiFiManagerParameter custom_authentication_text(
      "<br><br><center>Web/OTA authentication</center>");
  wifiManager.addParameter(&custom_authentication_text);
  WiFiManagerParameter custom_http_username(
      kHttpUserKey, "username", HttpUsername, kUsernameLength);
  wifiManager.addParameter(&custom_http_username);
  WiFiManagerParameter custom_http_password(
      kHttpPassKey, "password (No OTA if blank)", HttpPassword, kPasswordLength,
      " type='password'");
  wifiManager.addParameter(&custom_http_password);
#if MQTT_ENABLE
  WiFiManagerParameter custom_mqtt_text(
      "<br><br><center>MQTT Broker details</center>");
  wifiManager.addParameter(&custom_mqtt_text);
  WiFiManagerParameter custom_mqtt_server(
      kMqttServerKey, "mqtt server", MqttServer, kHostnameLength);
  wifiManager.addParameter(&custom_mqtt_server);
  WiFiManagerParameter custom_mqtt_port(
      kMqttPortKey, "mqtt port", MqttPort, kPortLength,
      " input type='number' min='1' max='65535'");
  wifiManager.addParameter(&custom_mqtt_port);
  WiFiManagerParameter custom_mqtt_user(
      kMqttUserKey, "mqtt username", MqttUsername, kUsernameLength);
  wifiManager.addParameter(&custom_mqtt_user);
  WiFiManagerParameter custom_mqtt_pass(
      kMqttPassKey, "mqtt password", MqttPassword, kPasswordLength,
      " type='password'");
  wifiManager.addParameter(&custom_mqtt_pass);
  WiFiManagerParameter custom_prefix_text(
      "<br><br><center>MQTT Prefix</center>");
  wifiManager.addParameter(&custom_prefix_text);
  WiFiManagerParameter custom_mqtt_prefix(
      kMqttPrefixKey, "Leave empty to use Hostname", MqttPrefix,
      kHostnameLength);
  wifiManager.addParameter(&custom_mqtt_prefix);
  #endif  // MQTT_ENABLE
#if USE_STATIC_IP
  // Use a static IP config rather than the one supplied via DHCP.
  wifiManager.setSTAStaticIPConfig(kIPAddress, kGateway, kSubnetMask);
#endif  // USE_STATIC_IP
#if MIN_SIGNAL_STRENGTH
  wifiManager.setMinimumSignalQuality(MIN_SIGNAL_STRENGTH);
#endif  // MIN_SIGNAL_STRENGTH
  wifiManager.setRemoveDuplicateAPs(HIDE_DUPLIATE_NETWORKS);

  if (!wifiManager.autoConnect()) {
    debug("Wifi failed to connect and hit timeout. Rebooting...");
    delay(3000);
    // Reboot. A.k.a. "Have you tried turning it Off and On again?"
    ESP.reset();
    delay(5000);
  }

#if MQTT_ENABLE
  strncpy(MqttServer, custom_mqtt_server.getValue(), kHostnameLength);
  strncpy(MqttPort, custom_mqtt_port.getValue(), kPortLength);
  strncpy(MqttUsername, custom_mqtt_user.getValue(), kUsernameLength);
  strncpy(MqttPassword, custom_mqtt_pass.getValue(), kPasswordLength);
  strncpy(MqttPrefix, custom_mqtt_prefix.getValue(), kHostnameLength);
#endif  // MQTT_ENABLE
  strncpy(Hostname, custom_hostname.getValue(), kHostnameLength);
  strncpy(HttpUsername, custom_http_username.getValue(), kUsernameLength);
  strncpy(HttpPassword, custom_http_password.getValue(), kPasswordLength);
  if (flagSaveWifiConfig) {
    saveWifiConfig();
  }
  debug("WiFi connected. IP address:");
  debug(WiFi.localIP().toString().c_str());
}

void init_vars(void) {
#if MQTT_ENABLE
  // If we have a prefix already, use it. Otherwise use the hostname.
  if (!strlen(MqttPrefix)) strncpy(MqttPrefix, Hostname, kHostnameLength);
  // Topic we send back acknowledgements on.
  MqttAck = String(MqttPrefix) + '/' + MQTT_ACK;
  // Sub-topic we get new commands from.
  MqttSend = String(MqttPrefix) + '/' + MQTT_SEND;
  // Topic we send received IRs to.
  MqttRecv = String(MqttPrefix) + '/' + MQTT_RECV;
  // Topic we send log messages to.
  MqttLog = String(MqttPrefix) + '/' + MQTT_LOG;
  // Topic for the Last Will & Testament.
  MqttLwt = String(MqttPrefix) + '/' + MQTT_LWT;
  // Sub-topic for the climate topics.
  MqttClimate = String(MqttPrefix) + '/' + MQTT_CLIMATE;
  // Sub-topic for the climate command topics.
  MqttClimateCmnd = MqttClimate + '/' + MQTT_CLIMATE_CMND + '/';
  // Sub-topic for the climate stat topics.
  MqttClimateStat = MqttClimate + '/' + MQTT_CLIMATE_STAT + '/';
  MqttDiscovery = "homeassistant/climate/" + String(Hostname) + "/config";
  MqttHAName = String(Hostname) + "_aircon";
  // Create a unique MQTT client id.
  MqttClientId = String(Hostname) + String(ESP.getChipId(), HEX);
#endif  // MQTT_ENABLE
}

void setup(void) {
  // Set the default climate settings.
  climate.protocol = decode_type_t::UNKNOWN;
  climate.model = -1;  // Unknown.
  climate.power = false;
  climate.mode = stdAc::opmode_t::kAuto;
  climate.celsius = true;
  climate.degrees = 25;  // 25C
  climate.fanspeed = stdAc::fanspeed_t::kAuto;
  climate.swingv = stdAc::swingv_t::kAuto;
  climate.swingh = stdAc::swingh_t::kAuto;
  climate.quiet = false;
  climate.turbo = false;
  climate.econo = false;
  climate.light = false;
  climate.filter = false;
  climate.clean = false;
  climate.beep = false;
  climate.sleep = -1;  // Off
  climate.clock = -1;  // Don't set.
  climate_prev = climate;
  lastClimateSource = F("None");

  // Initialise all the IR transmitters.
  for (uint8_t i = 0; i < kSendTableSize; i++) {
    IrSendTable[i] = new IRsend(gpioTable[i]);
    IrSendTable[i]->begin();
    offset = IrSendTable[i]->calibrate();
  }
#ifdef IR_RX
#if IR_RX_PULLUP
  pinMode(IR_RX, INPUT_PULLUP);
#endif  // IR_RX_PULLUP
#if DECODE_HASH
  // Ignore messages with less than minimum on or off pulses.
  irrecv.setUnknownThreshold(kMinUnknownSize);
#endif  // DECODE_HASH
  irrecv.enableIRIn();  // Start the receiver
#endif  // IR_RX

#if DEBUG
  if (!isSerialGpioUsedByIr()) {
    // Use SERIAL_TX_ONLY so that the RX pin can be freed up for GPIO/IR use.
    Serial.begin(BAUD_RATE, SERIAL_8N1, SERIAL_TX_ONLY);
    while (!Serial)  // Wait for the serial connection to be establised.
      delay(50);
    Serial.println();
    debug("IRMQTTServer " _MY_VERSION_" has booted.");
  }
#endif  // DEBUG

  setup_wifi();

  // Wait a bit for things to settle.
  delay(500);

  lastReconnectAttempt = 0;

  if (mdns.begin(Hostname, WiFi.localIP())) {
    debug("MDNS responder started");
  }

  // Setup the root web page.
  server.on("/", handleRoot);
  // Setup the examples web page.
  server.on("/examples", handleExamples);
  // Setup the page to handle web-based IR codes.
  server.on("/ir", handleIr);
  // Setup the aircon page.
  server.on("/aircon", handleAirCon);
  // Setup the aircon update page.
  server.on("/aircon/set", handleAirConSet);
  // Setup the info page.
  server.on("/info", handleInfo);
  // Setup the admin page.
  server.on("/admin", handleAdmin);
  // Setup a reset page to cause WiFiManager information to be reset.
  server.on("/reset", handleReset);
  // Reboot url
  server.on("/quitquitquit", handleReboot);
#if MQTT_ENABLE
  // MQTT Discovery url
  server.on("/send_discovery", handleSendMqttDiscovery);
  // Finish setup of the mqtt clent object.
  mqtt_client.setServer(MqttServer, atoi(MqttPort));
  mqtt_client.setCallback(mqttCallback);
  // Set various variables
  init_vars();
#endif  // MQTT_ENABLE

#if FIRMWARE_OTA
  // Setup the URL to allow Over-The-Air (OTA) firmware updates.
  if (strlen(HttpPassword)) {  // Allow if password is set.
    server.on("/update", HTTP_POST, [](){
#if MQTT_ENABLE
        mqttLog("Attempting firmware update & reboot");
        delay(1000);
#endif  // MQTT_ENABLE
        server.send(200, "text/html",
            "<html><head><title>Updating firmware.</title></head>"
            "<body>"
            "<h1>Updating firmware</h1>"
            "<hr>"
            "<h3>Warning! Don't power off the device for 60 seconds!</h3>"
            "<p>The firmware is uploading and will try to flash itself. "
            "It is important to not interrupt the process.</p>"
            "<p>The firmware upload seems to have " +
            String(Update.hasError() ? "FAILED!" : "SUCCEEDED!") +
            " Rebooting! </p>" +
            addJsReloadUrl("/", 20, true) +
            "</body></html>");
        delay(1000);
        ESP.restart();
        delay(1000);
      }, [](){
        if (!server.authenticate(HttpUsername, HttpPassword)) {
          debug("Basic HTTP authentication failure for /update.");
          return server.requestAuthentication();
        }
        HTTPUpload& upload = server.upload();
        if (upload.status == UPLOAD_FILE_START) {
          WiFiUDP::stopAll();
          debug("Update:");
          debug(upload.filename.c_str());
          uint32_t maxSketchSpace = (ESP.getFreeSketchSpace() - 0x1000) &
              0xFFFFF000;
          if (!Update.begin(maxSketchSpace)) {  // start with max available size
#if DEBUG
            if (!isSerialGpioUsedByIr())
              Update.printError(Serial);
#endif  // DEBUG
          }
        } else if (upload.status == UPLOAD_FILE_WRITE) {
          if (Update.write(upload.buf, upload.currentSize) !=
              upload.currentSize) {
#if DEBUG
            if (!isSerialGpioUsedByIr())
              Update.printError(Serial);
#endif  // DEBUG
          }
        } else if (upload.status == UPLOAD_FILE_END) {
          // true to set the size to the current progress
          if (Update.end(true)) {
            debug("Update Success:");
            debug(String(upload.totalSize).c_str());
            debug("Rebooting...");
          }
        }
        yield();
      });
    }
#endif  // FIRMWARE_OTA

  // Set up an error page.
  server.onNotFound(handleNotFound);

  server.begin();
  debug("HTTP server started");
}

#if MQTT_ENABLE
// MQTT subscribing to topic
void subscribing(const String topic_name) {
  // subscription to topic for receiving data with QoS.
  if (mqtt_client.subscribe(topic_name.c_str(), QOS))
    debug("Subscription OK to:");
  else
    debug("Subscription FAILED to:");
  debug(topic_name.c_str());
}

// Un-subscribe from a MQTT topic
void unsubscribing(const String topic_name) {
  // subscription to topic for receiving data with QoS.
  if (mqtt_client.unsubscribe(topic_name.c_str()))
    debug("Unsubscribed OK from:");
  else
    debug("FAILED to unsubscribe from:");
  debug(topic_name.c_str());
}

void mqttLog(const String mesg) {
  debug(mesg.c_str());
  mqtt_client.publish(MqttLog.c_str(), mesg.c_str());
  mqttSentCounter++;
}

bool reconnect(void) {
  // Loop a few times or until we're reconnected
  uint16_t tries = 1;
  while (!mqtt_client.connected() && tries <= 3) {
    int connected = false;
    // Attempt to connect
    debug(("Attempting MQTT connection to " + String(MqttServer) + ":" +
           String(MqttPort) + "... ").c_str());
    if (strcmp(MqttUsername, "") && strcmp(MqttPassword, "")) {
      debug("Using mqtt username/password to connect.");
      connected = mqtt_client.connect(MqttClientId.c_str(),
                                      MqttUsername, MqttPassword,
                                      MqttLwt.c_str(),
                                      QOS, true, kLwtOffline);

    } else {
      debug("Using password-less mqtt connection.");
      connected = mqtt_client.connect(MqttClientId.c_str(), MqttLwt.c_str(),
                                      QOS, true, kLwtOffline);
    }
    if (connected) {
    // Once connected, publish an announcement...
      mqttLog("(Re)Connected.");

      // Update Last Will & Testament to say we are back online.
      mqtt_client.publish(MqttLwt.c_str(), kLwtOnline, true);
      mqttSentCounter++;

      // Subscribing to topic(s)
      subscribing(MqttSend);
      for (uint8_t i = 0; i < kSendTableSize; i++) {
        subscribing(MqttSend + '_' + String(static_cast<int>(i)));
      }
      // Climate command topics.
      subscribing(MqttClimateCmnd + '+');
    } else {
      debug(("failed, rc=" + String(mqtt_client.state()) +
            " Try again in a bit.").c_str());
      // Wait for a bit before retrying
      delay(tries << 7);  // Linear increasing back-off (x128)
    }
    tries++;
  }
  return mqtt_client.connected();
}

// Return a string containing the comma separated list of MQTT command topics.
String listOfCommandTopics(void) {
  String result = MqttSend;
  for (uint16_t i = 0; i < kSendTableSize; i++) {
    result += ", " + MqttSend + '_' + String(i);
  }
  return result;
}

// MQTT Discovery web page
void handleSendMqttDiscovery(void) {
#if HTML_PASSWORD_ENABLE
  if (!server.authenticate(HttpUsername, HttpPassword)) {
    debug("Basic HTTP authentication failure for /send_discovery.");
    return server.requestAuthentication();
  }
#endif  // HTML_PASSWORD_ENABLE
  server.send(200, "text/html",
      "<html><head><title>Sending MQTT Discovery message</title></head>"
      "<body>"
      "<h1>Sending MQTT Discovery message.</h1>" +
      htmlMenu() +
      "<p>The Home Assistant MQTT Discovery message is being sent to topic: " +
      MqttDiscovery + ". It will show up in Home Assistant in a few seconds."
      "</p>"
      "<h3>Warning!</h3>"
      "<p>Home Assistant's config for this device is reset each time this is "
      " is sent.</p>" +
      addJsReloadUrl("/", 15, true) +
      "</body></html>");
  sendMQTTDiscovery(MqttDiscovery.c_str());
}

void doBroadcast(TimerMs *timer, const uint32_t interval,
                 const stdAc::state_t state, const bool retain,
                 const bool force) {
  if (force || (!lockMqttBroadcast && timer->elapsed() > interval)) {
    debug("Sending MQTT stat update broadcast.");
    sendClimate(state, state, MqttClimateStat,
                retain, true, false);
    timer->reset();  // It's been sent, so reset the timer.
    hasBroadcastBeenSent = true;
  }
}

void receivingMQTT(String const topic_name, String const callback_str) {
  char* tok_ptr;
  uint64_t code = 0;
  uint16_t nbits = 0;
  uint16_t repeat = 0;
  uint8_t channel = 0;  // Default to the first channel. e.g. "*_0"

  debug("Receiving data by MQTT topic:");
  debug(topic_name.c_str());
  debug("with payload:");
  debug(callback_str.c_str());
  // Save the message as the last command seen (global).
  lastMqttCmdTopic = topic_name;
  lastMqttCmd = callback_str;
  lastMqttCmdTime = millis();
  mqttRecvCounter++;

  if (topic_name.startsWith(MqttClimate)) {
    if (topic_name.startsWith(MqttClimateCmnd)) {
      debug("It's a climate command topic");
      stdAc::state_t updated = updateClimate(
          climate, topic_name, MqttClimateCmnd, callback_str);
      if (sendClimate(climate, updated, MqttClimateStat,
                      true, false, false))
        lastClimateSource = F("MQTT");
      climate = updated;
    } else if (topic_name.startsWith(MqttClimateStat)) {
      debug("It's a climate state topic. Update internal state and DON'T send");
      climate = updateClimate(
          climate, topic_name, MqttClimateStat, callback_str);
    }
    return;  // We are done for now.
  }
  // Check if a specific channel was requested by looking for a "*_[0-9]" suffix
  for (uint8_t i = 0; i < kSendTableSize; i++) {
    debug(("Checking if " + topic_name + " ends with _" + String(i)).c_str());
    if (topic_name.endsWith("_" + String(i))) {
      channel = i;
      debug("It does!");
      break;
    }
  }

  debug(("Using transmit channel " + String(static_cast<int>(channel)) +
         " / GPIO " + String(static_cast<int>(gpioTable[channel]))).c_str());
  // Make a copy of the callback string as strtok destroys it.
  char* callback_c_str = strdup(callback_str.c_str());
  debug("MQTT Payload (raw):");
  debug(callback_c_str);

  // Get the numeric protocol type.
  int ir_type = strtoul(strtok_r(callback_c_str, ",", &tok_ptr), NULL, 10);
  char* next = strtok_r(NULL, ",", &tok_ptr);
  // If there is unparsed string left, try to convert it assuming it's hex.
  if (next != NULL) {
    code = getUInt64fromHex(next);
    next = strtok_r(NULL, ",", &tok_ptr);
  } else {
    // We require at least two value in the string. Give up.
    return;
  }
  // If there is still string left, assume it is the bit size.
  if (next != NULL) {
    nbits = atoi(next);
    next = strtok_r(NULL, ",", &tok_ptr);
  }
  // If there is still string left, assume it is the repeat count.
  if (next != NULL)
    repeat = atoi(next);

  free(callback_c_str);

  // send received MQTT value by IR signal
  lastSendSucceeded = sendIRCode(
      IrSendTable[channel], ir_type, code,
      callback_str.substring(callback_str.indexOf(",") + 1).c_str(),
      nbits, repeat);
}

// Callback function, when we receive an MQTT value on the topics
// subscribed this function is called
void mqttCallback(char* topic, byte* payload, unsigned int length) {
  // In order to republish this payload, a copy must be made
  // as the orignal payload buffer will be overwritten whilst
  // constructing the PUBLISH packet.
  // Allocate the correct amount of memory for the payload copy
  byte* payload_copy = reinterpret_cast<byte*>(malloc(length + 1));
  // Copy the payload to the new buffer
  memcpy(payload_copy, payload, length);

  // Conversion to a printable string
  payload_copy[length] = '\0';
  String callback_string = String(reinterpret_cast<char*>(payload_copy));
  String topic_name = String(reinterpret_cast<char*>(topic));

  // launch the function to treat received data
  receivingMQTT(topic_name, callback_string);

  // Free the memory
  free(payload_copy);
}

void sendMQTTDiscovery(const char *topic) {
  if (mqtt_client.publish(
      topic, String(
      "{"
      "\"~\":\"" + MqttClimate + "\","
      "\"name\":\"" + MqttHAName + "\","
      "\"pow_cmd_t\":\"~" MQTT_CLIMATE "/" MQTT_CLIMATE_CMND "/" KEY_POWER "\","
      "\"mode_cmd_t\":\"~" MQTT_CLIMATE "/" MQTT_CLIMATE_CMND "/" KEY_MODE "\","
      "\"mode_stat_t\":\"~" MQTT_CLIMATE "/" MQTT_CLIMATE_STAT "/" KEY_MODE
          "\","
      "\"modes\":[\"off\",\"auto\",\"cool\",\"heat\",\"dry\",\"fan_only\"],"
      "\"temp_cmd_t\":\"~" MQTT_CLIMATE "/" MQTT_CLIMATE_CMND "/" KEY_TEMP "\","
      "\"temp_stat_t\":\"~" MQTT_CLIMATE "/" MQTT_CLIMATE_STAT "/" KEY_TEMP
          "\","
      "\"min_temp\":\"16\","
      "\"max_temp\":\"30\","
      "\"temp_step\":\"1\","
      "\"fan_mode_cmd_t\":\"~" MQTT_CLIMATE "/" MQTT_CLIMATE_CMND "/"
          KEY_FANSPEED "\","
      "\"fan_mode_stat_t\":\"~" MQTT_CLIMATE "/" MQTT_CLIMATE_STAT "/"
          KEY_FANSPEED "\","
      "\"fan_modes\":[\"auto\",\"min\",\"low\",\"medium\",\"high\",\"max\"],"
      "\"swing_mode_cmd_t\":\"~" MQTT_CLIMATE "/" MQTT_CLIMATE_CMND "/"
          KEY_SWINGV "\","
      "\"swing_mode_stat_t\":\"~" MQTT_CLIMATE "/" MQTT_CLIMATE_STAT "/"
          KEY_SWINGV "\","
      "\"swing_modes\":["
        "\"off\",\"auto\",\"highest\",\"high\",\"middle\",\"low\",\"lowest\""
      "]"
      "}").c_str())) {
    mqttLog("MQTT climate discovery successful sent.");
    hasDiscoveryBeenSent = true;
    lastDiscovery.reset();
    mqttSentCounter++;
  } else {
    mqttLog("MQTT climate discovery FAILED to send.");
  }
}
#endif  // MQTT_ENABLE

void loop(void) {
  server.handleClient();  // Handle any web activity

#if MQTT_ENABLE
  uint32_t now = millis();
  // MQTT client connection management
  if (!mqtt_client.connected()) {
    if (wasConnected) {
      lastDisconnectedTime = now;
      wasConnected = false;
      mqttDisconnectCounter++;
    }
    // Reconnect if it's longer than kMqttReconnectTime since we last tried.
    if (now - lastReconnectAttempt > kMqttReconnectTime) {
      lastReconnectAttempt = now;
      debug("client mqtt not connected, trying to connect");
      // Attempt to reconnect
      if (reconnect()) {
        lastReconnectAttempt = 0;
        wasConnected = true;
        if (boot) {
          mqttLog("IR Server just booted");
          boot = false;
        } else {
          mqttLog("IR Server just (re)connected to MQTT. "
                  "Lost connection about " + timeSince(lastConnectedTime));
        }
        lastConnectedTime = now;
        debug("successful client mqtt connection");
        if (lockMqttBroadcast) {
          // Attempt to fetch back any Climate state stored in MQTT retained
          // messages on the MQTT broker.
          mqttLog("Started listening for previous state.");
          climate_prev = climate;  // Make a copy so we can compare afterwards.
          subscribing(MqttClimateStat + '+');
          statListenTime.reset();
        }
      }
    }
  } else {
    // MQTT loop
    lastConnectedTime = now;
    mqtt_client.loop();
    if (lockMqttBroadcast && statListenTime.elapsed() > kStatListenPeriodMs) {
      unsubscribing(MqttClimateStat + '+');
      mqttLog("Finished listening for previous state.");
      if (cmpClimate(climate, climate_prev)) {  // Something changed.
        mqttLog("The state was recovered from MQTT broker. Updating.");
        sendClimate(climate_prev, climate, MqttClimateStat,
                    true, false, false);
        lastClimateSource = F("MQTT (via retain)");
      }
      lockMqttBroadcast = false;  // Release the lock so we can broadcast again.
    }
    // Periodically send all of the climate state via MQTT.
    doBroadcast(&lastBroadcast, kBroadcastPeriodMs, climate, false, false);
  }
#endif  // MQTT_ENABLE
#ifdef IR_RX
  // Check if an IR code has been received via the IR RX module.
#if REPORT_UNKNOWNS
  if (irrecv.decode(&capture)) {
#else  // REPORT_UNKNOWNS
  if (irrecv.decode(&capture) && capture.decode_type != UNKNOWN) {
#endif  // REPORT_UNKNOWNS
    lastIrReceivedTime = millis();
    lastIrReceived = String(capture.decode_type) + "," +
        resultToHexidecimal(&capture);
#if REPORT_RAW_UNKNOWNS
    if (capture.decode_type == UNKNOWN) {
      lastIrReceived += ";";
      for (uint16_t i = 1; i < capture.rawlen; i++) {
        uint32_t usecs;
        for (usecs = capture.rawbuf[i] * kRawTick; usecs > UINT16_MAX;
             usecs -= UINT16_MAX) {
          lastIrReceived += uint64ToString(UINT16_MAX);
          lastIrReceived += ",0,";
        }
        lastIrReceived += uint64ToString(usecs, 10);
        if (i < capture.rawlen - 1)
          lastIrReceived += ",";
      }
    }
#endif  // REPORT_RAW_UNKNOWNS
    // If it isn't an AC code, add the bits.
    if (!hasACState(capture.decode_type))
      lastIrReceived += "," + String(capture.bits);
#if MQTT_ENABLE
    mqtt_client.publish(MqttRecv.c_str(), lastIrReceived.c_str());
    mqttSentCounter++;
    debug("Incoming IR message sent to MQTT:");
    debug(lastIrReceived.c_str());
#endif  // MQTT_ENABLE
    irRecvCounter++;
#if USE_DECODED_AC_SETTINGS
    if (decodeCommonAc(&capture)) lastClimateSource = F("IR");
#endif  // USE_DECODED_AC_SETTINGS
  }
#endif  // IR_RX
  delay(100);
}

// Arduino framework doesn't support strtoull(), so make our own one.
uint64_t getUInt64fromHex(char const *str) {
  uint64_t result = 0;
  uint16_t offset = 0;
  // Skip any leading '0x' or '0X' prefix.
  if (str[0] == '0' && (str[1] == 'x' || str[1] == 'X'))
    offset = 2;
  for (; isxdigit((unsigned char)str[offset]); offset++) {
    char c = str[offset];
    result *= 16;
    if (isdigit(c)) /* '0' .. '9' */
      result += c - '0';
    else if (isupper(c)) /* 'A' .. 'F' */
      result += c - 'A' + 10;
    else /* 'a' .. 'f'*/
      result += c - 'a' + 10;
  }
  return result;
}

// Transmit the given IR message.
//
// Args:
//   irsend:   A pointer to a IRsend object to transmit via.
//   ir_type:  enum of the protocol to be sent.
//   code:     Numeric payload of the IR message. Most protocols use this.
//   code_str: The unparsed code to be sent. Used by complex protocol encodings.
//   bits:     Nr. of bits in the protocol. 0 means use the protocol's default.
//   repeat:   Nr. of times the message is to be repeated. (Not all protcols.)
// Returns:
//   bool: Successfully sent or not.
bool sendIRCode(IRsend *irsend, int const ir_type,
                uint64_t const code, char const * code_str, uint16_t bits,
                uint16_t repeat) {
  // Create a pseudo-lock so we don't try to send two codes at the same time.
  while (lockIr)
    delay(20);
  lockIr = true;

  bool success = true;  // Assume success.

  // Turn off IR capture if we need to.
#if defined (IR_RX) && DISABLE_CAPTURE_WHILE_TRANSMITTING
  irrecv.disableIRIn();  // Stop the IR receiver
#endif  // defined (IR_RX) && DISABLE_CAPTURE_WHILE_TRANSMITTING
  // send the IR message.
  switch (ir_type) {
#if SEND_RC5
    case RC5:  // 1
      if (bits == 0)
        bits = kRC5Bits;
      irsend->sendRC5(code, bits, repeat);
      break;
#endif
#if SEND_RC6
    case RC6:  // 2
      if (bits == 0)
        bits = kRC6Mode0Bits;
      irsend->sendRC6(code, bits, repeat);
      break;
#endif
#if SEND_NEC
    case NEC:  // 3
      if (bits == 0)
        bits = kNECBits;
      irsend->sendNEC(code, bits, repeat);
      break;
#endif
#if SEND_SONY
    case SONY:  // 4
      if (bits == 0)
        bits = kSony12Bits;
      repeat = std::max(repeat, kSonyMinRepeat);
      irsend->sendSony(code, bits, repeat);
      break;
#endif
#if SEND_PANASONIC
    case PANASONIC:  // 5
      if (bits == 0)
        bits = kPanasonicBits;
      irsend->sendPanasonic64(code, bits, repeat);
      break;
#endif
#if SEND_INAX
    case INAX:  // 64
      if (bits == 0)
        bits = kInaxBits;
      repeat = std::max(repeat, kInaxMinRepeat);
      irsend->sendInax(code, bits, repeat);
      break;
#endif
#if SEND_JVC
    case JVC:  // 6
      if (bits == 0)
        bits = kJvcBits;
      irsend->sendJVC(code, bits, repeat);
      break;
#endif
#if SEND_SAMSUNG
    case SAMSUNG:  // 7
      if (bits == 0)
        bits = kSamsungBits;
      irsend->sendSAMSUNG(code, bits, repeat);
      break;
#endif
#if SEND_SAMSUNG36
    case SAMSUNG36:  // 56
      if (bits == 0)
        bits = kSamsung36Bits;
      irsend->sendSamsung36(code, bits, repeat);
      break;
#endif
#if SEND_WHYNTER
    case WHYNTER:  // 8
      if (bits == 0)
        bits = kWhynterBits;
      irsend->sendWhynter(code, bits, repeat);
      break;
#endif
#if SEND_AIWA_RC_T501
    case AIWA_RC_T501:  // 9
      if (bits == 0)
        bits = kAiwaRcT501Bits;
      repeat = std::max(repeat, kAiwaRcT501MinRepeats);
      irsend->sendAiwaRCT501(code, bits, repeat);
      break;
#endif
#if SEND_LG
    case LG:  // 10
      if (bits == 0)
        bits = kLgBits;
      irsend->sendLG(code, bits, repeat);
      break;
#endif
#if SEND_MITSUBISHI
    case MITSUBISHI:  // 12
      if (bits == 0)
        bits = kMitsubishiBits;
      repeat = std::max(repeat, kMitsubishiMinRepeat);
      irsend->sendMitsubishi(code, bits, repeat);
      break;
#endif
#if SEND_DISH
    case DISH:  // 13
      if (bits == 0)
        bits = kDishBits;
      repeat = std::max(repeat, kDishMinRepeat);
      irsend->sendDISH(code, bits, repeat);
      break;
#endif
#if SEND_SHARP
    case SHARP:  // 14
      if (bits == 0)
        bits = kSharpBits;
      irsend->sendSharpRaw(code, bits, repeat);
      break;
#endif
#if SEND_COOLIX
    case COOLIX:  // 15
      if (bits == 0)
        bits = kCoolixBits;
      irsend->sendCOOLIX(code, bits, repeat);
      break;
#endif
    case DAIKIN:  // 16
    case DAIKIN2:  // 53
    case DAIKIN216:  // 61
    case KELVINATOR:  // 18
    case MITSUBISHI_AC:  // 20
    case GREE:  // 24
    case ARGO:  // 27
    case TROTEC:  // 28
    case TOSHIBA_AC:  // 32
    case FUJITSU_AC:  // 33
    case HAIER_AC:  // 38
    case HAIER_AC_YRW02:  // 44
    case HITACHI_AC:  // 40
    case HITACHI_AC1:  // 41
    case HITACHI_AC2:  // 42
    case WHIRLPOOL_AC:  // 45
    case SAMSUNG_AC:  // 46
    case SHARP_AC:  // 62
    case ELECTRA_AC:  // 48
    case PANASONIC_AC:  // 49
    case MWM:  // 52
      success = parseStringAndSendAirCon(irsend, ir_type, code_str);
      break;
#if SEND_DENON
    case DENON:  // 17
      if (bits == 0)
        bits = kDenonBits;
      irsend->sendDenon(code, bits, repeat);
      break;
#endif
#if SEND_SHERWOOD
    case SHERWOOD:  // 19
      if (bits == 0)
        bits = kSherwoodBits;
      repeat = std::max(repeat, kSherwoodMinRepeat);
      irsend->sendSherwood(code, bits, repeat);
      break;
#endif
#if SEND_RCMM
    case RCMM:  // 21
      if (bits == 0)
        bits = kRCMMBits;
      irsend->sendRCMM(code, bits, repeat);
      break;
#endif
#if SEND_SANYO
    case SANYO_LC7461:  // 22
      if (bits == 0)
        bits = kSanyoLC7461Bits;
      irsend->sendSanyoLC7461(code, bits, repeat);
      break;
#endif
#if SEND_RC5
    case RC5X:  // 23
      if (bits == 0)
        bits = kRC5XBits;
      irsend->sendRC5(code, bits, repeat);
      break;
#endif
#if SEND_PRONTO
    case PRONTO:  // 25
      success = parseStringAndSendPronto(irsend, code_str, repeat);
      break;
#endif
#if SEND_NIKAI
    case NIKAI:  // 29
      if (bits == 0)
        bits = kNikaiBits;
      irsend->sendNikai(code, bits, repeat);
      break;
#endif
#if SEND_RAW
    case RAW:  // 30
      success = parseStringAndSendRaw(irsend, code_str);
      break;
#endif
#if SEND_GLOBALCACHE
    case GLOBALCACHE:  // 31
      success = parseStringAndSendGC(irsend, code_str);
      break;
#endif
#if SEND_MIDEA
    case MIDEA:  // 34
      if (bits == 0)
        bits = kMideaBits;
      irsend->sendMidea(code, bits, repeat);
      break;
#endif
#if SEND_MAGIQUEST
    case MAGIQUEST:  // 35
      if (bits == 0)
        bits = kMagiquestBits;
      irsend->sendMagiQuest(code, bits, repeat);
      break;
#endif
#if SEND_LASERTAG
    case LASERTAG:  // 36
      if (bits == 0)
        bits = kLasertagBits;
      irsend->sendLasertag(code, bits, repeat);
      break;
#endif
#if SEND_CARRIER_AC
    case CARRIER_AC:  // 37
      if (bits == 0)
        bits = kCarrierAcBits;
      irsend->sendCarrierAC(code, bits, repeat);
      break;
#endif
#if SEND_MITSUBISHI2
    case MITSUBISHI2:  // 39
      if (bits == 0)
        bits = kMitsubishiBits;
      repeat = std::max(repeat, kMitsubishiMinRepeat);
      irsend->sendMitsubishi2(code, bits, repeat);
      break;
#endif
#if SEND_GICABLE
    case GICABLE:  // 43
      if (bits == 0)
        bits = kGicableBits;
      repeat = std::max(repeat, kGicableMinRepeat);
      irsend->sendGICable(code, bits, repeat);
      break;
#endif
#if SEND_LUTRON
    case LUTRON:  // 47
      if (bits == 0)
        bits = kLutronBits;
      irsend->sendLutron(code, bits, repeat);
      break;
#endif
#if SEND_PIONEER
    case PIONEER:  // 50
      if (bits == 0)
        bits = kPioneerBits;
      irsend->sendPioneer(code, bits, repeat);
      break;
#endif
#if SEND_LG
    case LG2:  // 51
      if (bits == 0)
        bits = kLgBits;
      irsend->sendLG2(code, bits, repeat);
      break;
#endif
#if SEND_VESTEL_AC
    case VESTEL_AC:  // 54
      if (bits == 0)
        bits = kVestelAcBits;
      irsend->sendVestelAc(code, bits, repeat);
      break;
#endif
#if SEND_TECO
    case TECO:  // 55
      if (bits == 0)
        bits = kTecoBits;
      irsend->sendTeco(code, bits, repeat);
      break;
#endif
#if SEND_LEGOPF
    case LEGOPF:  // 58
      if (bits == 0)
        bits = kLegoPfBits;
      irsend->sendLegoPf(code, bits, repeat);
      break;
#endif
#if SEND_GOODWEATHER
    case GOODWEATHER:  // 63
      if (bits == 0) bits = kGoodweatherBits;
      repeat = std::max(repeat, kGoodweatherMinRepeat);
      irsend->sendGoodweather(code, bits, repeat);
      break;
#endif  // SEND_GOODWEATHER
    default:
      // If we got here, we didn't know how to send it.
      success = false;
  }
  // Turn IR capture back on if we need to.
#if defined (IR_RX) && DISABLE_CAPTURE_WHILE_TRANSMITTING
  irrecv.enableIRIn();  // Restart the receiver
#endif  // defined (IR_RX) && DISABLE_CAPTURE_WHILE_TRANSMITTING
  lastSendTime = millis();
  // Release the lock.
  lockIr = false;

  // Indicate that we sent the message or not.
  if (success) {
    sendReqCounter++;
    debug("Sent the IR message:");
  } else {
    debug("Failed to send IR Message:");
  }
  debug("Type:");
  debug(String(ir_type).c_str());
  // For "long" codes we basically repeat what we got.
  if (hasACState((decode_type_t) ir_type) ||
      ir_type == PRONTO ||
      ir_type == RAW ||
      ir_type == GLOBALCACHE) {
    debug("Code: ");
    debug(code_str);
    // Confirm what we were asked to send was sent.
#if MQTT_ENABLE
    if (success) {
      if (ir_type == PRONTO && repeat > 0)
        mqtt_client.publish(MqttAck.c_str(), (String(ir_type) + ",R" +
                                              String(repeat) + "," +
                                              String(code_str)).c_str());
      else
        mqtt_client.publish(MqttAck.c_str(), (String(ir_type) + "," +
                                              String(code_str)).c_str());
      mqttSentCounter++;
    }
#endif  // MQTT_ENABLE
  } else {  // For "short" codes, we break it down a bit more before we report.
    debug(("Code: 0x" + uint64ToString(code, 16)).c_str());
    debug(("Bits: " + String(bits)).c_str());
    debug(("Repeats: " + String(repeat)).c_str());
#if MQTT_ENABLE
    if (success) {
      mqtt_client.publish(MqttAck.c_str(), (String(ir_type) + "," +
                                            uint64ToString(code, 16)
                                            + "," + String(bits) + "," +
                                            String(repeat)).c_str());
      mqttSentCounter++;
    }
#endif  // MQTT_ENABLE
  }
  return success;
}

bool sendInt(const String topic, const int32_t num, const bool retain) {
#if MQTT_ENABLE
  mqttSentCounter++;
  return mqtt_client.publish(topic.c_str(), String(num).c_str(), retain);
#else  // MQTT_ENABLE
  return true;
#endif  // MQTT_ENABLE
}

bool sendBool(const String topic, const bool on, const bool retain) {
#if MQTT_ENABLE
  mqttSentCounter++;
  return mqtt_client.publish(topic.c_str(), (on ? "on" : "off"), retain);
#else  // MQTT_ENABLE
  return true;
#endif  // MQTT_ENABLE
}

bool sendString(const String topic, const String str, const bool retain) {
#if MQTT_ENABLE
  mqttSentCounter++;
  return mqtt_client.publish(topic.c_str(), str.c_str(), retain);
#else  // MQTT_ENABLE
  return true;
#endif  // MQTT_ENABLE
}

bool sendFloat(const String topic, const float_t temp, const bool retain) {
#if MQTT_ENABLE
  mqttSentCounter++;
  return mqtt_client.publish(topic.c_str(), String(temp, 1).c_str(), retain);
#else  // MQTT_ENABLE
  return true;
#endif  // MQTT_ENABLE
}

stdAc::state_t updateClimate(stdAc::state_t current, const String str,
                              const String prefix, const String payload) {
  stdAc::state_t result = current;
  String value = payload;
  value.toUpperCase();
  if (str.equals(prefix + KEY_PROTOCOL))
    result.protocol = strToDecodeType(value.c_str());
  else if (str.equals(prefix + KEY_MODEL))
    result.model = IRac::strToModel(value.c_str());
  else if (str.equals(prefix + KEY_POWER))
    result.power = IRac::strToBool(value.c_str());
  else if (str.equals(prefix + KEY_MODE))
    result.mode = IRac::strToOpmode(value.c_str());
  else if (str.equals(prefix + KEY_TEMP))
    result.degrees = value.toFloat();
  else if (str.equals(prefix + KEY_FANSPEED))
    result.fanspeed = IRac::strToFanspeed(value.c_str());
  else if (str.equals(prefix + KEY_SWINGV))
    result.swingv = IRac::strToSwingV(value.c_str());
  else if (str.equals(prefix + KEY_SWINGH))
    result.swingh = IRac::strToSwingH(value.c_str());
  else if (str.equals(prefix + KEY_QUIET))
    result.quiet = IRac::strToBool(value.c_str());
  else if (str.equals(prefix + KEY_TURBO))
    result.turbo = IRac::strToBool(value.c_str());
  else if (str.equals(prefix + KEY_ECONO))
    result.econo = IRac::strToBool(value.c_str());
  else if (str.equals(prefix + KEY_LIGHT))
    result.light = IRac::strToBool(value.c_str());
  else if (str.equals(prefix + KEY_BEEP))
    result.beep = IRac::strToBool(value.c_str());
  else if (str.equals(prefix + KEY_FILTER))
    result.filter = IRac::strToBool(value.c_str());
  else if (str.equals(prefix + KEY_CLEAN))
    result.clean = IRac::strToBool(value.c_str());
  else if (str.equals(prefix + KEY_SLEEP))
    result.sleep = value.toInt();
  else if (str.equals(prefix + KEY_CLOCK))
    result.clock = value.toInt();
  return result;
}

// Compare two AirCon states (climates).
// Returns: True if they differ, False if they don't.
bool cmpClimate(const stdAc::state_t a, const stdAc::state_t b) {
  return a.protocol != b.protocol || a.model != b.model || a.power != b.power ||
      a.mode != b.mode || a.degrees != b.degrees || a.celsius != b.celsius ||
      a.fanspeed != b.fanspeed || a.swingv != b.swingv ||
      a.swingh != b.swingh || a.quiet != b.quiet || a.turbo != b.turbo ||
      a.econo != b.econo || a.light != b.light || a.filter != b.filter ||
      a.clean != b.clean || a.beep != b.beep || a.sleep != b.sleep;
}

bool sendClimate(const stdAc::state_t prev, const stdAc::state_t next,
                 const String topic_prefix, const bool retain,
                 const bool forceMQTT, const bool forceIR,
                 const bool enableIR) {
  bool diff = false;
  bool success = true;

  if (prev.protocol != next.protocol || forceMQTT) {
    diff = true;
    success &= sendString(topic_prefix + KEY_PROTOCOL,
                          typeToString(next.protocol), retain);
  }
  if (prev.model != next.model || forceMQTT) {
    diff = true;
    success &= sendInt(topic_prefix + KEY_MODEL, next.model, retain);
  }
  if (prev.power != next.power || prev.mode != next.mode || forceMQTT) {
    diff = true;
    success &= sendBool(topic_prefix + KEY_POWER, next.power, retain);
    success &= sendString(topic_prefix + KEY_MODE,
                          (next.power ? opmodeToString(next.mode) : F("off")),
                          retain);
  }
  if (prev.degrees != next.degrees || forceMQTT) {
    diff = true;
    success &= sendFloat(topic_prefix + KEY_TEMP, next.degrees, retain);
  }
  if (prev.celsius != next.celsius || forceMQTT) {
    diff = true;
    success &= sendBool(topic_prefix + KEY_CELSIUS, next.celsius, retain);
  }
  if (prev.fanspeed != next.fanspeed || forceMQTT) {
    diff = true;
    success &= sendString(topic_prefix + KEY_FANSPEED,
                          fanspeedToString(next.fanspeed), retain);
  }
  if (prev.swingv != next.swingv || forceMQTT) {
    diff = true;
    success &= sendString(topic_prefix + KEY_SWINGV,
                          swingvToString(next.swingv), retain);
  }
  if (prev.swingh != next.swingh || forceMQTT) {
    diff = true;
    success &= sendString(topic_prefix + KEY_SWINGH,
                          swinghToString(next.swingh), retain);
  }
  if (prev.quiet != next.quiet || forceMQTT) {
    diff = true;
    success &= sendBool(topic_prefix + KEY_QUIET, next.quiet, retain);
  }
  if (prev.turbo != next.turbo || forceMQTT) {
    diff = true;
    success &= sendBool(topic_prefix + KEY_TURBO, next.turbo, retain);
  }
  if (prev.econo != next.econo || forceMQTT) {
    diff = true;
    success &= sendBool(topic_prefix + KEY_ECONO, next.econo, retain);
  }
  if (prev.light != next.light || forceMQTT) {
    diff = true;
    success &= sendBool(topic_prefix + KEY_LIGHT, next.light, retain);
  }
  if (prev.filter != next.filter || forceMQTT) {
    diff = true;
    success &= sendBool(topic_prefix + KEY_FILTER, next.filter, retain);
  }
  if (prev.clean != next.clean || forceMQTT) {
    diff = true;
    success &= sendBool(topic_prefix + KEY_CLEAN, next.clean, retain);
  }
  if (prev.beep != next.beep || forceMQTT) {
    diff = true;
    success &= sendBool(topic_prefix + KEY_BEEP, next.beep, retain);
  }
  if (prev.sleep != next.sleep || forceMQTT) {
    diff = true;
    success &= sendInt(topic_prefix + KEY_SLEEP, next.sleep, retain);
  }
  if (diff && !forceMQTT)
    debug("Difference in common A/C state detected.");
  else
    debug("NO difference in common A/C state detected.");
  // Only send an IR message if we need to.
  if (enableIR && ((diff && !forceMQTT) || forceIR)) {
    debug("Sending common A/C state via IR.");
    // Turn IR capture off if we need to.
#if defined (IR_RX) && DISABLE_CAPTURE_WHILE_TRANSMITTING
    irrecv.disableIRIn();  // Stop the IR receiver
#endif  // defined (IR_RX) && DISABLE_CAPTURE_WHILE_TRANSMITTING
    lastClimateSucceeded = commonAc.sendAc(
        next.protocol, next.model, next.power, next.mode,
        next.degrees, next.celsius, next.fanspeed, next.swingv, next.swingh,
        next.quiet, next.turbo, next.econo, next.light, next.filter, next.clean,
        next.beep, next.sleep, -1);
  // Turn IR capture back on if we need to.
#if defined (IR_RX) && DISABLE_CAPTURE_WHILE_TRANSMITTING
    irrecv.enableIRIn();  // Restart the receiver
#endif  // defined (IR_RX) && DISABLE_CAPTURE_WHILE_TRANSMITTING
    if (lastClimateSucceeded) hasClimateBeenSent = true;
    success &= lastClimateSucceeded;
    lastClimateIr.reset();
    irClimateCounter++;
    sendReqCounter++;
  }
  return success;
}

#if USE_DECODED_AC_SETTINGS && defined (IR_RX)
// Decode and use a valid IR A/C remote that we understand enough to convert
// to a Common A/C format.
// Args:
//   decode: A successful raw IR decode object.
// Returns:
//   A boolean indicating success or failure.
bool decodeCommonAc(const decode_results *decode) {
  if (!IRac::isProtocolSupported(decode->decode_type)) {
    debug("Inbound IR messages isn't a supported common A/C protocol");
    return false;
  }
  stdAc::state_t state = climate;
  debug("Converting inbound IR A/C message to common A/C");
  switch (decode->decode_type) {
#if DECODE_ARGO
    case decode_type_t::ARGO: {
      IRArgoAC ac(IR_LED);
      ac.setRaw(decode->state);
      state = ac.toCommon();
      break;
    }
#endif  // DECODE_ARGO
#if DECODE_COOLIX
    case decode_type_t::COOLIX: {
      IRCoolixAC ac(IR_LED);
      ac.setRaw(decode->value);  // Uses value instead of state.
      state = ac.toCommon();
      break;
    }
#endif  // DECODE_COOLIX
#if DECODE_DAIKIN
    case decode_type_t::DAIKIN: {
      IRDaikinESP ac(IR_LED);
      ac.setRaw(decode->state);
      state = ac.toCommon();
      break;
    }
#endif  // DECODE_DAIKIN
#if DECODE_DAIKIN2
    case decode_type_t::DAIKIN2: {
      IRDaikin2 ac(IR_LED);
      ac.setRaw(decode->state);
      state = ac.toCommon();
      break;
    }
#endif  // DECODE_DAIKIN2
#if DECODE_DAIKIN216
    case decode_type_t::DAIKIN216: {
      IRDaikin216 ac(IR_LED);
      ac.setRaw(decode->state);
      state = ac.toCommon();
      break;
    }
#endif  // DECODE_DAIKIN216
#if DECODE_FUJITSU_AC
    case decode_type_t::FUJITSU_AC: {
      IRFujitsuAC ac(IR_LED);
      ac.setRaw(decode->state, decode->bits / 8);
      state = ac.toCommon();
      break;
    }
#endif  // DECODE_FUJITSU_AC
#if DECODE_GOODWEATHER
    case decode_type_t::GOODWEATHER: {
      IRGoodweatherAc ac(IR_LED);
      ac.setRaw(decode->value);  // Uses value instead of state.
      state = ac.toCommon();
      break;
    }
#endif  // DECODE_GOODWEATHER
#if DECODE_GREE
    case decode_type_t::GREE: {
      IRGreeAC ac(IR_LED);
      ac.setRaw(decode->state);
      state = ac.toCommon();
      break;
    }
#endif  // DECODE_GREE
#if DECODE_HAIER_AC
    case decode_type_t::HAIER_AC: {
      IRHaierAC ac(IR_LED);
      ac.setRaw(decode->state);
      state = ac.toCommon();
      break;
    }
#endif  // DECODE_HAIER_AC
#if DECODE_HAIER_AC_YRW02
    case decode_type_t::HAIER_AC_YRW02: {
      IRHaierACYRW02 ac(IR_LED);
      ac.setRaw(decode->state);
      state = ac.toCommon();
      break;
    }
#endif  // DECODE_HAIER_AC_YRW02
#if (DECODE_HITACHI_AC || DECODE_HITACHI_AC2)
    case decode_type_t::HITACHI_AC: {
      IRHitachiAc ac(IR_LED);
      ac.setRaw(decode->state);
      state = ac.toCommon();
      break;
    }
#endif  // (DECODE_HITACHI_AC || DECODE_HITACHI_AC2)
#if DECODE_KELVINATOR
    case decode_type_t::KELVINATOR: {
      IRKelvinatorAC ac(IR_LED);
      ac.setRaw(decode->state);
      state = ac.toCommon();
      break;
    }
#endif  // DECODE_KELVINATOR
#if DECODE_MIDEA
    case decode_type_t::MIDEA: {
      IRMideaAC ac(IR_LED);
      ac.setRaw(decode->value);  // Uses value instead of state.
      state = ac.toCommon();
      break;
    }
#endif  // DECODE_MIDEA
#if DECODE_MITSUBISHI_AC
    case decode_type_t::MITSUBISHI_AC: {
      IRMitsubishiAC ac(IR_LED);
      ac.setRaw(decode->state);
      state = ac.toCommon();
      break;
    }
#endif  // DECODE_MITSUBISHI_AC
#if DECODE_MITSUBISHIHEAVY
    case decode_type_t::MITSUBISHI_HEAVY_88: {
      IRMitsubishiHeavy88Ac ac(IR_LED);
      ac.setRaw(decode->state);
      state = ac.toCommon();
      break;
    }
    case decode_type_t::MITSUBISHI_HEAVY_152: {
      IRMitsubishiHeavy152Ac ac(IR_LED);
      ac.setRaw(decode->state);
      state = ac.toCommon();
      break;
    }
#endif  // DECODE_MITSUBISHIHEAVY
#if DECODE_PANASONIC_AC
    case decode_type_t::PANASONIC_AC: {
      IRPanasonicAc ac(IR_LED);
      ac.setRaw(decode->state);
      state = ac.toCommon();
      break;
    }
#endif  // DECODE_PANASONIC_AC
#if DECODE_SAMSUNG_AC
    case decode_type_t::SAMSUNG_AC: {
      IRSamsungAc ac(IR_LED);
      ac.setRaw(decode->state);
      state = ac.toCommon();
      break;
    }
#endif  // DECODE_SAMSUNG_AC
#if DECODE_SHARP_AC
    case decode_type_t::SHARP_AC: {
      IRSharpAc ac(IR_LED);
      ac.setRaw(decode->state);
      state = ac.toCommon();
      break;
    }
#endif  // DECODE_SHARP_AC
#if DECODE_TCL112AC
    case decode_type_t::TCL112AC: {
      IRTcl112Ac ac(IR_LED);
      ac.setRaw(decode->state);
      state = ac.toCommon();
      break;
    }
#endif  // DECODE_TCL112AC
#if DECODE_TECO
    case decode_type_t::TECO: {
      IRTecoAc ac(IR_LED);
      ac.setRaw(decode->value);  // Uses value instead of state.
      state = ac.toCommon();
      break;
    }
#endif  // DECODE_TECO
#if DECODE_TOSHIBA_AC
    case decode_type_t::TOSHIBA_AC: {
      IRToshibaAC ac(IR_LED);
      ac.setRaw(decode->state);
      state = ac.toCommon();
      break;
    }
#endif  // DECODE_TOSHIBA_AC
#if DECODE_TROTEC
    case decode_type_t::TROTEC: {
      IRTrotecESP ac(IR_LED);
      ac.setRaw(decode->state);
      state = ac.toCommon();
      break;
    }
#endif  // DECODE_TROTEC
#if DECODE_VESTEL_AC
    case decode_type_t::VESTEL_AC: {
      IRVestelAc ac(IR_LED);
      ac.setRaw(decode->value);  // Uses value instead of state.
      state = ac.toCommon();
      break;
    }
#endif  // DECODE_VESTEL_AC
#if DECODE_WHIRLPOOL_AC
    case decode_type_t::WHIRLPOOL_AC: {
      IRWhirlpoolAc ac(IR_LED);
      ac.setRaw(decode->state);
      state = ac.toCommon();
      break;
    }
#endif  // DECODE_WHIRLPOOL_AC
    default:
      debug("Failed to convert to common A/C.");  // This shouldn't happen!
      return false;
  }
#if IGNORE_DECODED_AC_PROTOCOL
  if (climate.protocol != decode_type_t::UNKNOWN) {
    // Use the previous protcol/model if set.
    state.protocol = climate.protocol;
    state.model = climate.model;
  }
#endif  // IGNORE_DECODED_AC_PROTOCOL
// Continue to use the previously prefered temperature units.
// i.e. Keep using Celsius or Fahrenheit.
if (climate.celsius != state.celsius) {
  // We've got a mismatch, so we need to convert.
  state.degrees = climate.celsius ? fahrenheitToCelsius(state.degrees)
                                  : celsiusToFahrenheit(state.degrees);
  state.celsius = climate.celsius;
}
#if MQTT_ENABLE
  sendClimate(climate, state, MqttClimateStat, true, false, false,
              REPLAY_DECODED_AC_MESSAGE);
#else  // MQTT_ENABLE
  sendClimate(climate, state, "", false, false, false,
              REPLAY_DECODED_AC_MESSAGE);
#endif  // MQTT_ENABLE
  climate = state;  // Copy over the new climate state.
  return true;
}
#endif  // USE_DECODED_AC_SETTINGS && defined (IR_RX)<|MERGE_RESOLUTION|>--- conflicted
+++ resolved
@@ -591,11 +591,8 @@
         "<option value='17'>Denon</option>"
         "<option value='13'>Dish</option>"
         "<option value='43'>GICable</option>"
-<<<<<<< HEAD
         "<option value='63'>Goodweather</option>"
-=======
         "<option value='64'>Inax</option>"
->>>>>>> c724e96f
         "<option value='6'>JVC</option>"
         "<option value='36'>Lasertag</option>"
         "<option value='58'>LEGOPF</option>"
