/*
 * Send arbitrary IR codes via a web server or MQTT.
 * Copyright David Conran 2016, 2017, 2018
 *
 * NOTE: An IR LED circuit *MUST* be connected to ESP8266 GPIO4 (D2). See IR_LED
 *
 * WARN: This is very advanced & complicated example code. Not for beginners.
 *       You are strongly suggested to try & look at other example code first.
 *
 * # Instructions
 *
 * ## Before First Boot (i.e. Compile time)
 * - Either:
 *   o Set the MQTT_SERVER define below to the address of your MQTT server.
 *   or
 *   o Disable MQTT by commenting out the line "#define MQTT_ENABLE" down below.
 *
 * - Arduino IDE:
 *   o Install the following libraries via Library Manager
 *     - WiFiManager (https://github.com/tzapu/WiFiManager) (Version >= 0.14)
 *     - PubSubClient (https://pubsubclient.knolleary.net/)
 *   o You MUST change <PubSubClient.h> to have the following (or larger) value:
 *     #define MQTT_MAX_PACKET_SIZE 512
 * - PlatformIO IDE:
 *     If you are using PlatformIO, this should already been done for you in
 *     the accompanying platformio.ini file.
 *
 * ## First Boot (Initial setup)
 * The ESP8266 board will boot into the WiFiManager's AP mode.
 * i.e. It will create a WiFi Access Point with a SSID like: "ESP123456" etc.
 * Connect to that SSID. Then point your browser to http://192.168.4.1/ and
 * configure the ESP8266 to connect to your desired WiFi network.
 * It will remember the new WiFi connection details on next boot.
 * More information can be found here:
 *   https://github.com/tzapu/WiFiManager#how-it-works
 *
 * If you need to reset the WiFi settings, visit:
 *   http://<your_esp8266's_ip_address>/reset
 *
 * ## Normal Use (After setup)
 * Enter 'http://<your_esp8266's_ip_address/' in your browser & follow the
 * instructions there to send IR codes via HTTP/HTML.
 * You can send URLs like the following, with similar data type limitations as
 * the MQTT formating in the next section. e.g:
 *   http://<your_esp8266's_ip_address>/ir?type=7&code=E0E09966
 *   http://<your_esp8266's_ip_address>/ir?type=4&code=0xf50&bits=12
 *   http://<your_esp8266's_ip_address>/ir?code=C1A2E21D&repeats=8&type=19
 *   http://<your_esp8266's_ip_address>/ir?type=31&code=40000,1,1,96,24,24,24,48,24,24,24,24,24,48,24,24,24,24,24,48,24,24,24,24,24,24,24,24,1058
 *   http://<your_esp8266's_ip_address>/ir?type=18&code=190B8050000000E0190B8070000010f0
 *   http://<your_esp8266's_ip_address>/ir?repeats=1&type=25&code=0000,006E,0022,0002,0155,00AA,0015,0040,0015,0040,0015,0015,0015,0015,0015,0015,0015,0015,0015,0015,0015,0040,0015,0040,0015,0015,0015,0040,0015,0015,0015,0015,0015,0015,0015,0040,0015,0015,0015,0015,0015,0040,0015,0040,0015,0015,0015,0015,0015,0015,0015,0015,0015,0015,0015,0040,0015,0015,0015,0015,0015,0040,0015,0040,0015,0040,0015,0040,0015,0040,0015,0640,0155,0055,0015,0E40
 *
 * or
 *
 * Send a MQTT message to the topic 'ir_server/send' using the following
 * format (Order is important):
 *   protocol_num,hexcode  e.g. 7,E0E09966 which is Samsung(7), Power On code,
 *                              default bit size, default nr. of repeats.
 *   protocol_num,hexcode,bits  e.g. 4,f50,12 which is Sony(4), Power Off code,
 *                               12 bits & default nr. of repeats.
 *   protocol_num,hexcode,bits,repeats  e.g. 19,C1A2E21D,0,8 which is
 *                                      Sherwood(19), Vol Up, default bit size &
 *                                      repeated 8 times.
 *   30,frequency,raw_string  e.g. 30,38000,9000,4500,500,1500,500,750,500,750
 *                             Raw (30) @ 38kHz with a raw code of "9000,4500,500,1500,500,750,500,750"
 *   31,code_string  e.g. 31,40000,1,1,96,24,24,24,48,24,24,24,24,24,48,24,24,24,24,24,48,24,24,24,24,24,24,24,24,1058
 *                        GlobalCache (31) & "40000,1,1,96,..." (Sony Vol Up)
 *   25,Rrepeats,hex_code_string  e.g. 25,R1,0000,006E,0022,0002,0155,00AA,0015,0040,0015,0040,0015,0015,0015,0015,0015,0015,0015,0015,0015,0015,0015,0040,0015,0040,0015,0015,0015,0040,0015,0015,0015,0015,0015,0015,0015,0040,0015,0015,0015,0015,0015,0040,0015,0040,0015,0015,0015,0015,0015,0015,0015,0015,0015,0015,0015,0040,0015,0015,0015,0015,0015,0040,0015,0040,0015,0040,0015,0040,0015,0040,0015,0640,0155,0055,0015,0E40
 *                               Pronto (25), 1 repeat, & "0000 006E 0022 0002 ..." (Sherwood Amp Tape Input)
 *   ac_protocol_num,really_long_hexcode  e.g. 18,190B8050000000E0190B8070000010F0
 *                           Kelvinator (18) Air Con on, Low Fan, 25 deg etc.
 *                           NOTE: Ensure you zero-pad to the correct number of
 *                                 digits for the bit/byte size you want to send
 *                                 as some A/C units have units have different
 *                                 sized messages. e.g. Fujitsu A/C units.
 *   In short:
 *     No spaces after/before commas.
 *     Values are comma separated.
 *     The first value is always in Decimal.
 *     For simple protocols, the next value (hexcode) is always hexadecimal.
 *     The optional bit size is in decimal.
 *
 *   Unix command line usage example:
 *     # Install a MQTT client
 *     $ sudo apt install mosquitto-clients
 *     # Send a 32-bit NEC code of 0x1234abcd via MQTT.
 *     $ mosquitto_pub -h 10.20.0.253 -t ir_server/send -m '3,1234abcd,32'
 *
 * This server will send (back) what ever IR message it just transmitted to
 * the MQTT topic 'ir_server/sent' to confirm it has been performed. This works
 * for messages requested via MQTT or via HTTP.
 * Note: Other status messages are also sent to 'ir_server/sent' from time to
 * time.
 *   Unix command line usage example:
 *     # Listen to MQTT acknowledgements.
 *     $ mosquitto_sub -h 10.20.0.253 -t ir_server/sent
 *
 * If DEBUG is turned on, there is additional information printed on the Serial
 * Port.
 *
 * ## Updates
 * You can upload new firmware over the air (OTA) via the form on the device's
 * main page. No need to connect to the device again via USB. \o/
 * Your WiFi settings should be remembered between updates. \o/ \o/
 *
 * Copyright Notice:
 *   Code for this has been borrowed from lots of other OpenSource projects &
 *   resources. I'm *NOT* claiming complete Copyright ownership of all the code.
 *   Likewise, feel free to borrow from this as much as you want.
 */

#define MQTT_ENABLE  // Comment this out if you don't want to use MQTT at all.

#include <Arduino.h>
#include <ESP8266WiFi.h>
#include <WiFiClient.h>
#include <DNSServer.h>
#include <ESP8266WebServer.h>
#include <WiFiManager.h>
#include <ESP8266mDNS.h>
#include <IRremoteESP8266.h>
#include <IRrecv.h>
#include <IRsend.h>
#include <IRutils.h>
#ifdef MQTT_ENABLE
// --------------------------------------------------------------------
// * * * IMPORTANT * * *
// You must change <PubSubClient.h> to have the following value.
// #define MQTT_MAX_PACKET_SIZE 512
// --------------------------------------------------------------------
#include <PubSubClient.h>
#endif  // MQTT_ENABLE
#include <algorithm>
#include <string>

// Configuration parameters
// GPIO the IR LED is connected to/controlled by. GPIO 4 = D2.
#define IR_LED 4
// define IR_LED 3  // For an ESP-01 we suggest you use RX/GPIO3/Pin 7.
const uint16_t kHttpPort = 80;  // The TCP port the HTTP server is listening on.
// Name of the device you want in mDNS.
// NOTE: Changing this will change the MQTT path too unless you override it
//       via MQTTprefix below.
#define HOSTNAME "ir_server"

// We obtain our network config via DHCP by default but allow an easy way to
// use a static IP config.
#define USE_STATIC_IP false  // Change to 'true' if you don't want to use DHCP.
#if USE_STATIC_IP
const IPAddress kIPAddress = IPAddress(10, 0, 1, 78);
const IPAddress kGateway = IPAddress(10, 0, 1, 1);
const IPAddress kSubnetMask = IPAddress(255, 255, 255, 0);
#endif  // USE_STATIC_IP

#ifdef MQTT_ENABLE
// Address of your MQTT server.
#define MQTT_SERVER "10.20.0.253"  // <=- CHANGE ME
const uint16_t kMqttPort = 1883;  // Default port used by MQTT servers.
// Set if your MQTT server requires a Username & Password to connect.
const char* mqtt_user = "";
const char* mqtt_password = "";
const uint32_t kMqttReconnectTime = 5000;  // Delay(ms) between reconnect tries.

#define MQTTprefix HOSTNAME  // Change this if you want the MQTT topic to be
                             // independent of the hostname.
#define MQTTack MQTTprefix "/sent"  // Topic we send back acknowledgements on
#define MQTTcommand MQTTprefix "/send"  // Topic we get new commands from.
#endif  // MQTT_ENABLE

// HTML arguments we will parse for IR code information.
#define argType "type"
#define argData "code"
#define argBits "bits"
#define argRepeat "repeats"

#define _MY_VERSION_ "v0.6.0"

#if IR_LED != 1  // Disable debug output if the LED is on the TX (D1) pin.
#undef DEBUG
#define DEBUG true  // Change to 'false' to disable all serial output.
#else
#undef DEBUG
#define DEBUG false
#endif
// NOTE: Make sure you set your Serial Monitor to the same speed.
#define BAUD_RATE 115200  // Serial port Baud rate.

// Globals
ESP8266WebServer server(kHttpPort);
IRsend irsend = IRsend(IR_LED);
MDNSResponder mdns;
WiFiClient espClient;
WiFiManager wifiManager;

uint16_t *codeArray;
uint32_t lastReconnectAttempt = 0;  // MQTT last attempt reconnection number
bool boot = true;
bool ir_lock = false;  // Primitive locking for gating the IR LED.
uint32_t sendReqCounter = 0;
bool lastSendSucceeded = false;  // Store the success status of the last send.
uint32_t lastSendTime = 0;
int8_t offset;  // The calculated period offset for this chip and library.

#ifdef MQTT_ENABLE
String lastMqttCmd = "None";
uint32_t lastMqttCmdTime = 0;


// MQTT client parameters
void callback(char* topic, byte* payload, unsigned int length);
PubSubClient mqtt_client(MQTT_SERVER, kMqttPort, callback, espClient);
// Create a unique MQTT client id.
String mqtt_clientid = MQTTprefix + String(ESP.getChipId(), HEX);
#endif  // MQTT_ENABLE

// Debug messages get sent to the serial port.
void debug(String str) {
#ifdef DEBUG
  uint32_t now = millis();
  Serial.printf("%07u.%03u: %s\n", now / 1000, now % 1000, str.c_str());
#endif  // DEBUG
}

String timeSince(uint32_t const start) {
  if (start == 0)
    return "Never";
  uint32_t diff = 0;
  uint32_t now = millis();
  if (start < now)
    diff = now - start;
  else
    diff = UINT32_MAX - start + now;
  diff /= 1000;  // Convert to seconds.
  if (diff == 0)  return "Now";

  // Note: millis() can only count up to 45 days, so uint8_t is safe.
  uint8_t days = diff / (60 * 60 * 24);
  uint8_t hours = (diff / (60 * 60)) % 24;
  uint8_t minutes = (diff / 60) % 60;
  uint8_t seconds = diff % 60;

  String result = "";
  if (days)
    result += String(days) + " day";
  if (days > 1)  result += "s";
  if (hours)
    result += " " + String(hours) + " hour";
  if (hours > 1)  result += "s";
  if (minutes)
    result += " " + String(minutes) + " minute";
  if (minutes > 1)  result += "s";
  if (seconds)
    result += " " + String(seconds) + " second";
  if (seconds > 1)  result += "s";
  result.trim();
  return result + " ago";
}

// Quick and dirty check for any unsafe chars in a string
// that may cause HTML shenanigans. e.g. An XSS.
bool hasUnsafeHTMLChars(String input) {
  static char unsafe[] = "';!-\"<>=&{}()";
  for (uint8_t i = 0; unsafe[i]; i++)
    if (input.indexOf(unsafe[i]) != -1) return true;
  return false;
}

// Root web page with example usage etc.
void handleRoot() {
  server.send(200, "text/html",
    "<html><head><title>IR MQTT server</title></head>"
    "<body>"
    "<center><h1>ESP8266 IR MQTT Server</h1></center>"
    "<br><hr>"
    "<h3>Information</h3>"
    "<p>IP address: " + WiFi.localIP().toString() + "<br>"
    "Booted: " + timeSince(1) + "<br>" +
    "Version: " _MY_VERSION_ "<br>"
    "Period Offset: " + String(offset) + "us<br>"
    "IR Lib Version: " _IRREMOTEESP8266_VERSION_ "<br>"
    "ESP8266 Core Version: " + ESP.getCoreVersion() + "<br>"
    "Total send requests: " + String(sendReqCounter) + "<br>"
    "Last message sent: " + String(lastSendSucceeded ? "Ok" : "FAILED") +
    " <i>(" + timeSince(lastSendTime) + ")</i></p>"
#ifdef MQTT_ENABLE
    "<h4>MQTT Information</h4>"
    "<p>Server: " MQTT_SERVER ":" + String(kMqttPort) + " <i>(" +
    (mqtt_client.connected() ? "Connected" : "Disconnected") + ")</i><br>"
    "Client id: " + mqtt_clientid + "<br>"
    "Command topic: " MQTTcommand "<br>"
    "Acknowledgements topic: " MQTTack "<br>"
    "Last command seen: " +
    // lastMqttCmd is unescaped untrusted input.
    // Avoid any possible HTML/XSS when displaying it.
    (hasUnsafeHTMLChars(lastMqttCmd) ?
        "<i>Contains unsafe HTML characters</i>" : lastMqttCmd) +
    " <i>(" + timeSince(lastMqttCmdTime) + ")</i></p>"
#endif  // MQTT_ENABLE
    "<br><hr>"
    "<h3>Hardcoded examples</h3>"
    "<p><a href=\"ir?code=38000,1,69,341,171,21,64,21,64,21,21,21,21,21,21,21,"
        "21,21,21,21,64,21,64,21,21,21,64,21,21,21,21,21,21,21,64,21,21,21,64,"
        "21,21,21,21,21,21,21,64,21,21,21,21,21,21,21,21,21,64,21,64,21,64,21,"
        "21,21,64,21,64,21,64,21,1600,341,85,21,3647&type=31\">"
        "Sherwood Amp On (GlobalCache)</a></p>"
    "<p><a href=\"ir?code=38000,8840,4446,546,1664,546,1664,546,546,546,546,"
        "546,546,546,546,546,546,546,1664,546,1664,546,546,546,1664,546,546,"
        "546,546,546,546,546,1664,546,546,546,1664,546,546,546,1664,546,1664,"
        "546,1664,546,546,546,546,546,546,546,546,546,1664,546,546,546,546,546,"
        "546,546,1664,546,1664,546,1664,546,41600,8840,2210,546&type=30\">"
        "Sherwood Amp Off (Raw)</a></p>"
    "<p><a href=\"ir?code=0000,006E,0022,0002,0155,00AA,0015,0040,0015,0040"
        ",0015,0015,0015,0015,0015,0015,0015,0015,0015,0015,0015,0040,0015,0040"
        ",0015,0015,0015,0040,0015,0015,0015,0015,0015,0015,0015,0040,0015,0015"
        ",0015,0015,0015,0040,0015,0040,0015,0015,0015,0015,0015,0015,0015,0015"
        ",0015,0015,0015,0040,0015,0015,0015,0015,0015,0040,0015,0040,0015,0040"
        ",0015,0040,0015,0040,0015,0640,0155,0055,0015,0E40"
        "&type=25&repeats=1\">"
        "Sherwood Amp Input TAPE (Pronto)</a></p>"
    "<p><a href=\"ir?type=7&code=E0E09966\">TV on (Samsung)</a></p>"
    "<p><a href=\"ir?type=4&code=0xf50&bits=12\">Power Off (Sony 12bit)</a></p>"
    "<br><hr>"
    "<h3>Send a simple IR message</h3><p>"
    "<form method='POST' action='/ir' enctype='multipart/form-data'>"
      "Type: "
      "<select name='type'>"
        "<option value='9'>Aiwa RC T501</option>"
        "<option value='37'>Carrier AC</option>"
        "<option value='15'>Coolix</option>"
        "<option value='17'>Denon</option>"
        "<option value='13'>Dish</option>"
        "<option value='43'>GICable</option>"
        "<option value='6'>JVC</option>"
        "<option value='10'>LG</option>"
        "<option value='36'>Lasertag</option>"
        "<option value='47'>Lutron</option>"
        "<option value='35'>MagiQuest</option>"
        "<option value='34'>Midea</option>"
        "<option value='12'>Mitsubishi</option>"
        "<option value='39'>Mitsubishi2</option>"
        "<option selected='selected' value='3'>NEC</option>"  // Default
        "<option value='29'>Nikai</option>"
        "<option value='5'>Panasonic</option>"
        "<option value='1'>RC-5</option>"
        "<option value='23'>RC-5X</option>"
        "<option value='2'>RC-6</option>"
        "<option value='21'>RC-MM</option>"
        "<option value='7'>Samsung</option>"
        "<option value='11'>Sanyo</option>"
        "<option value='22'>Sanyo LC7461</option>"
        "<option value='14'>Sharp</option>"
        "<option value='19'>Sherwood</option>"
        "<option value='4'>Sony</option>"
        "<option value='8'>Whynter</option>"
      "</select>"
      " Code: 0x<input type='text' name='code' min='0' value='0' size='16'"
        " maxlength='16'>"
      " Bit size: "
      "<select name='bits'>"
        "<option selected='selected' value='0'>Default</option>"  // Default
        // Common bit length options for most protocols.
        "<option value='12'>12</option>"
        "<option value='13'>13</option>"
        "<option value='14'>14</option>"
        "<option value='15'>15</option>"
        "<option value='16'>16</option>"
        "<option value='20'>20</option>"
        "<option value='21'>21</option>"
        "<option value='24'>24</option>"
        "<option value='28'>28</option>"
        "<option value='32'>32</option>"
        "<option value='35'>35</option>"
        "<option value='36'>36</option>"
        "<option value='48'>48</option>"
        "<option value='56'>56</option>"
      "</select>"
      " Repeats: <input type='number' name='repeats' min='0' max='99' value='0'"
        "size='2' maxlength='2'>"
      " <input type='submit' value='Send IR'>"
    "</form>"
    "<br><hr>"
    "<h3>Send an IRremote Raw IR message</h3><p>"
    "<form method='POST' action='/ir' enctype='multipart/form-data'>"
      "<input type='hidden' name='type' value='30'>"
      "String: (freq,array data) <input type='text' name='code' size='132'"
      " value='38000,4420,4420,520,1638,520,1638,520,1638,520,520,520,520,520,"
          "520,520,520,520,520,520,1638,520,1638,520,1638,520,520,520,"
          "520,520,520,520,520,520,520,520,520,520,1638,520,520,520,520,520,"
          "520,520,520,520,520,520,520,520,1638,520,520,520,1638,520,1638,520,"
          "1638,520,1638,520,1638,520,1638,520'>"
      " <input type='submit' value='Send Raw'>"
    "</form>"
    "<br><hr>"
    "<h3>Send a <a href='https://irdb.globalcache.com/'>GlobalCache</a>"
        " IR message</h3><p>"
    "<form method='POST' action='/ir' enctype='multipart/form-data'>"
      "<input type='hidden' name='type' value='31'>"
      "String: 1:1,1,<input type='text' name='code' size='132'"
      " value='38000,1,1,170,170,20,63,20,63,20,63,20,20,20,20,20,20,20,20,20,"
          "20,20,63,20,63,20,63,20,20,20,20,20,20,20,20,20,20,20,20,20,63,20,"
          "20,20,20,20,20,20,20,20,20,20,20,20,63,20,20,20,63,20,63,20,63,20,"
          "63,20,63,20,63,20,1798'>"
      " <input type='submit' value='Send GlobalCache'>"
    "</form>"
    "<br><hr>"
    "<h3>Send a <a href='http://www.remotecentral.com/cgi-bin/files/rcfiles.cgi"
      "?area=pronto&db=discrete'>Pronto code</a> IR message</h3><p>"
    "<form method='POST' action='/ir' enctype='multipart/form-data'>"
      "<input type='hidden' name='type' value='25'>"
      "String (comma separated): <input type='text' name='code' size='132'"
      " value='0000,0067,0000,0015,0060,0018,0018,0018,0030,0018,0030,0018,"
          "0030,0018,0018,0018,0030,0018,0018,0018,0018,0018,0030,0018,0018,"
          "0018,0030,0018,0030,0018,0030,0018,0018,0018,0018,0018,0030,0018,"
          "0018,0018,0018,0018,0030,0018,0018,03f6'>"
      " Repeats: <input type='number' name='repeats' min='0' max='99' value='0'"
          "size='2' maxlength='2'>"
      " <input type='submit' value='Send Pronto'>"
    "</form>"
    "<br><hr>"
    "<h3>Send an Air Conditioner IR message</h3><p>"
    "<form method='POST' action='/ir' enctype='multipart/form-data'>"
      "Type: "
      "<select name='type'>"
        "<option value='27'>Argo</option>"
        "<option value='16'>Daikin</option>"
        "<option value='48'>Electra</option>"
        "<option value='33'>Fujitsu</option>"
        "<option value='24'>Gree</option>"
        "<option value='38'>Haier (9 bytes)</option>"
        "<option value='44'>Haier (14 bytes/YR-W02)</option>"
        "<option value='40'>Hitachi (28 bytes)</option>"
        "<option value='41'>Hitachi1 (13 bytes)</option>"
        "<option value='42'>Hitachi2 (53 bytes)</option>"
        "<option selected='selected' value='18'>Kelvinator</option>"  // Default
        "<option value='20'>Mitsubishi</option>"
        "<option value='46'>Samsung</option>"
        "<option value='32'>Toshiba</option>"
        "<option value='28'>Trotec</option>"
        "<option value='45'>Whirlpool</option>"
      "</select>"
      " State code: 0x"
      "<input type='text' name='code' size='" + String(kStateSizeMax * 2) +
          "' maxlength='" + String(kStateSizeMax * 2) + "'"
          " value='190B8050000000E0190B8070000010F0'>"
      " <input type='submit' value='Send A/C State'>"
    "</form>"
    "<br><hr>"
    "<h3>Update IR Server firmware</h3><p>"
    "<b><mark>Warning:</mark></b><br> "
    "<i>Updating your firmware may screw up your access to the device. "
    "If you are going to use this, know what you are doing first "
    "(and you probably do).</i><br>"
    "<form method='POST' action='/update' enctype='multipart/form-data'>"
      "Firmware to upload: <input type='file' name='update'>"
      "<input type='submit' value='Update'>"
    "</form>"
    "</body></html>");
}

// Reset web page
void handleReset() {
  server.send(200, "text/html",
    "<html><head><title>Reset Config</title></head>"
    "<body>"
    "<h1>Resetting the WiFiManager config back to defaults.</h1>"
    "<p>Device restarting. Try connecting in a few seconds.</p>"
    "</body></html>");
    // Do the reset.
  wifiManager.resetSettings();
  delay(10);
  ESP.restart();
  delay(1000);
}

// Parse an Air Conditioner A/C Hex String/code and send it.
// Args:
//   irType: Nr. of the protocol we need to send.
//   str: A hexadecimal string containing the state to be sent.
// Returns:
//   bool: Successfully sent or not.
bool parseStringAndSendAirCon(const uint16_t irType, const String str) {
  uint8_t strOffset = 0;
  uint8_t state[kStateSizeMax] = {0};  // All array elements are set to 0.
  uint16_t stateSize = 0;

  if (str.startsWith("0x") || str.startsWith("0X"))
    strOffset = 2;
  // Calculate how many hexadecimal characters there are.
  uint16_t inputLength = str.length() - strOffset;
  if (inputLength == 0) {
    debug("Zero length AirCon code encountered. Ignored.");
    return false;  // No input. Abort.
  }

  switch (irType) {  // Get the correct state size for the protocol.
    case KELVINATOR:
      stateSize = kKelvinatorStateLength;
      break;
    case TOSHIBA_AC:
      stateSize = kToshibaACStateLength;
      break;
    case DAIKIN:
      stateSize = kDaikinStateLength;
      break;
    case ELECTRA_AC:
      stateSize = kElectraAcStateLength;
      break;
    case MITSUBISHI_AC:
      stateSize = kMitsubishiACStateLength;
      break;
    case PANASONIC_AC:
      stateSize = kPanasonicAcStateLength;
      break;
    case TROTEC:
      stateSize = kTrotecStateLength;
      break;
    case ARGO:
      stateSize = kArgoStateLength;
      break;
    case GREE:
      stateSize = kGreeStateLength;
      break;
    case FUJITSU_AC:
      // Fujitsu has four distinct & different size states, so make a best guess
      // which one we are being presented with based on the number of
      // hexadecimal digits provided. i.e. Zero-pad if you need to to get
      // the correct length/byte size.
      stateSize = inputLength / 2;  // Every two hex chars is a byte.
      // Use at least the minimum size.
      stateSize = std::max(stateSize,
                           (uint16_t) (kFujitsuAcStateLengthShort - 1));
      // If we think it isn't a "short" message.
      if (stateSize > kFujitsuAcStateLengthShort)
        // Then it has to be at least the smaller version of the "normal" size.
        stateSize = std::max(stateSize, (uint16_t) (kFujitsuAcStateLength - 1));
      // Lastly, it should never exceed the maximum "normal" size.
      stateSize = std::min(stateSize, kFujitsuAcStateLength);
      break;
    case HAIER_AC:
      stateSize = kHaierACStateLength;
      break;
    case HAIER_AC_YRW02:
      stateSize = kHaierACYRW02StateLength;
      break;
    case HITACHI_AC:
      stateSize = kHitachiAcStateLength;
      break;
    case HITACHI_AC1:
      stateSize = kHitachiAc1StateLength;
      break;
    case HITACHI_AC2:
      stateSize = kHitachiAc2StateLength;
      break;
    case WHIRLPOOL_AC:
      stateSize = kWhirlpoolAcStateLength;
      break;
    case SAMSUNG_AC:
      // Samsung has two distinct & different size states, so make a best guess
      // which one we are being presented with based on the number of
      // hexadecimal digits provided. i.e. Zero-pad if you need to to get
      // the correct length/byte size.
      stateSize = inputLength / 2;  // Every two hex chars is a byte.
      // Use at least the minimum size.
      stateSize = std::max(stateSize, (uint16_t) (kSamsungAcStateLength));
      // If we think it isn't a "normal" message.
      if (stateSize > kSamsungAcStateLength)
        // Then it probably the extended size.
        stateSize = std::max(stateSize,
                             (uint16_t) (kSamsungAcExtendedStateLength));
      // Lastly, it should never exceed the maximum "extended" size.
      stateSize = std::min(stateSize, kSamsungAcExtendedStateLength);
      break;
    default:  // Not a protocol we expected. Abort.
      debug("Unexpected AirCon protocol detected. Ignoring.");
      return false;
  }
  if (inputLength > stateSize * 2) {
    debug("AirCon code to large for the given protocol.");
    return false;
  }

  // Ptr to the least significant byte of the resulting state for this protocol.
  uint8_t *statePtr = &state[stateSize - 1];

  // Convert the string into a state array of the correct length.
  for (uint16_t i = 0; i < inputLength; i++) {
    // Grab the next least sigificant hexadecimal digit from the string.
    uint8_t c = tolower(str[inputLength + strOffset - i - 1]);
    if (isxdigit(c)) {
      if (isdigit(c))
        c -= '0';
      else
        c = c - 'a' + 10;
    } else {
      debug("Aborting! Non-hexadecimal char found in AirCon state: " + str);
      return false;
    }
    if (i % 2 == 1) {  // Odd: Upper half of the byte.
      *statePtr += (c << 4);
      statePtr--;  // Advance up to the next least significant byte of state.
    } else {  // Even: Lower half of the byte.
      *statePtr = c;
    }
  }

  // Make the appropriate call for the protocol type.
  switch (irType) {
#if SEND_KELVINATOR
    case KELVINATOR:
      irsend.sendKelvinator(reinterpret_cast<uint8_t *>(state));
      break;
#endif
#if SEND_TOSHIBA_AC
    case TOSHIBA_AC:
      irsend.sendToshibaAC(reinterpret_cast<uint8_t *>(state));
      break;
#endif
#if SEND_DAIKIN
    case DAIKIN:
      irsend.sendDaikin(reinterpret_cast<uint8_t *>(state));
      break;
#endif
#if MITSUBISHI_AC
    case MITSUBISHI_AC:
      irsend.sendMitsubishiAC(reinterpret_cast<uint8_t *>(state));
      break;
#endif
#if SEND_TROTEC
    case TROTEC:
      irsend.sendTrotec(reinterpret_cast<uint8_t *>(state));
      break;
#endif
#if SEND_ARGO
    case ARGO:
      irsend.sendArgo(reinterpret_cast<uint8_t *>(state));
      break;
#endif
#if SEND_GREE
    case GREE:
      irsend.sendGree(reinterpret_cast<uint8_t *>(state));
      break;
#endif
#if SEND_FUJITSU_AC
    case FUJITSU_AC:
      irsend.sendFujitsuAC(reinterpret_cast<uint8_t *>(state), stateSize);
      break;
#endif
#if SEND_HAIER_AC
    case HAIER_AC:
      irsend.sendHaierAC(reinterpret_cast<uint8_t *>(state));
      break;
#endif
#if SEND_HAIER_AC_YRW02
    case HAIER_AC_YRW02:
      irsend.sendHaierACYRW02(reinterpret_cast<uint8_t *>(state));
      break;
#endif
#if SEND_HITACHI_AC
    case HITACHI_AC:
      irsend.sendHitachiAC(reinterpret_cast<uint8_t *>(state));
      break;
#endif
#if SEND_HITACHI_AC1
    case HITACHI_AC1:
      irsend.sendHitachiAC1(reinterpret_cast<uint8_t *>(state));
      break;
#endif
#if SEND_HITACHI_AC2
    case HITACHI_AC2:
      irsend.sendHitachiAC2(reinterpret_cast<uint8_t *>(state));
      break;
#endif
#if SEND_SAMSUNG_AC
    case SAMSUNG_AC:
      irsend.sendSamsungAC(reinterpret_cast<uint8_t *>(state), stateSize);
      break;
#endif
#if SEND_ELECTRA_AC
    case ELECTRA_AC:
      irsend.sendElectraAC(reinterpret_cast<uint8_t *>(state));
      break;
#endif
#if SEND_PANASONIC_AC
    case PANASONIC_AC:
      irsend.sendPanasonicAC(reinterpret_cast<uint8_t *>(state));
      break;
#endif
    default:
      debug("Unexpected AirCon type in send request. Not sent.");
      return false;
  }
  return true;  // We were successful as far as we can tell.
}

// Count how many values are in the String.
// Args:
//   str:  String containing the values.
//   sep:  Character that separates the values.
// Returns:
//   The number of values found in the String.
uint16_t countValuesInStr(const String str, char sep) {
  int16_t index = -1;
  uint16_t count = 1;
  do {
    index = str.indexOf(sep, index + 1);
    count++;
  } while (index != -1);
  return count;
}

// Dynamically allocate an array of uint16_t's.
// Args:
//   size:  Nr. of uint16_t's need to be in the new array.
// Returns:
//   A Ptr to the new array. Restarts the ESP8266 if it fails.
uint16_t * newCodeArray(const uint16_t size) {
  uint16_t *result;

  result = reinterpret_cast<uint16_t*>(malloc(size * sizeof(uint16_t)));
  // Check we malloc'ed successfully.
  if (result == NULL) {  // malloc failed, so give up.
    Serial.printf("\nCan't allocate %d bytes. (%d bytes free)\n",
                  size * sizeof(uint16_t), ESP.getFreeHeap());
    Serial.println("Giving up & forcing a reboot.");
    ESP.restart();  // Reboot.
    delay(500);  // Wait for the restart to happen.
    return result;  // Should never get here, but just in case.
  }
  return result;
}

#if SEND_GLOBALCACHE
// Parse a GlobalCache String/code and send it.
// Args:
//   str: A GlobalCache formatted String of comma separated numbers.
//        e.g. "38000,1,1,170,170,20,63,20,63,20,63,20,20,20,20,20,20,20,20,20,
//              20,20,63,20,63,20,63,20,20,20,20,20,20,20,20,20,20,20,20,20,63,
//              20,20,20,20,20,20,20,20,20,20,20,20,20,63,20,20,20,63,20,63,20,
//              63,20,63,20,63,20,63,20,1798"
//        Note: The leading "1:1,1," of normal GC codes should be removed.
// Returns:
//   bool: Successfully sent or not.
bool parseStringAndSendGC(const String str) {
  uint16_t count;
  uint16_t *code_array;
  String tmp_str;

  // Remove the leading "1:1,1," if present.
  if (str.startsWith("1:1,1,"))
    tmp_str = str.substring(6);
  else
    tmp_str = str;

  // Find out how many items there are in the string.
  count = countValuesInStr(tmp_str, ',');

  // Now we know how many there are, allocate the memory to store them all.
  code_array = newCodeArray(count);

  // Now convert the strings to integers and place them in code_array.
  count = 0;
  uint16_t start_from = 0;
  int16_t index = -1;
  do {
    index = tmp_str.indexOf(',', start_from);
    code_array[count] = tmp_str.substring(start_from, index).toInt();
    start_from = index + 1;
    count++;
  } while (index != -1);

  irsend.sendGC(code_array, count);  // All done. Send it.
  free(code_array);  // Free up the memory allocated.
  if (count > 0)
    return true;  // We sent something.
  return false;  // We probably didn't.
}
#endif  // SEND_GLOBALCACHE

#if SEND_PRONTO
// Parse a Pronto Hex String/code and send it.
// Args:
//   str: A comma-separated String of nr. of repeats, then hexadecimal numbers.
//        e.g. "R1,0000,0067,0000,0015,0060,0018,0018,0018,0030,0018,0030,0018,
//              0030,0018,0018,0018,0030,0018,0018,0018,0018,0018,0030,0018,
//              0018,0018,0030,0018,0030,0018,0030,0018,0018,0018,0018,0018,
//              0030,0018,0018,0018,0018,0018,0030,0018,0018,03f6"
//              or
//              "0000,0067,0000,0015,0060,0018". i.e. without the Repeat value
//        Requires at least kProntoMinLength comma-separated values.
//        sendPronto() only supports raw pronto code types, thus so does this.
//   repeats:  Nr. of times the message is to be repeated.
//             This value is ignored if an embeddd repeat is found in str.
// Returns:
//   bool: Successfully sent or not.
bool parseStringAndSendPronto(const String str, uint16_t repeats) {
  uint16_t count;
  uint16_t *code_array;
  int16_t index = -1;
  uint16_t start_from = 0;

  // Find out how many items there are in the string.
  count = countValuesInStr(str, ',');

  // Check if we have the optional embedded repeats value in the code string.
  if (str.startsWith("R") || str.startsWith("r")) {
    // Grab the first value from the string, as it is the nr. of repeats.
    index = str.indexOf(',', start_from);
    repeats = str.substring(start_from + 1, index).toInt();  // Skip the 'R'.
    start_from = index + 1;
    count--;  // We don't count the repeats value as part of the code array.
  }

  // We need at least kProntoMinLength values for the code part.
  if (count < kProntoMinLength) return false;

  // Now we know how many there are, allocate the memory to store them all.
  code_array = newCodeArray(count);

  // Rest of the string are values for the code array.
  // Now convert the hex strings to integers and place them in code_array.
  count = 0;
  do {
    index = str.indexOf(',', start_from);
    // Convert the hexadecimal value string to an unsigned integer.
    code_array[count] = strtoul(str.substring(start_from, index).c_str(),
                                NULL, 16);
    start_from = index + 1;
    count++;
  } while (index != -1);

  irsend.sendPronto(code_array, count, repeats);  // All done. Send it.
  free(code_array);  // Free up the memory allocated.
  if (count > 0)
    return true;  // We sent something.
  return false;  // We probably didn't.
}
#endif  // SEND_PRONTO

#if SEND_RAW
// Parse an IRremote Raw Hex String/code and send it.
// Args:
//   str: A comma-separated String containing the freq and raw IR data.
//        e.g. "38000,9000,4500,600,1450,600,900,650,1500,..."
//        Requires at least two comma-separated values.
//        First value is the transmission frequency in Hz or kHz.
// Returns:
//   bool: Successfully sent or not.
bool parseStringAndSendRaw(const String str) {
  uint16_t count;
  uint16_t freq = 38000;  // Default to 38kHz.
  uint16_t *raw_array;

  // Find out how many items there are in the string.
  count = countValuesInStr(str, ',');

  // We expect the frequency as the first comma separated value, so we need at
  // least two values. If not, bail out.
  if (count < 2)  return false;
  count--;  // We don't count the frequency value as part of the raw array.

  // Now we know how many there are, allocate the memory to store them all.
  raw_array = newCodeArray(count);

  // Grab the first value from the string, as it is the frequency.
  int16_t index = str.indexOf(',', 0);
  freq = str.substring(0, index).toInt();
  uint16_t start_from = index + 1;
  // Rest of the string are values for the raw array.
  // Now convert the strings to integers and place them in raw_array.
  count = 0;
  do {
    index = str.indexOf(',', start_from);
    raw_array[count] = str.substring(start_from, index).toInt();
    start_from = index + 1;
    count++;
  } while (index != -1);

  irsend.sendRaw(raw_array, count, freq);  // All done. Send it.
  free(raw_array);  // Free up the memory allocated.
  if (count > 0)
    return true;  // We sent something.
  return false;  // We probably didn't.
}
#endif  // SEND_RAW

// Parse the URL args to find the IR code.
void handleIr() {
  uint64_t data = 0;
  String data_str = "";
  int ir_type = 3;  // Default to NEC codes.
  uint16_t nbits = 0;
  uint16_t repeat = 0;

  for (uint16_t i = 0; i < server.args(); i++) {
    if (server.argName(i) == argType)
      ir_type = atoi(server.arg(i).c_str());
    if (server.argName(i) == argData) {
      data = getUInt64fromHex(server.arg(i).c_str());
      data_str = server.arg(i);
    }
    if (server.argName(i) == argBits)
      nbits = atoi(server.arg(i).c_str());
    if (server.argName(i) == argRepeat)
      repeat = atoi(server.arg(i).c_str());
  }
  debug("New code received via HTTP");
  lastSendSucceeded = sendIRCode(ir_type, data, data_str.c_str(), nbits,
                                 repeat);
  handleRoot();
}

void handleNotFound() {
  String message = "File Not Found\n\n";
  message += "URI: ";
  message += server.uri();
  message += "\nMethod: ";
  message += (server.method() == HTTP_GET)?"GET":"POST";
  message += "\nArguments: ";
  message += server.args();
  message += "\n";
  for (uint8_t i=0; i < server.args(); i++)
    message += " " + server.argName(i) + ": " + server.arg(i) + "\n";
  server.send(404, "text/plain", message);
}

void setup_wifi() {
  delay(10);
  // We start by connecting to a WiFi network

  wifiManager.setTimeout(300);  // Time out after 5 mins.
#if USE_STATIC_IP
  // Use a static IP config rather than the one supplied via DHCP.
  wifiManager.setSTAStaticIPConfig(kIPAddress, kGateway, kSubnetMask);
#endif  // USE_STATIC_IP
  if (!wifiManager.autoConnect()) {
    debug("Wifi failed to connect and hit timeout.");
    delay(3000);
    // Reboot. A.k.a. "Have you tried turning it Off and On again?"
    ESP.reset();
    delay(5000);
  }

  debug("WiFi connected. IP address: " + WiFi.localIP().toString());
}

void setup(void) {
  irsend.begin();
  offset = irsend.calibrate();

  #ifdef DEBUG
  // Use SERIAL_TX_ONLY so that the RX pin can be freed up for GPIO/IR use.
  Serial.begin(BAUD_RATE, SERIAL_8N1, SERIAL_TX_ONLY);
  while (!Serial)  // Wait for the serial connection to be establised.
    delay(50);
  Serial.println();
  debug("IRMQTTServer " _MY_VERSION_" has booted.");
  #endif  // DEBUG

  setup_wifi();

  // Wait a bit for things to settle.
  delay(1500);

  lastReconnectAttempt = 0;

  if (mdns.begin(HOSTNAME, WiFi.localIP())) {
    debug("MDNS responder started");
  }

  // Setup the root web page.
  server.on("/", handleRoot);
  // Setup the page to handle web-based IR codes.
  server.on("/ir", handleIr);
  // Setup a reset page to cause WiFiManager information to be reset.
  server.on("/reset", handleReset);

  // Setup the URL to allow Over-The-Air (OTA) firmware updates.
  server.on("/update", HTTP_POST, [](){
      server.sendHeader("Connection", "close");
      server.send(200, "text/plain", (Update.hasError())?"FAIL":"OK");
      ESP.restart();
    }, [](){
      HTTPUpload& upload = server.upload();
      if (upload.status == UPLOAD_FILE_START) {
        WiFiUDP::stopAll();
        debug("Update: " + upload.filename);
        uint32_t maxSketchSpace = (ESP.getFreeSketchSpace() - 0x1000) &
            0xFFFFF000;
        if (!Update.begin(maxSketchSpace)) {  // start with max available size
#ifdef DEBUG
          Update.printError(Serial);
#endif  // DEBUG
        }
      } else if (upload.status == UPLOAD_FILE_WRITE) {
        if (Update.write(upload.buf, upload.currentSize) !=
            upload.currentSize) {
#ifdef DEBUG
          Update.printError(Serial);
#endif  // DEBUG
        }
      } else if (upload.status == UPLOAD_FILE_END) {
        if (Update.end(true)) {  // true to set the size to the current progress
          debug("Update Success: " + (String) upload.totalSize +
                "\nRebooting...");
        }
      }
      yield();
    });

  // Set up an error page.
  server.onNotFound(handleNotFound);

  server.begin();
  debug("HTTP server started");
}

#ifdef MQTT_ENABLE
// MQTT subscribing to topic
void subscribing(const String topic_name) {
  // subscription to topic for receiving data
  if (mqtt_client.subscribe(topic_name.c_str())) {
    debug("Subscription OK to " + topic_name);
  }
}

bool reconnect() {
  // Loop a few times or until we're reconnected
  uint16_t tries = 1;
  while (!mqtt_client.connected() && tries <= 3) {
    int connected = false;
    // Attempt to connect
    debug("Attempting MQTT connection to " MQTT_SERVER ":" + String(kMqttPort) +
          "... ");
    if (mqtt_user && mqtt_password)
      connected = mqtt_client.connect(mqtt_clientid.c_str(), mqtt_user,
                                      mqtt_password);
    else
      connected = mqtt_client.connect(mqtt_clientid.c_str());
    if (connected) {
    // Once connected, publish an announcement...
      mqtt_client.publish(MQTTack, "Connected");
      debug("connected.");
      // Subscribing to topic(s)
      subscribing(MQTTcommand);
    } else {
      debug("failed, rc=" + String(mqtt_client.state()) +
            " Try again in a bit.");
      // Wait for a bit before retrying
      delay(tries << 7);  // Linear increasing back-off (x128)
    }
    tries++;
  }
  return mqtt_client.connected();
}
#endif  // MQTT_ENABLE

void loop(void) {
  server.handleClient();

#ifdef MQTT_ENABLE
  // MQTT client connection management
  if (!mqtt_client.connected()) {
    uint32_t now = millis();
    // Reconnect if it's longer than kMqttReconnectTime since we last tried.
    if (now - lastReconnectAttempt > kMqttReconnectTime) {
      lastReconnectAttempt = now;
      debug("client mqtt not connected, trying to connect");
      // Attempt to reconnect
      if (reconnect()) {
        lastReconnectAttempt = 0;
        if (boot) {
          mqtt_client.publish(MQTTack, "IR Server just booted");
          boot = false;
        } else {
          mqtt_client.publish(MQTTack, "IR Server just (re)connected to MQTT");
        }
      }
    }
  } else {
    // MQTT loop
    mqtt_client.loop();
  }
#endif  // MQTT_ENABLE
  delay(100);
}

// Arduino framework doesn't support strtoull(), so make our own one.
uint64_t getUInt64fromHex(char const *str) {
  uint64_t result = 0;
  uint16_t offset = 0;
  // Skip any leading '0x' or '0X' prefix.
  if (str[0] == '0' && (str[1] == 'x' || str[1] == 'X'))
    offset = 2;
  for (; isxdigit((unsigned char)str[offset]); offset++) {
    char c = str[offset];
    result *= 16;
    if (isdigit(c)) /* '0' .. '9' */
      result += c - '0';
    else if (isupper(c)) /* 'A' .. 'F' */
      result += c - 'A' + 10;
    else /* 'a' .. 'f'*/
      result += c - 'a' + 10;
  }
  return result;
}

// Transmit the given IR message.
//
// Args:
//   ir_type:  enum of the protocol to be sent.
//   code:     Numeric payload of the IR message. Most protocols use this.
//   code_str: The unparsed code to be sent. Used by complex protocol encodings.
//   bits:     Nr. of bits in the protocol. 0 means use the protocol's default.
//   repeat:   Nr. of times the message is to be repeated. (Not all protcols.)
// Returns:
//   bool: Successfully sent or not.
bool sendIRCode(int const ir_type, uint64_t const code, char const * code_str,
                uint16_t bits, uint16_t repeat) {
  // Create a pseudo-lock so we don't try to send two codes at the same time.
  while (ir_lock)
    delay(20);
  ir_lock = true;

  bool success = true;  // Assume success.

  // send the IR message.
  switch (ir_type) {
#if SEND_RC5
    case RC5:  // 1
      if (bits == 0)
        bits = kRC5Bits;
      irsend.sendRC5(code, bits, repeat);
      break;
#endif
#if SEND_RC6
    case RC6:  // 2
      if (bits == 0)
        bits = kRC6Mode0Bits;
      irsend.sendRC6(code, bits, repeat);
      break;
#endif
#if SEND_NEC
    case NEC:  // 3
      if (bits == 0)
        bits = kNECBits;
      irsend.sendNEC(code, bits, repeat);
      break;
#endif
#if SEND_SONY
    case SONY:  // 4
      if (bits == 0)
        bits = kSony12Bits;
      repeat = std::max(repeat, kSonyMinRepeat);
      irsend.sendSony(code, bits, repeat);
      break;
#endif
#if SEND_PANASONIC
    case PANASONIC:  // 5
      if (bits == 0)
        bits = kPanasonicBits;
      irsend.sendPanasonic64(code, bits, repeat);
      break;
#endif
#if SEND_JVC
    case JVC:  // 6
      if (bits == 0)
        bits = kJvcBits;
      irsend.sendJVC(code, bits, repeat);
      break;
#endif
#if SEND_SAMSUNG
    case SAMSUNG:  // 7
      if (bits == 0)
        bits = kSamsungBits;
      irsend.sendSAMSUNG(code, bits, repeat);
      break;
#endif
#if SEND_WHYNTER
    case WHYNTER:  // 8
      if (bits == 0)
        bits = kWhynterBits;
      irsend.sendWhynter(code, bits, repeat);
      break;
#endif
#if SEND_AIWA_RC_T501
    case AIWA_RC_T501:  // 9
      if (bits == 0)
        bits = kAiwaRcT501Bits;
      repeat = std::max(repeat, kAiwaRcT501MinRepeats);
      irsend.sendAiwaRCT501(code, bits, repeat);
      break;
#endif
#if SEND_LG
    case LG:  // 10
      if (bits == 0)
        bits = kLgBits;
      irsend.sendLG(code, bits, repeat);
      break;
#endif
#if SEND_MITSUBISHI
    case MITSUBISHI:  // 12
      if (bits == 0)
        bits = kMitsubishiBits;
      repeat = std::max(repeat, kMitsubishiMinRepeat);
      irsend.sendMitsubishi(code, bits, repeat);
      break;
#endif
#if SEND_DISH
    case DISH:  // 13
      if (bits == 0)
        bits = kDishBits;
      repeat = std::max(repeat, kDishMinRepeat);
      irsend.sendDISH(code, bits, repeat);
      break;
#endif
#if SEND_SHARP
    case SHARP:  // 14
      if (bits == 0)
        bits = kSharpBits;
      irsend.sendSharpRaw(code, bits, repeat);
      break;
#endif
#if SEND_COOLIX
    case COOLIX:  // 15
      if (bits == 0)
        bits = kCoolixBits;
      irsend.sendCOOLIX(code, bits, repeat);
      break;
#endif
    case DAIKIN:  // 16
    case KELVINATOR:  // 18
    case MITSUBISHI_AC:  // 20
    case GREE:  // 24
    case ARGO:  // 27
    case TROTEC:  // 28
    case TOSHIBA_AC:  // 32
    case FUJITSU_AC:  // 33
    case HAIER_AC:  // 38
    case HAIER_AC_YRW02:  // 44
    case HITACHI_AC:  // 40
    case HITACHI_AC1:  // 41
    case HITACHI_AC2:  // 42
<<<<<<< HEAD
=======
    case WHIRLPOOL_AC:  // 45
>>>>>>> 17d03647
    case SAMSUNG_AC:  // 46
    case ELECTRA_AC:  // 48
    case PANASONIC_AC:  // 49
      success = parseStringAndSendAirCon(ir_type, code_str);
      break;
#if SEND_DENON
    case DENON:  // 17
      if (bits == 0)
        bits = DENON_BITS;
      irsend.sendDenon(code, bits, repeat);
      break;
#endif
#if SEND_SHERWOOD
    case SHERWOOD:  // 19
      if (bits == 0)
        bits = kSherwoodBits;
      repeat = std::max(repeat, kSherwoodMinRepeat);
      irsend.sendSherwood(code, bits, repeat);
      break;
#endif
#if SEND_RCMM
    case RCMM:  // 21
      if (bits == 0)
        bits = kRCMMBits;
      irsend.sendRCMM(code, bits, repeat);
      break;
#endif
#if SEND_SANYO
    case SANYO_LC7461:  // 22
      if (bits == 0)
        bits = kSanyoLC7461Bits;
      irsend.sendSanyoLC7461(code, bits, repeat);
      break;
#endif
#if SEND_RC5
    case RC5X:  // 23
      if (bits == 0)
        bits = kRC5XBits;
      irsend.sendRC5(code, bits, repeat);
      break;
#endif
#if SEND_PRONTO
    case PRONTO:  // 25
      success = parseStringAndSendPronto(code_str, repeat);
      break;
#endif
#if SEND_NIKAI
    case NIKAI:  // 29
      if (bits == 0)
        bits = kNikaiBits;
      irsend.sendNikai(code, bits, repeat);
      break;
#endif
#if SEND_RAW
    case RAW:  // 30
      success = parseStringAndSendRaw(code_str);
      break;
#endif
#if SEND_GLOBALCACHE
    case GLOBALCACHE:  // 31
      success = parseStringAndSendGC(code_str);
      break;
#endif
#if SEND_MIDEA
    case MIDEA:  // 34
      if (bits == 0)
        bits = kMideaBits;
      irsend.sendMidea(code, bits, repeat);
      break;
#endif
#if SEND_MAGIQUEST
    case MAGIQUEST:  // 35
      if (bits == 0)
        bits = kMagiquestBits;
      irsend.sendMagiQuest(code, bits, repeat);
      break;
#endif
#if SEND_LASERTAG
    case LASERTAG:  // 36
      if (bits == 0)
        bits = kLasertagBits;
      irsend.sendLasertag(code, bits, repeat);
      break;
#endif
#if SEND_CARRIER_AC
    case CARRIER_AC:  // 37
      if (bits == 0)
        bits = kCarrierAcBits;
      irsend.sendCarrierAC(code, bits, repeat);
      break;
#endif
#if SEND_MITSUBISHI2
    case MITSUBISHI2:  // 39
      if (bits == 0)
        bits = kMitsubishiBits;
      repeat = std::max(repeat, kMitsubishiMinRepeat);
      irsend.sendMitsubishi2(code, bits, repeat);
      break;
#endif
#if SEND_GICABLE
    case GICABLE:  // 43
      if (bits == 0)
        bits = kGicableBits;
      repeat = std::max(repeat, kGicableMinRepeat);
      irsend.sendGICable(code, bits, repeat);
      break;
#endif
#if SEND_LUTRON
    case LUTRON:  // 47
      if (bits == 0)
        bits = kLutronBits;
      irsend.sendLutron(code, bits, repeat);
      break;
#endif
    default:
      // If we got here, we didn't know how to send it.
      success = false;
  }
  lastSendTime = millis();
  // Release the lock.
  ir_lock = false;

  // Indicate that we sent the message or not.
  if (success) {
    sendReqCounter++;
    debug("Sent the IR message:");
  } else {
    debug("Failed to send IR Message:");
  }
  debug("Type: " + String(ir_type));
  // For "long" codes we basically repeat what we got.
  if (hasACState((decode_type_t) ir_type) ||
      ir_type == PRONTO ||
      ir_type == RAW ||
      ir_type == GLOBALCACHE) {
    debug("Code: ");
    debug(code_str);
    // Confirm what we were asked to send was sent.
#ifdef MQTT_ENABLE
    if (success) {
      if (ir_type == PRONTO && repeat > 0)
        mqtt_client.publish(MQTTack, (String(ir_type) + ",R" +
                                      String(repeat) + "," +
                                      String(code_str)).c_str());
      else
        mqtt_client.publish(MQTTack, (String(ir_type) + "," +
                                      String(code_str)).c_str());
    }
#endif  // MQTT_ENABLE
  } else {  // For "short" codes, we break it down a bit more before we report.
    debug("Code: 0x" + uint64ToString(code, 16));
    debug("Bits: " + String(bits));
    debug("Repeats: " + String(repeat));
#ifdef MQTT_ENABLE
    if (success)
      mqtt_client.publish(MQTTack, (String(ir_type) + "," +
                                    uint64ToString(code, 16)
                                    + "," + String(bits) + "," +
                                    String(repeat)).c_str());
#endif  // MQTT_ENABLE
  }
  return success;
}

#ifdef MQTT_ENABLE
void receivingMQTT(String const topic_name, String const callback_str) {
  char* tok_ptr;
  uint64_t code = 0;
  uint16_t nbits = 0;
  uint16_t repeat = 0;

  debug("Receiving data by MQTT topic " + topic_name);

  // Make a copy of the callback string as strtok destroys it.
  char* callback_c_str = strdup(callback_str.c_str());
  debug("MQTT Payload (raw): " + callback_str);
  // Save the message as the last command seen (global).
  lastMqttCmd = callback_str;
  lastMqttCmdTime = millis();

  // Get the numeric protocol type.
  int ir_type = strtoul(strtok_r(callback_c_str, ",", &tok_ptr), NULL, 10);
  char* next = strtok_r(NULL, ",", &tok_ptr);
  // If there is unparsed string left, try to convert it assuming it's hex.
  if (next != NULL) {
    code = getUInt64fromHex(next);
    next = strtok_r(NULL, ",", &tok_ptr);
  } else {
    // We require at least two value in the string. Give up.
    return;
  }
  // If there is still string left, assume it is the bit size.
  if (next != NULL) {
    nbits = atoi(next);
    next = strtok_r(NULL, ",", &tok_ptr);
  }
  // If there is still string left, assume it is the repeat count.
  if (next != NULL)
    repeat = atoi(next);

  free(callback_c_str);


  // send received MQTT value by IR signal
  lastSendSucceeded = sendIRCode(
      ir_type, code,
      callback_str.substring(callback_str.indexOf(",") + 1).c_str(),
      nbits, repeat);
}

// Callback function, when the gateway receive an MQTT value on the topics
// subscribed this function is called
void callback(char* topic, byte* payload, unsigned int length) {
  // In order to republish this payload, a copy must be made
  // as the orignal payload buffer will be overwritten whilst
  // constructing the PUBLISH packet.
  // Allocate the correct amount of memory for the payload copy
  byte* payload_copy = reinterpret_cast<byte*>(malloc(length + 1));
  // Copy the payload to the new buffer
  memcpy(payload_copy, payload, length);

  // Conversion to a printable string
  payload_copy[length] = '\0';
  String callback_string = String(reinterpret_cast<char*>(payload_copy));
  String topic_name = String(reinterpret_cast<char*>(topic));

  // launch the function to treat received data
  receivingMQTT(topic_name, callback_string);

  // Free the memory
  free(payload_copy);
}
#endif  // MQTT_ENABLE<|MERGE_RESOLUTION|>--- conflicted
+++ resolved
@@ -1239,10 +1239,7 @@
     case HITACHI_AC:  // 40
     case HITACHI_AC1:  // 41
     case HITACHI_AC2:  // 42
-<<<<<<< HEAD
-=======
     case WHIRLPOOL_AC:  // 45
->>>>>>> 17d03647
     case SAMSUNG_AC:  // 46
     case ELECTRA_AC:  // 48
     case PANASONIC_AC:  // 49
