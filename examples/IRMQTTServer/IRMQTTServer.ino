--- conflicted
+++ resolved
@@ -1449,19 +1449,19 @@
       irsend.sendLutron(code, bits, repeat);
       break;
 #endif
-<<<<<<< HEAD
 #if SEND_PIONEER
     case PIONEER:  // 50
       if (bits == 0)
         bits = kPioneerBits;
       irsend.sendPioneer(code, bits, repeat);
-=======
+      break;
+#endif
+
 #if SEND_LG
     case LG2:  // 51
       if (bits == 0)
         bits = kLgBits;
       irsend.sendLG2(code, bits, repeat);
->>>>>>> 39a067d2
       break;
 #endif
     default:
