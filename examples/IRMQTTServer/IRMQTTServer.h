/*
 * Send & receive arbitrary IR codes via a web server or MQTT.
 * Copyright David Conran 2016, 2017, 2018, 2019
 */
#ifndef EXAMPLES_IRMQTTSERVER_IRMQTTSERVER_H_
#define EXAMPLES_IRMQTTSERVER_IRMQTTSERVER_H_

#include <IRremoteESP8266.h>
#include <IRrecv.h>
#include <IRsend.h>
#include <IRtimer.h>
#include <IRutils.h>
#include <IRac.h>

// ---------------- Start of User Configuration Section ------------------------

#ifndef MQTT_ENABLE
#define MQTT_ENABLE true  // Whether or not MQTT is used at all.
#endif  // MQTT_ENABLE

#ifndef EXAMPLES_ENABLE
// Whether or not examples are included. `false` saves ~2.5K of program space.
#define EXAMPLES_ENABLE true
#endif  // EXAMPLES_ENABLE

// ---------------------- Board Related Settings -------------------------------
// NOTE: Make sure you set your Serial Monitor to the same speed.
#define BAUD_RATE 115200  // Serial port Baud rate.

// Change if you need multiple independent send gpios & topics. (MQTT only)
const uint8_t kNrOfIrTxGpios = 1;
// Default GPIO the IR LED is connected to/controlled by. GPIO 4 = D2.
// For an ESP-01 we suggest you use RX/GPIO3/Pin 7. i.e. kDefaultIrLed = 3
// Note: A value of -1 means unused.
const int8_t kDefaultIrLed = 4;  // <=- CHANGE_ME (optional)
// Default GPIO the IR demodulator is connected to/controlled by. GPIO 14 = D5.
const int8_t kDefaultIrRx = 14;  // <=- CHANGE_ME (optional)

// Enable/disable receiving/decoding IR messages entirely.
// Note: IR_RX costs about 40k+ of program memory.
#define IR_RX true

// Should we use PULLUP on the IR Rx gpio?
#define IR_RX_PULLUP false

// --------------------- Network Related Settings ------------------------------
const uint16_t kHttpPort = 80;  // The TCP port the HTTP server is listening on.
// Change to 'true'/'false' if you do/don't want these features or functions.
#define USE_STATIC_IP false  // Change to 'true' if you don't want to use DHCP.
// We obtain our network config via DHCP by default but allow an easy way to
// use a static IP config.
#if USE_STATIC_IP
const IPAddress kIPAddress = IPAddress(10, 0, 1, 78);
const IPAddress kGateway = IPAddress(10, 0, 1, 1);
const IPAddress kSubnetMask = IPAddress(255, 255, 255, 0);
#endif  // USE_STATIC_IP

// See: https://github.com/tzapu/WiFiManager#filter-networks for these settings.
#define HIDE_DUPLIATE_NETWORKS false  // Should WifiManager hide duplicate SSIDs
// #define MIN_SIGNAL_STRENGTH 20  // Minimum WiFi signal stength (percentage)
                                   // before we will connect.
                                   // The unset default is 8%.
                                   // (Uncomment to enable)
// Do you want/need mdns enabled? (https://en.wikipedia.org/wiki/Multicast_DNS)
#define MDNS_ENABLE true  // `false` to disable and save ~21k of program space.

// ----------------------- HTTP Related Settings -------------------------------
#define FIRMWARE_OTA true  // Allow remote update of the firmware via http.
                           // Less secure if enabled.
                           // Note: Firmware OTA is also disabled until
                           //       a password is set.
#define HTML_PASSWORD_ENABLE false  // Protect access to the HTML interface.
                                    // Note: OTA & GPIO updates are always
                                    //       passworded.
// If you do not set a password, Firmware OTA & GPIO updates will be blocked.

// ----------------------- MQTT Related Settings -------------------------------
#if MQTT_ENABLE
const uint32_t kMqttReconnectTime = 5000;  // Delay(ms) between reconnect tries.

#define MQTT_ACK "sent"  // Sub-topic we send back acknowledgements on.
#define MQTT_SEND "send"  // Sub-topic we get new commands from.
#define MQTT_RECV "received"  // Topic we send received IRs to.
#define MQTT_LOG "log"  // Topic we send log messages to.
#define MQTT_LWT "status"  // Topic for the Last Will & Testament.
#define MQTT_CLIMATE "ac"  // Sub-topic for the climate topics.
#define MQTT_CLIMATE_CMND "cmnd"  // Sub-topic for the climate command topics.
#define MQTT_CLIMATE_STAT "stat"  // Sub-topic for the climate stat topics.
// Enable sending/receiving climate via JSON. `true` cost ~5k of program space.
#define MQTT_CLIMATE_JSON false
// Do we send an IR message when we reboot and recover the existing A/C state?
// If set to `false` you may miss requested state changes while the ESP was
// down. If set to `true`, it will resend the previous desired state sent to the
// A/C. Depending on your circumstances, you may need to change this.
#define MQTT_CLIMATE_IR_SEND_ON_RESTART false
#define MQTTbroadcastInterval 10 * 60  // Seconds between rebroadcasts.

#define QOS 1  // MQTT broker should queue up any unreceived messages for us
// #define QOS 0  // MQTT broker WON'T queue up messages for us. Fire & Forget.
// Enable(true)/Disable(false) the option to send a MQTT Discovery message for
// the AirCon/Climate system to Home Assistant. `false` saves ~1.5k.
#define MQTT_DISCOVERY_ENABLE true
#endif  // MQTT_ENABLE

// ------------------------ IR Capture Settings --------------------------------
// Should we stop listening for IR messages when we send a message via IR?
// Set this to `true` if your IR demodulator is picking up self transmissions.
// Use `false` if it isn't or can't see the self-sent transmissions
// Using `true` may mean some incoming IR messages are lost or garbled.
// i.e. `false` is better if you can get away with it.
#define DISABLE_CAPTURE_WHILE_TRANSMITTING true
// Let's use a larger than normal buffer so we can handle AirCon remote codes.
const uint16_t kCaptureBufferSize = 1024;
#if DECODE_AC
// Some A/C units have gaps in their protocols of ~40ms. e.g. Kelvinator
// A value this large may swallow repeats of some protocols
const uint8_t kCaptureTimeout = 50;  // Milliseconds
#else  // DECODE_AC
// Suits most messages, while not swallowing many repeats.
const uint8_t kCaptureTimeout = 15;  // Milliseconds
#endif  // DECODE_AC
// Ignore unknown messages with <10 pulses (see also REPORT_UNKNOWNS)
const uint16_t kMinUnknownSize = 2 * 10;
#define REPORT_UNKNOWNS false  // Report inbound IR messages that we don't know.
#define REPORT_RAW_UNKNOWNS false  // Report the whole buffer, recommended:
                                   // MQTT_MAX_PACKET_SIZE of 1024 or more

// Should we use and report individual A/C settings we capture via IR if we
// can understand the individual settings of the remote.
// e.g. Aquire the A/C settings from an actual A/C IR remote and override
//      any local settings set via MQTT/HTTP etc.
#define USE_DECODED_AC_SETTINGS true  // `false` to disable. `true` to enable.
// Should we allow or ignore an A/C IR remote to override the A/C protocol/model
// as set via MQTT or HTTP?
// e.g. If `true`, you can use any fully supported A/C remote to control
//      another brand's or model's A/C unit. `false` means change to the new
//      protocol/model if we support it via `USE_DECODED_AC_SETTINGS`.
#define IGNORE_DECODED_AC_PROTOCOL true
// Do we (re-)send the captured & decoded A/C message via the IR_LED?
// `false` if you don't want to repeat the captured message.
// e.g. Useful if the IR demodulator is located in the path between the remote
//      and the A/C unit so the command isn't sent twice.
// `true` if you want it sent anyway.
// e.g. The IR demodulator is in a completely different location than than the
//      actual a/c unit.
#define REPLAY_DECODED_AC_MESSAGE false

// ------------------------ Advanced Usage Only --------------------------------

#define KEY_PROTOCOL "protocol"
#define KEY_MODEL "model"
#define KEY_POWER "power"
#define KEY_MODE "mode"
#define KEY_TEMP "temp"
#define KEY_FANSPEED "fanspeed"
#define KEY_SWINGV "swingv"
#define KEY_SWINGH "swingh"
#define KEY_QUIET "quiet"
#define KEY_TURBO "turbo"
#define KEY_LIGHT "light"
#define KEY_BEEP "beep"
#define KEY_ECONO "econo"
#define KEY_SLEEP "sleep"
#define KEY_FILTER "filter"
#define KEY_CLEAN "clean"
#define KEY_CELSIUS "use_celsius"
#define KEY_JSON "json"
#define KEY_RESEND "resend"

// HTML arguments we will parse for IR code information.
#define KEY_TYPE "type"  // KEY_PROTOCOL is also checked too.
#define KEY_CODE "code"
#define KEY_BITS "bits"
#define KEY_REPEAT "repeats"

// GPIO html/config keys
#define KEY_TX_GPIO "tx"
#define KEY_RX_GPIO "rx"

// Text for Last Will & Testament status messages.
const char* kLwtOnline = "Online";
const char* kLwtOffline = "Offline";

const uint8_t kHostnameLength = 30;
const uint8_t kPortLength = 5;  // Largest value of uint16_t is "65535".
const uint8_t kUsernameLength = 15;
const uint8_t kPasswordLength = 20;

// -------------------------- Debug Settings -----------------------------------
// Debug output is disabled if any of the IR pins are on the TX (D1) pin.
// See `isSerialGpioUsedByIr()`.
// Note: Debug costs ~6k of program space.
#ifndef DEBUG
#define DEBUG false  // Change to 'true' for serial debug output.
#endif  // DEBUG

// ----------------- End of User Configuration Section -------------------------

// Constants
<<<<<<< HEAD
#define _MY_VERSION_ "v1.3.0-alpha"
=======
#define _MY_VERSION_ "v1.2.4-testing"
>>>>>>> 9a8e8856

const uint8_t kRebootTime = 15;  // Seconds
const uint8_t kQuickDisplayTime = 2;  // Seconds

// Gpio related
const int8_t kGpioUnused = -1;
#if defined(ESP8266)
const int8_t kTxGpios[] = {-1, 0, 1, 2, 3, 4, 5, 12, 13, 14, 15, 16};
const int8_t kRxGpios[] = {-1, 0, 1, 2, 3, 4, 5, 12, 13, 14, 15};
#endif  // ESP8266
#if defined(ESP32)
// Ref: https://randomnerdtutorials.com/esp32-pinout-reference-gpios/
const int8_t kTxGpios[] = {
    -1, 0, 1, 2, 3, 4, 5, 12, 13, 14, 15, 16, 17, 18, 19, 21, 22, 23,
    25, 26, 27, 32, 33};
const int8_t kRxGpios[] = {
    -1, 1, 2, 3, 4, 5, 12, 13, 14, 15, 16, 17, 18, 19, 21, 22, 23,
    25, 26, 27, 32, 33, 34, 35, 36, 39};
#endif  // ESP32

// JSON stuff
// Name of the json config file in SPIFFS.
const char* kConfigFile = "/config.json";
const char* kMqttServerKey = "mqtt_server";
const char* kMqttPortKey = "mqtt_port";
const char* kMqttUserKey = "mqtt_user";
const char* kMqttPassKey = "mqtt_pass";
const char* kMqttPrefixKey = "mqtt_prefix";
const char* kHostnameKey = "hostname";
const char* kHttpUserKey = "http_user";
const char* kHttpPassKey = "http_pass";
const char* kCommandDelimiter = ",";

// URLs
const char* kUrlRoot = "/";
const char* kUrlAdmin = "/admin";
const char* kUrlAircon = "/aircon";
const char* kUrlSendDiscovery = "/send_discovery";
const char* kUrlExamples = "/examples";
const char* kUrlGpio = "/gpio";
const char* kUrlGpioSet = "/gpio/set";
const char* kUrlInfo = "/info";
const char* kUrlReboot = "/quitquitquit";
const char* kUrlWipe = "/reset";

#if MQTT_ENABLE
const uint32_t kBroadcastPeriodMs = MQTTbroadcastInterval * 1000;  // mSeconds.
const uint32_t kStatListenPeriodMs = 5 * 1000;  // mSeconds
const int32_t kMaxPauseMs = 10000;  // 10 Seconds.
const char* kSequenceDelimiter = ";";
const char kPauseChar = 'P';
#if defined(ESP8266)
const uint32_t kChipId = ESP.getChipId();
#endif  // ESP8266
#if defined(ESP32)
const uint32_t kChipId = ESP.getEfuseMac();  // Discard the top 16 bits.
#endif  // ESP32

const char* kClimateTopics =
    "(" KEY_PROTOCOL "|" KEY_MODEL "|" KEY_POWER "|" KEY_MODE "|" KEY_TEMP "|"
    KEY_FANSPEED "|" KEY_SWINGV "|" KEY_SWINGH "|" KEY_QUIET "|"
    KEY_TURBO "|" KEY_LIGHT "|" KEY_BEEP "|" KEY_ECONO "|" KEY_SLEEP "|"
    KEY_FILTER "|" KEY_CLEAN "|" KEY_CELSIUS "|" KEY_RESEND
#if MQTT_CLIMATE_JSON
    "|" KEY_JSON
#endif  // MQTT_CLIMATE_JSON
    ")<br>";

void mqttCallback(char* topic, byte* payload, unsigned int length);
String listOfCommandTopics(void);
void handleSendMqttDiscovery(void);
void subscribing(const String topic_name);
void unsubscribing(const String topic_name);
void mqttLog(const char* str);
bool mountSpiffs(void);
bool reconnect(void);
void receivingMQTT(String const topic_name, String const callback_str);
void callback(char* topic, byte* payload, unsigned int length);
void sendMQTTDiscovery(const char *topic);
void doBroadcast(TimerMs *timer, const uint32_t interval,
                 const stdAc::state_t state, const bool retain,
                 const bool force);
#if MQTT_CLIMATE_JSON
stdAc::state_t jsonToState(const stdAc::state_t current, const String str);
void sendJsonState(const stdAc::state_t state, const String topic,
                   const bool retain = false, const bool ha_mode = true);
#endif  // MQTT_CLIMATE_JSON
#endif  // MQTT_ENABLE
bool isSerialGpioUsedByIr(void);
void debug(const char *str);
void saveWifiConfigCallback(void);
void saveWifiConfig(void);
void loadWifiConfigFile(void);
void doRestart(const char* str, const bool serial_only = false);
String msToHumanString(uint32_t const msecs);
String timeElapsed(uint32_t const msec);
String timeSince(uint32_t const start);
String gpioToString(const int16_t gpio);
uint8_t getDefaultIrSendIdx(void);
IRsend* getDefaultIrSendPtr(void);
int8_t getDefaultTxGpio(void);
String listOfTxGpios(void);
bool hasUnsafeHTMLChars(String input);
String htmlHeader(const String title, const String h1_text = "");
String htmlEnd(void);
String htmlButton(const String url, const String button,
                  const String text = "");
String htmlMenu(void);
void handleRoot(void);
String addJsReloadUrl(const String url, const uint16_t timeout_s,
                      const bool notify);
void handleExamples(void);
String htmlSelectBool(const String name, const bool def);
String htmlSelectProtocol(const String name, const decode_type_t def);
String htmlSelectModel(const String name, const int16_t def);
String htmlSelectMode(const String name, const stdAc::opmode_t def);
String htmlSelectFanspeed(const String name, const stdAc::fanspeed_t def);
String htmlSelectSwingv(const String name, const stdAc::swingv_t def);
String htmlSelectSwingh(const String name, const stdAc::swingh_t def);
void handleAirCon(void);
void handleAirConSet(void);
void handleAdmin(void);
void handleInfo(void);
void handleReset(void);
void handleReboot(void);
bool parseStringAndSendAirCon(IRsend *irsend, const decode_type_t irType,
                              const String str);
uint16_t countValuesInStr(const String str, char sep);
uint16_t * newCodeArray(const uint16_t size);
#if SEND_GLOBALCACHE
bool parseStringAndSendGC(IRsend *irsend, const String str);
#endif  // SEND_GLOBALCACHE
#if SEND_PRONTO
bool parseStringAndSendPronto(IRsend *irsend, const String str,
                              uint16_t repeats);
#endif  // SEND_PRONTO
#if SEND_RAW
bool parseStringAndSendRaw(IRsend *irsend, const String str);
#endif  // SEND_RAW
void handleIr(void);
void handleNotFound(void);
void setup_wifi(void);
void init_vars(void);
void setup(void);
void loop(void);
uint64_t getUInt64fromHex(char const *str);
bool sendIRCode(IRsend *irsend, decode_type_t const ir_type,
                uint64_t const code, char const * code_str, uint16_t bits,
                uint16_t repeat);
bool sendInt(const String topic, const int32_t num, const bool retain);
bool sendBool(const String topic, const bool on, const bool retain);
bool sendString(const String topic, const String str, const bool retain);
bool sendFloat(const String topic, const float_t temp, const bool retain);
stdAc::state_t updateClimate(stdAc::state_t current, const String str,
                              const String prefix, const String payload);
bool cmpClimate(const stdAc::state_t a, const stdAc::state_t b);
bool sendClimate(const stdAc::state_t prev, const stdAc::state_t next,
                 const String topic_prefix, const bool retain,
                 const bool forceMQTT, const bool forceIR,
                 const bool enableIR = true);
bool decodeCommonAc(const decode_results *decode);
#endif  // EXAMPLES_IRMQTTSERVER_IRMQTTSERVER_H_<|MERGE_RESOLUTION|>--- conflicted
+++ resolved
@@ -197,11 +197,7 @@
 // ----------------- End of User Configuration Section -------------------------
 
 // Constants
-<<<<<<< HEAD
 #define _MY_VERSION_ "v1.3.0-alpha"
-=======
-#define _MY_VERSION_ "v1.2.4-testing"
->>>>>>> 9a8e8856
 
 const uint8_t kRebootTime = 15;  // Seconds
 const uint8_t kQuickDisplayTime = 2;  // Seconds
