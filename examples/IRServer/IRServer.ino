/*
 * IRremoteESP8266: IRServer - demonstrates sending IR codes controlled from a webserver
 * Version 0.3 May, 2019
 * Version 0.2 June, 2017
 * Copyright 2015 Mark Szabo
 * Copyright 2019 David Conran
 *
 * An IR LED circuit *MUST* be connected to the ESP on a pin
 * as specified by kIrLed below.
 *
 * TL;DR: The IR LED needs to be driven by a transistor for a good result.
 *
 * Suggested circuit:
 *     https://github.com/markszabo/IRremoteESP8266/wiki#ir-sending
 *
 * Common mistakes & tips:
 *   * Don't just connect the IR LED directly to the pin, it won't
 *     have enough current to drive the IR LED effectively.
 *   * Make sure you have the IR LED polarity correct.
 *     See: https://learn.sparkfun.com/tutorials/polarity/diode-and-led-polarity
 *   * Typical digital camera/phones can be used to see if the IR LED is flashed.
 *     Replace the IR LED with a normal LED if you don't have a digital camera
 *     when debugging.
 *   * Avoid using the following pins unless you really know what you are doing:
 *     * Pin 0/D3: Can interfere with the boot/program mode & support circuits.
 *     * Pin 1/TX/TXD0: Any serial transmissions from the ESP8266 will interfere.
 *     * Pin 3/RX/RXD0: Any serial transmissions to the ESP8266 will interfere.
 *   * ESP-01 modules are tricky. We suggest you use a module with more GPIOs
 *     for your first time. e.g. ESP-12 etc.
 */
#include <Arduino.h>
<<<<<<< HEAD
=======
#endif
#if defined(ESP8266)
>>>>>>> 283e8b21
#include <ESP8266WiFi.h>
#include <ESP8266WebServer.h>
#include <ESP8266mDNS.h>
#endif  // ESP8266
#if defined(ESP32)
#include <WiFi.h>
#include <WebServer.h>
#include <ESPmDNS.h>
#endif  // ESP32
#include <IRremoteESP8266.h>
#include <IRsend.h>
#include <WiFiClient.h>

const char* kSsid = ".....";
const char* kPassword = ".....";
MDNSResponder mdns;

#if defined(ESP8266)
ESP8266WebServer server(80);
#undef HOSTNAME
#define HOSTNAME "esp8266"
#endif  // ESP8266
#if defined(ESP32)
WebServer server(80);
#undef HOSTNAME
#define HOSTNAME "esp32"
#endif  // ESP32

const uint16_t kIrLed = 4;  // ESP GPIO pin to use. Recommended: 4 (D2).

IRsend irsend(kIrLed);  // Set the GPIO to be used to sending the message.

void handleRoot() {
  server.send(200, "text/html",
              "<html>" \
                "<head><title>" HOSTNAME " Demo</title></head>" \
                "<body>" \
                  "<h1>Hello from " HOSTNAME ", you can send NEC encoded IR" \
                      "signals from here!</h1>" \
                  "<p><a href=\"ir?code=16769055\">Send 0xFFE01F</a></p>" \
                  "<p><a href=\"ir?code=16429347\">Send 0xFAB123</a></p>" \
                  "<p><a href=\"ir?code=16771222\">Send 0xFFE896</a></p>" \
                "</body>" \
              "</html>");
}

void handleIr() {
  for (uint8_t i = 0; i < server.args(); i++) {
    if (server.argName(i) == "code") {
      uint32_t code = strtoul(server.arg(i).c_str(), NULL, 10);
#if SEND_NEC
      irsend.sendNEC(code, 32);
#endif  // SEND_NEC
    }
  }
  handleRoot();
}

void handleNotFound() {
  String message = "File Not Found\n\n";
  message += "URI: ";
  message += server.uri();
  message += "\nMethod: ";
  message += (server.method() == HTTP_GET)?"GET":"POST";
  message += "\nArguments: ";
  message += server.args();
  message += "\n";
  for (uint8_t i = 0; i < server.args(); i++)
    message += " " + server.argName(i) + ": " + server.arg(i) + "\n";
  server.send(404, "text/plain", message);
}

void setup(void) {
  irsend.begin();

  Serial.begin(115200);
  WiFi.begin(kSsid, kPassword);
  Serial.println("");

  // Wait for connection
  while (WiFi.status() != WL_CONNECTED) {
    delay(500);
    Serial.print(".");
  }
  Serial.println("");
  Serial.print("Connected to ");
  Serial.println(kSsid);
  Serial.print("IP address: ");
  Serial.println(WiFi.localIP().toString());

#if defined(ESP8266)
  if (mdns.begin(HOSTNAME, WiFi.localIP())) {
#else  // ESP8266
  if (mdns.begin(HOSTNAME)) {
#endif  // ESP8266
    Serial.println("MDNS responder started");
  }

  server.on("/", handleRoot);
  server.on("/ir", handleIr);

  server.on("/inline", [](){
    server.send(200, "text/plain", "this works as well");
  });

  server.onNotFound(handleNotFound);

  server.begin();
  Serial.println("HTTP server started");
}

void loop(void) {
  server.handleClient();
}<|MERGE_RESOLUTION|>--- conflicted
+++ resolved
@@ -29,11 +29,7 @@
  *     for your first time. e.g. ESP-12 etc.
  */
 #include <Arduino.h>
-<<<<<<< HEAD
-=======
-#endif
 #if defined(ESP8266)
->>>>>>> 283e8b21
 #include <ESP8266WiFi.h>
 #include <ESP8266WebServer.h>
 #include <ESP8266mDNS.h>
