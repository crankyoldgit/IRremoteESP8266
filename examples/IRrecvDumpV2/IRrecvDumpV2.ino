/*
 * IRremoteESP8266: IRrecvDumpV2 - dump details of IR codes with IRrecv
 * An IR detector/demodulator must be connected to the input RECV_PIN.
 * Example circuit diagram:
 *  https://github.com/markszabo/IRremoteESP8266/wiki#ir-receiving
 * Changes:
 *   Version 0.2 April, 2017
 *     - Decode from a copy of the data so we can start capturing faster thus
 *       reduce the likelihood of miscaptures.
 * Based on Ken Shirriff's IrsendDemo Version 0.1 July, 2009, Copyright 2009 Ken Shirriff, http://arcfn.com
 */

#ifndef UNIT_TEST
#include <Arduino.h>
#endif
#include <IRremoteESP8266.h>
#include <IRrecv.h>
#include <IRutils.h>

// An IR detector/demodulator is connected to GPIO pin 14(D5 on a NodeMCU
// board).
uint16_t RECV_PIN = 14;
// As this program is a special purpose capture/decoder, let us use a larger
// than normal buffer so we can handle Air Conditioner remote codes.
uint16_t CAPTURE_BUFFER_SIZE = 1024;

// Nr. of milli-Seconds of no-more-data before we consider a message ended.
// NOTE: Don't exceed MAX_TIMEOUT_MS. Typically 130ms.
// #define TIMEOUT 90U  // Suits messages with big gaps like XMP-1 & some aircon
                        // units, but can accidently swallow repeated messages
                        // in the rawData[] output.
#if DECODE_AC
#define TIMEOUT 50U  // Some A/C units have gaps in their protocols of ~40ms.
                     // e.g. Kelvinator
                     // A value this large may swallow repeats of some protocols
#else
#define TIMEOUT 15U  // Suits most messages, while not swallowing repeats.
#endif

// Use turn on the save buffer feature for more complete capture coverage.
IRrecv irrecv(RECV_PIN, CAPTURE_BUFFER_SIZE, TIMEOUT, true);

decode_results results;  // Somewhere to store the results

void setup() {
  // Status message will be sent to the PC at 115200 baud
  Serial.begin(115200, SERIAL_8N1, SERIAL_TX_ONLY);
  delay(500);  // Wait a bit for the serial connection to be establised.

  irrecv.enableIRIn();  // Start the receiver
}

// Display encoding type
//
void encoding(decode_results *results) {
  switch (results->decode_type) {
    default:
    case UNKNOWN:      Serial.print("UNKNOWN");       break;
    case NEC:          Serial.print("NEC");           break;
    case NEC_LIKE:     Serial.print("NEC (non-strict)");  break;
    case SONY:         Serial.print("SONY");          break;
    case RC5:          Serial.print("RC5");           break;
    case RC5X:         Serial.print("RC5X");          break;
    case RC6:          Serial.print("RC6");           break;
    case RCMM:         Serial.print("RCMM");          break;
    case DISH:         Serial.print("DISH");          break;
    case SHARP:        Serial.print("SHARP");         break;
    case JVC:          Serial.print("JVC");           break;
    case SANYO:        Serial.print("SANYO");         break;
    case SANYO_LC7461: Serial.print("SANYO_LC7461");  break;
    case MITSUBISHI:   Serial.print("MITSUBISHI");    break;
    case SAMSUNG:      Serial.print("SAMSUNG");       break;
    case LG:           Serial.print("LG");            break;
    case WHYNTER:      Serial.print("WHYNTER");       break;
    case AIWA_RC_T501: Serial.print("AIWA_RC_T501");  break;
    case PANASONIC:    Serial.print("PANASONIC");     break;
    case DENON:        Serial.print("DENON");         break;
    case COOLIX:       Serial.print("COOLIX");        break;
    case NIKAI:        Serial.print("NIKAI");         break;
<<<<<<< HEAD
    case KELVINATOR:   Serial.print("KELVINATOR");    break;
=======
    case DAIKIN:       Serial.print("DAIKIN");        break;
    case KELVINATOR:   Serial.print("KELVINATOR");    break;
    case TOSHIBA_AC:   Serial.print("TOSHIBA_AC");    break;
>>>>>>> 9b98424a
  }
  if (results->repeat) Serial.print(" (Repeat)");
}

// Dump out the decode_results structure.
//
void dumpInfo(decode_results *results) {
  if (results->overflow)
    Serial.printf("WARNING: IR code too big for buffer (>= %d). "
                  "These results shouldn't be trusted until this is resolved. "
                  "Edit & increase CAPTURE_BUFFER_SIZE.\n",
                  CAPTURE_BUFFER_SIZE);

  // Show Encoding standard
  Serial.print("Encoding  : ");
  encoding(results);
  Serial.println("");

  // Show Code & length
  Serial.print("Code      : ");
  switch (results->decode_type) {
#if DECODE_AC
<<<<<<< HEAD
    case KELVINATOR:
=======
    case DAIKIN:
    case KELVINATOR:
    case TOSHIBA_AC:
>>>>>>> 9b98424a
      for (uint16_t i = 0; results->bits > i * 8; i++)
        Serial.printf("%02X", results->state[i]);
      break;
#endif
    default:
      serialPrintUint64(results->value, HEX);
  }
  Serial.print(" (");
  Serial.print(results->bits, DEC);
  Serial.println(" bits)");
}

uint16_t getCookedLength(decode_results *results) {
  uint16_t length = results->rawlen - 1;
  for (uint16_t i = 0; i < results->rawlen - 1; i++) {
    uint32_t usecs = results->rawbuf[i] * RAWTICK;
    // Add two extra entries for multiple larger than UINT16_MAX it is.
    length += (usecs / UINT16_MAX) * 2;
  }
  return length;
}

// Dump out the decode_results structure.
//
void dumpRaw(decode_results *results) {
  // Print Raw data
  Serial.print("Timing[");
  Serial.print(results->rawlen - 1, DEC);
  Serial.println("]: ");

  for (uint16_t i = 1; i < results->rawlen; i++) {
    if (i % 100 == 0)
      yield();  // Preemptive yield every 100th entry to feed the WDT.
    if (i % 2 == 0) {  // even
      Serial.print("-");
    } else {  // odd
      Serial.print("   +");
    }
    Serial.printf("%6d", results->rawbuf[i] * RAWTICK);
    if (i < results->rawlen - 1)
      Serial.print(", ");  // ',' not needed for last one
    if (!(i % 8)) Serial.println("");
  }
  Serial.println("");  // Newline
}

// Dump out the decode_results structure.
//
void dumpCode(decode_results *results) {
  // Start declaration
  Serial.print("uint16_t ");               // variable type
  Serial.print("rawData[");                // array name
  Serial.print(getCookedLength(results), DEC);  // array size
  Serial.print("] = {");                   // Start declaration

  // Dump data
  for (uint16_t i = 1; i < results->rawlen; i++) {
    uint32_t usecs;
    for (usecs = results->rawbuf[i] * RAWTICK;
         usecs > UINT16_MAX;
         usecs -= UINT16_MAX)
      Serial.printf("%d, 0", UINT16_MAX);
    Serial.print(usecs, DEC);
    if (i < results->rawlen - 1)
      Serial.print(", ");  // ',' not needed on last one
    if (i % 2 == 0) Serial.print(" ");  // Extra if it was even.
  }

  // End declaration
  Serial.print("};");  //

  // Comment
  Serial.print("  // ");
  encoding(results);
  Serial.print(" ");
  serialPrintUint64(results->value, HEX);

  // Newline
  Serial.println("");

  // Now dump "known" codes
  if (results->decode_type != UNKNOWN) {
    uint16_t nbytes;
<<<<<<< HEAD
    // Some protocols have an address &/or command.
    // NOTE: It will ignore the atypical case when a message has been decoded
    // but the address & the command are both 0.
    if (results->address > 0 || results->command > 0) {
      Serial.print("uint32_t address = 0x");
      Serial.print(results->address, HEX);
      Serial.println(";");
      Serial.print("uint32_t command = 0x");
      Serial.print(results->command, HEX);
      Serial.println(";");
    }

    switch (results->decode_type) {
#if DECODE_AC
      case KELVINATOR:  // Complex protocols. e.g. Air Conditioners
        nbytes = results->bits / 8;
        Serial.printf("uint8_t state[%d] = {", nbytes);
        for (uint16_t i = 0; i < nbytes; i++) {
          Serial.printf("0x%02X", results->state[i]);
          if (i < nbytes - 1)
            Serial.print(", ");
        }
        Serial.println("};");
        break;
#endif  // DECODE_AC
      default:  // Simple protocols
        // Most protocols have data
        Serial.print("uint64_t data = 0x");
        serialPrintUint64(results->value, HEX);
        Serial.println(";");
    }
=======
    switch (results->decode_type) {
#if DECODE_AC
      case KELVINATOR:  // Complex protocols. e.g. Air Conditioners
      case DAIKIN:
        nbytes = results->bits / 8;
        Serial.printf("uint8_t state[%d] = {", nbytes);
        for (uint16_t i = 0; i < nbytes; i++) {
          Serial.printf("0x%02X", results->state[i]);
          if (i < nbytes - 1)
            Serial.print(", ");
        }
        Serial.println("};");
        break;
#endif  // DECODE_AC
      default:  // Simple protocols
        // Some protocols have an address &/or command.
        // NOTE: It will ignore the atypical case when a message has been
        // decoded but the address & the command are both 0.
        if (results->address > 0 || results->command > 0) {
          Serial.print("uint32_t address = 0x");
          Serial.print(results->address, HEX);
          Serial.println(";");
          Serial.print("uint32_t command = 0x");
          Serial.print(results->command, HEX);
          Serial.println(";");
        }
        // Most protocols have data
        Serial.print("uint64_t data = 0x");
        serialPrintUint64(results->value, HEX);
        Serial.println(";");
    }
>>>>>>> 9b98424a
  }
}

// The repeating section of the code
//
void loop() {
  // Check if the IR code has been received.
  if (irrecv.decode(&results)) {
    dumpInfo(&results);           // Output the results
    dumpRaw(&results);            // Output the results in RAW format
    dumpCode(&results);           // Output the results as source code
    Serial.println("");           // Blank line between entries
  }
}<|MERGE_RESOLUTION|>--- conflicted
+++ resolved
@@ -77,13 +77,9 @@
     case DENON:        Serial.print("DENON");         break;
     case COOLIX:       Serial.print("COOLIX");        break;
     case NIKAI:        Serial.print("NIKAI");         break;
-<<<<<<< HEAD
-    case KELVINATOR:   Serial.print("KELVINATOR");    break;
-=======
     case DAIKIN:       Serial.print("DAIKIN");        break;
     case KELVINATOR:   Serial.print("KELVINATOR");    break;
     case TOSHIBA_AC:   Serial.print("TOSHIBA_AC");    break;
->>>>>>> 9b98424a
   }
   if (results->repeat) Serial.print(" (Repeat)");
 }
@@ -106,13 +102,9 @@
   Serial.print("Code      : ");
   switch (results->decode_type) {
 #if DECODE_AC
-<<<<<<< HEAD
-    case KELVINATOR:
-=======
     case DAIKIN:
     case KELVINATOR:
     case TOSHIBA_AC:
->>>>>>> 9b98424a
       for (uint16_t i = 0; results->bits > i * 8; i++)
         Serial.printf("%02X", results->state[i]);
       break;
@@ -196,39 +188,6 @@
   // Now dump "known" codes
   if (results->decode_type != UNKNOWN) {
     uint16_t nbytes;
-<<<<<<< HEAD
-    // Some protocols have an address &/or command.
-    // NOTE: It will ignore the atypical case when a message has been decoded
-    // but the address & the command are both 0.
-    if (results->address > 0 || results->command > 0) {
-      Serial.print("uint32_t address = 0x");
-      Serial.print(results->address, HEX);
-      Serial.println(";");
-      Serial.print("uint32_t command = 0x");
-      Serial.print(results->command, HEX);
-      Serial.println(";");
-    }
-
-    switch (results->decode_type) {
-#if DECODE_AC
-      case KELVINATOR:  // Complex protocols. e.g. Air Conditioners
-        nbytes = results->bits / 8;
-        Serial.printf("uint8_t state[%d] = {", nbytes);
-        for (uint16_t i = 0; i < nbytes; i++) {
-          Serial.printf("0x%02X", results->state[i]);
-          if (i < nbytes - 1)
-            Serial.print(", ");
-        }
-        Serial.println("};");
-        break;
-#endif  // DECODE_AC
-      default:  // Simple protocols
-        // Most protocols have data
-        Serial.print("uint64_t data = 0x");
-        serialPrintUint64(results->value, HEX);
-        Serial.println(";");
-    }
-=======
     switch (results->decode_type) {
 #if DECODE_AC
       case KELVINATOR:  // Complex protocols. e.g. Air Conditioners
@@ -260,7 +219,6 @@
         serialPrintUint64(results->value, HEX);
         Serial.println(";");
     }
->>>>>>> 9b98424a
   }
 }
 
