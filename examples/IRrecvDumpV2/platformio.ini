--- conflicted
+++ resolved
@@ -43,17 +43,10 @@
 build_flags = -D_IR_LOCALE_=es-ES  ;  Spanish
 
 [env:fr-FR]
-<<<<<<< HEAD
-build_flags = -D_IR_LOCALE_=fr-FR
-
-[env:zh-CN]
-build_flags = -D_IR_LOCALE_=zh-CN
-=======
 build_flags = -D_IR_LOCALE_=fr-FR  ;  French
 
 [env:it-IT]
 build_flags = -D_IR_LOCALE_=it-IT  ;  Italian
 
 [env:zh-CN]
-build_flags = -D_IR_LOCALE_=zh-CN  ;  Chinese (Simplified)
->>>>>>> cddbdaf4
+build_flags = -D_IR_LOCALE_=zh-CN  ;  Chinese (Simplified)