--- conflicted
+++ resolved
@@ -133,17 +133,12 @@
   bool decodeNEC(decode_results *results, uint16_t nbits=NEC_BITS,
                  bool strict=false);
   bool decodeSony(decode_results *results);
-<<<<<<< HEAD
   bool decodeSanyo(decode_results *results, uint16_t nbits=SANYO_SA8650B_BITS,
                    bool strict=false);
   bool decodeSanyoLC7461(decode_results *results,
                          uint16_t nbits=SANYO_LC7461_BITS, bool strict=true);
-  bool decodeMitsubishi(decode_results *results);
-=======
-  bool decodeSanyo(decode_results *results);
   bool decodeMitsubishi(decode_results *results, uint16_t nbits=MITSUBISHI_BITS,
                         bool strict=false);
->>>>>>> 091e5cdc
   bool decodeRC5(decode_results *results);
   bool decodeRC6(decode_results *results);
   bool decodeRCMM(decode_results *results);
@@ -227,21 +222,14 @@
                 unsigned int repeat=2);
   unsigned long encodeSony(unsigned int nbits, unsigned int command,
                            unsigned int address, unsigned int extended=0);
-<<<<<<< HEAD
   unsigned long long encodeSanyoLC7461(unsigned int address,
                                        unsigned int command);
   void sendSanyoLC7461(unsigned long long data,
                        unsigned int nbits=SANYO_LC7461_BITS,
                        unsigned int repeat=0);
-  // Mitsubishi send is not implemented yet
-  //  void sendMitsubishi(unsigned long data, int nbits);
-=======
-  // Sanyo send is not implemented yet
-  //  void sendSanyo(unsigned long data, int nbits);
   void sendMitsubishi(unsigned long long data,
                       unsigned int nbits=MITSUBISHI_BITS,
                       unsigned int repeat=MITSUBISHI_MIN_REPEAT);
->>>>>>> 091e5cdc
   void sendRaw(unsigned int buf[], int len, int hz);
   void sendGC(unsigned int buf[], int len);
   void sendRC5(unsigned long data, int nbits);
