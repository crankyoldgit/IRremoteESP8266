 /***************************************************
 * IRremote for ESP8266
 *
 * Based on the IRremote library for Arduino by Ken Shirriff
 * Version 0.11 August, 2009
 * Copyright 2009 Ken Shirriff
 * For details, see http://arcfn.com/2009/08/multi-protocol-infrared-remote-library.html
 *
 * Edited by Mitra to add new controller SANYO
 *
 * Interrupt code based on NECIRrcv by Joe Knapp
 * http://www.arduino.cc/cgi-bin/yabb2/YaBB.pl?num=1210243556
 * Also influenced by http://zovirl.com/2008/11/12/building-a-universal-remote-with-an-arduino/
 *
 * JVC and Panasonic protocol added by Kristian Lauszus (Thanks to zenwheel and other people at the original blog post)
 * LG added by Darryl Smith (based on the JVC protocol)
 * Whynter A/C ARC-110WD added by Francesco Meschia
 * Coolix A/C / heatpump added by bakrus
 * Denon: sendDenon, decodeDenon added by Massimiliano Pinto
          (from https://github.com/z3t0/Arduino-IRremote/blob/master/ir_Denon.cpp)
 * Kelvinator A/C and Sherwood added by crankyoldgit
 * Mitsubishi (TV) sending added by crankyoldgit
 * Mitsubishi A/C added by crankyoldgit
 *     (derived from https://github.com/r45635/HVAC-IR-Control)
 * DISH decode by marcosamarinho
 * Updated by markszabo (https://github.com/markszabo/IRremoteESP8266) for sending IR code on ESP8266
 * Updated by Sebastien Warin (http://sebastien.warin.fr) for receiving IR code on ESP8266
 *
 *  Updated by sillyfrog for Daikin, adopted from
 * (https://github.com/mharizanov/Daikin-AC-remote-control-over-the-Internet/)
 *
 *  GPL license, all text above must be included in any redistribution
 ****************************************************/

#ifndef IRremote_h
#define IRremote_h

#include <stdint.h>
#include "IRremoteInt.h"

// The following are compile-time library options.
// If you change them, recompile the library.
// If DEBUG is defined, a lot of debugging output will be printed during decoding.
// TEST must be defined for the IRtest unittests to work.  It will make some
// methods virtual, which will be slightly slower, which is why it is optional.
//#define DEBUG
//#define TEST

/*
 * Always add to the end of the list and should never remove entries
 * or change order. Projects may save the type number for later usage
 * so numbering should always stay the same.
 */
enum decode_type_t {
  UNKNOWN = -1,
  UNUSED = 0,
  RC5,
  RC6,
  NEC,
  SONY,
  PANASONIC,
  JVC,
  SAMSUNG,
  WHYNTER,
  AIWA_RC_T501,
  LG,
  SANYO,
  MITSUBISHI,
  DISH,
  SHARP,
  COOLIX,
  DAIKIN,
  DENON,
  KELVINATOR,
  SHERWOOD,
  MITSUBISHI_AC,
  RCMM
};

// Results returned from the decoder
class decode_results {
public:
  decode_type_t decode_type; // NEC, SONY, RC5, UNKNOWN
  union { // This is used for decoding Panasonic and Sharp data
    unsigned int panasonicAddress;
    unsigned int sharpAddress;
  };
  unsigned long long value; // Decoded value
  unsigned int bits; // Number of bits in decoded value
  volatile unsigned int *rawbuf; // Raw intervals in .5 us ticks
  unsigned int rawlen; // Number of records in rawbuf.
  bool overflow;
  unsigned long address;  // Decoded device address.
  unsigned long command;  // Decoded command.
};

uint64_t reverseBits(uint64_t input, uint16_t nbits=64);
uint8_t calcLGChecksum(uint16_t data);

// Decoded value for NEC when a repeat code is received
#define REPEAT 0xffffffff

#define SEND_PROTOCOL_NEC      case NEC: sendNEC(data, nbits); break;
#define SEND_PROTOCOL_SONY     case SONY: sendSony(data, nbits); break;
#define SEND_PROTOCOL_RC5      case RC5: sendRC5(data, nbits); break;
#define SEND_PROTOCOL_RC6      case RC6: sendRC6(data, nbits); break;
#define SEND_PROTOCOL_DISH     case DISH: sendDISH(data, nbits); break;
#define SEND_PROTOCOL_JVC      case JVC: sendJVC(data, nbits); break;
#define SEND_PROTOCOL_SAMSUNG  case SAMSUNG: sendSAMSUNG(data, nbits); break;
#define SEND_PROTOCOL_LG       case LG: sendLG(data, nbits); break;
#define SEND_PROTOCOL_WHYNTER  case WHYNTER: sendWhynter(data, nbits); break;
#define SEND_PROTOCOL_COOLIX   case COOLIX: sendCOOLIX(data, nbits); break;
#define SEND_PROTOCOL_DENON    case DENON: sendDenon(data, nbits); break;
#define SEND_PROTOCOL_SHERWOOD case SHERWOOD: sendSherwood(data, nbits); break;
#define SEND_PROTOCOL_RCMM     case RCMM: sendRCMM(data, nbits); break;
<<<<<<< HEAD
#define SEND_PROTOCOL_MITSUBISHI case MITSUBISHI: sendMitsubishi(data, nbits); break;

=======
#define SEND_PROTOCOL_SHARP    case SHARP: sendSharpRaw(data, nbits); break;
>>>>>>> 11c9a9d7

// main class for receiving IR
class IRrecv
{
public:
  IRrecv(int recvpin);
  bool decode(decode_results *results, irparams_t *save=NULL);
  void enableIRIn();
  void disableIRIn();
  void resume();
  private:
  // These are called by decode
  void copyIrParams(irparams_t *dest);
  int getRClevel(decode_results *results, int *offset, int *used, int t1);
  bool decodeNEC(decode_results *results, uint16_t nbits=NEC_BITS,
                 bool strict=false);
  bool decodeSony(decode_results *results);
  bool decodeSanyo(decode_results *results);
  bool decodeMitsubishi(decode_results *results, uint16_t nbits=MITSUBISHI_BITS,
                        bool strict=false);
  bool decodeRC5(decode_results *results);
  bool decodeRC6(decode_results *results);
  bool decodeRCMM(decode_results *results);
  bool decodePanasonic(decode_results *results, uint16_t nbits=PANASONIC_BITS,
                       bool strict=false);
  bool decodeLG(decode_results *results, uint16_t nbits=LG_BITS,
                bool strict=false);
  bool decodeJVC(decode_results *results, uint16_t nbits=JVC_BITS,
                 bool strict=true);
  bool decodeSAMSUNG(decode_results *results, uint16_t nbits=SAMSUNG_BITS,
                     bool strict=false);
  bool decodeWhynter(decode_results *results, uint16_t nbits=WHYNTER_BITS,
                     bool strict=true);
  bool decodeHash(decode_results *results);
  // COOLIX decode is not implemented yet
  //  bool decodeCOOLIX(decode_results *results);
  bool decodeDaikin(decode_results *results);
  bool decodeDenon(decode_results *results, uint16_t nbits=DENON_BITS,
                   bool strict=true);
  bool decodeDISH(decode_results *results, uint16_t nbits=DISH_BITS,
                  bool strict=true);
  bool decodeSharp(decode_results *results, uint16_t nbits=SHARP_BITS,
                   bool strict=true);
  int compare(unsigned int oldval, unsigned int newval);
  uint32_t ticksLow(uint32_t usecs, uint8_t tolerance=TOLERANCE);
  uint32_t ticksHigh(uint32_t usecs, uint8_t tolerance=TOLERANCE);
  bool match(uint32_t measured_ticks, uint32_t desired_us,
             uint8_t tolerance=TOLERANCE);
  bool matchMark(uint32_t measured_ticks, uint32_t desired_us,
                 uint8_t tolerance=TOLERANCE, int excess=MARK_EXCESS);
  bool matchSpace(uint32_t measured_ticks, uint32_t desired_us,
                  uint8_t tolerance=TOLERANCE, int excess=MARK_EXCESS);
};

// Only used for testing; can remove virtual for shorter code
#ifdef TEST
#define VIRTUAL virtual
#else
#define VIRTUAL
#endif

class IRsend
{
public:
  IRsend(int IRsendPin);
  void begin();
  void send(unsigned int type, unsigned long long data, unsigned int nbits) {
    switch (type) {
        SEND_PROTOCOL_NEC
        SEND_PROTOCOL_SONY
        SEND_PROTOCOL_RC5
        SEND_PROTOCOL_RC6
        SEND_PROTOCOL_DISH
        SEND_PROTOCOL_JVC
        SEND_PROTOCOL_SAMSUNG
        SEND_PROTOCOL_LG
        SEND_PROTOCOL_WHYNTER
        SEND_PROTOCOL_COOLIX
        SEND_PROTOCOL_DENON
        SEND_PROTOCOL_SHERWOOD
        SEND_PROTOCOL_RCMM
<<<<<<< HEAD
        SEND_PROTOCOL_MITSUBISHI
=======
        SEND_PROTOCOL_SHARP
>>>>>>> 11c9a9d7
      }
  };
  void sendCOOLIX(unsigned long data, int nbits);
  void sendWhynter(unsigned long long data, unsigned int nbits=WHYNTER_BITS,
                   unsigned int repeat=0);
  void sendNEC(unsigned long long data, unsigned int nbits=NEC_BITS,
               unsigned int repeat=0);
  unsigned long encodeNEC(unsigned int address, unsigned int command);
  void sendLG(unsigned long long data, unsigned int nbits=28,
              unsigned int repeat=0);
  unsigned long encodeLG(uint8_t address, uint16_t command);
  // sendSony() should typically be called with repeat=2 as Sony devices
  // expect the code to be sent at least 3 times. (code + 2 repeats = 3 codes)
  // Legacy use of this procedure was to only send a single code so call it with
  // repeat=0 for backward compatiblity. As of v2.0 it defaults to sending
  // a Sony command that will be accepted be a device.
  void sendSony(unsigned long long data, unsigned int nbits=20,
                unsigned int repeat=2);
  unsigned long encodeSony(unsigned int nbits, unsigned int command,
                           unsigned int address, unsigned int extended=0);
  // Sanyo send is not implemented yet
  //  void sendSanyo(unsigned long data, int nbits);
  void sendMitsubishi(unsigned long long data,
                      unsigned int nbits=MITSUBISHI_BITS,
                      unsigned int repeat=MITSUBISHI_MIN_REPEAT);
  void sendRaw(unsigned int buf[], int len, int hz);
  void sendGC(unsigned int buf[], int len);
  void sendRC5(unsigned long data, int nbits);
  void sendRC6(unsigned long long data, unsigned int nbits, unsigned int repeat=0);
  void sendRCMM(uint32_t data, uint8_t nbits=24);
  // sendDISH() should typically be called with repeat=3 as DISH devices
  // expect the code to be sent at least 4 times. (code + 3 repeats = 4 codes)
  // Legacy use of this procedure was only to send a single code
  // so use repeat=0 for backward compatiblity.
  void sendDISH(unsigned long long data, unsigned int nbits=DISH_BITS,
                unsigned int repeat=DISH_MIN_REPEAT);
  unsigned long encodeSharp(unsigned int address, unsigned int command,
                            unsigned int expansion=1, unsigned int check=0,
                            bool MSBfirst=false);
  void sendSharp(unsigned int address, unsigned int command,
                 unsigned int nbits=SHARP_BITS,
                 unsigned int repeat=0);
  void sendSharpRaw(unsigned long long data, unsigned int nbits=SHARP_BITS,
                    unsigned int repeat=0);
  void sendPanasonic64(unsigned long long data,
                       unsigned int nbits=PANASONIC_BITS,
                       unsigned int repeat=0);
  void sendPanasonic(unsigned int address, unsigned long data,
                     unsigned int nbits=PANASONIC_BITS, unsigned int repeat=0);
  unsigned long long encodePanasonic(uint8_t device, uint8_t subdevice,
                                   uint8_t function);
  void sendJVC(unsigned long long data, unsigned int nbits=JVC_BITS,
               unsigned int repeat=0);
  unsigned int encodeJVC(uint8_t address, uint8_t command);
  void sendSAMSUNG(unsigned long long data, unsigned int nbits=32,
                   unsigned int repeat=0);
  unsigned long encodeSAMSUNG(uint8_t customer, uint8_t command);
  void sendDaikin(unsigned char data[]);
  void sendDenon(unsigned long long data, unsigned int nbits=DENON_BITS,
                 unsigned int repeat=0);
  void sendKelvinator(unsigned char data[]);
  void sendSherwood(unsigned long data, int nbits=32, unsigned int repeat=1);
  void sendMitsubishiAC(unsigned char data[]);
  void enableIROut(unsigned long freq, uint8_t duty=50);
  VIRTUAL void mark(unsigned int usec);
  VIRTUAL void space(unsigned long usec);
private:
  uint16_t onTimePeriod;
  uint16_t offTimePeriod;
  int IRpin;
  uint32_t calcUSecPeriod(uint32_t hz);
  void sendMitsubishiACChunk(unsigned char data);
  void sendData(uint16_t onemark, uint32_t onespace,
                uint16_t zeromark, uint32_t zerospace,
                uint64_t data, uint16_t nbits, bool MSBfirst=true);
  void ledOff();
};

class IRtimer {
public:
  IRtimer();
  void reset();
  uint32_t elapsed();
private:
  uint32_t start;
};

#endif<|MERGE_RESOLUTION|>--- conflicted
+++ resolved
@@ -113,12 +113,8 @@
 #define SEND_PROTOCOL_DENON    case DENON: sendDenon(data, nbits); break;
 #define SEND_PROTOCOL_SHERWOOD case SHERWOOD: sendSherwood(data, nbits); break;
 #define SEND_PROTOCOL_RCMM     case RCMM: sendRCMM(data, nbits); break;
-<<<<<<< HEAD
 #define SEND_PROTOCOL_MITSUBISHI case MITSUBISHI: sendMitsubishi(data, nbits); break;
-
-=======
 #define SEND_PROTOCOL_SHARP    case SHARP: sendSharpRaw(data, nbits); break;
->>>>>>> 11c9a9d7
 
 // main class for receiving IR
 class IRrecv
@@ -200,11 +196,8 @@
         SEND_PROTOCOL_DENON
         SEND_PROTOCOL_SHERWOOD
         SEND_PROTOCOL_RCMM
-<<<<<<< HEAD
         SEND_PROTOCOL_MITSUBISHI
-=======
         SEND_PROTOCOL_SHARP
->>>>>>> 11c9a9d7
       }
   };
   void sendCOOLIX(unsigned long data, int nbits);
