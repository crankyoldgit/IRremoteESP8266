--- conflicted
+++ resolved
@@ -146,14 +146,10 @@
   // COOLIX decode is not implemented yet
   //  bool decodeCOOLIX(decode_results *results);
   bool decodeDaikin(decode_results *results);
-<<<<<<< HEAD
-  bool decodeDenon(decode_results *results);
+  bool decodeDenon(decode_results *results, uint16_t nbits=DENON_BITS,
+                   bool strict=true);
   bool decodeDISH(decode_results *results, uint16_t nbits=DISH_BITS,
                   bool strict=true);
-=======
-  bool decodeDenon(decode_results *results, uint16_t nbits=DENON_BITS,
-                   bool strict=true);
->>>>>>> 3551d47a
   int compare(unsigned int oldval, unsigned int newval);
   uint32_t ticksLow(uint32_t usecs, uint8_t tolerance=TOLERANCE);
   uint32_t ticksHigh(uint32_t usecs, uint8_t tolerance=TOLERANCE);
