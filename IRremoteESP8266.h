 /***************************************************
 * IRremote for ESP8266
 *
 * Based on the IRremote library for Arduino by Ken Shirriff
 * Version 0.11 August, 2009
 * Copyright 2009 Ken Shirriff
 * For details, see http://arcfn.com/2009/08/multi-protocol-infrared-remote-library.html
 *
 * Edited by Mitra to add new controller SANYO
 *
 * Interrupt code based on NECIRrcv by Joe Knapp
 * http://www.arduino.cc/cgi-bin/yabb2/YaBB.pl?num=1210243556
 * Also influenced by http://zovirl.com/2008/11/12/building-a-universal-remote-with-an-arduino/
 *
 * JVC and Panasonic protocol added by Kristian Lauszus (Thanks to zenwheel and other people at the original blog post)
 * LG added by Darryl Smith (based on the JVC protocol)
 * Whynter A/C ARC-110WD added by Francesco Meschia
 * Coolix A/C / heatpump added by bakrus
 * Denon: sendDenon, decodeDenon added by Massimiliano Pinto
          (from https://github.com/z3t0/Arduino-IRremote/blob/master/ir_Denon.cpp)
 * Kelvinator A/C and Sherwood added by crankyoldgit
 * Updated by markszabo (https://github.com/markszabo/IRremoteESP8266) for sending IR code on ESP8266
 * Updated by Sebastien Warin (http://sebastien.warin.fr) for receiving IR code on ESP8266
 *
 *  Updated by sillyfrog for Daikin, adopted from
 * (https://github.com/mharizanov/Daikin-AC-remote-control-over-the-Internet/)
 *
 *  GPL license, all text above must be included in any redistribution
 ****************************************************/

#ifndef IRremote_h
#define IRremote_h

#include <stdint.h>
#include "IRremoteInt.h"

// The following are compile-time library options.
// If you change them, recompile the library.
// If DEBUG is defined, a lot of debugging output will be printed during decoding.
// TEST must be defined for the IRtest unittests to work.  It will make some
// methods virtual, which will be slightly slower, which is why it is optional.
//#define DEBUG
//#define TEST

/*
 * Always add to the end of the list and should never remove entries
 * or change order. Projects may save the type number for later usage
 * so numbering should always stay the same.
 */
enum decode_type_t {
  UNKNOWN = -1,
  UNUSED = 0,
  RC5,
  RC6,
  NEC,
  SONY,
  PANASONIC,
  JVC,
  SAMSUNG,
  WHYNTER,
  AIWA_RC_T501,
  LG,
  SANYO,
  MITSUBISHI,
  DISH,
  SHARP,
  COOLIX,
  DAIKIN,
  DENON,
  KELVINATOR,
  SHERWOOD,
  MITSUBISHI_AC,
  RCMM
};

// Results returned from the decoder
class decode_results {
public:
  int decode_type; // NEC, SONY, RC5, UNKNOWN
  union { // This is used for decoding Panasonic and Sharp data
    unsigned int panasonicAddress;
    unsigned int sharpAddress;
  };
  unsigned long value; // Decoded value
  int bits; // Number of bits in decoded value
  volatile unsigned int *rawbuf; // Raw intervals in .5 us ticks
  int rawlen; // Number of records in rawbuf.
  bool overflow;
  unsigned long address;  // Decoded device address.
  unsigned long command;  // Decoded command.
};

uint64_t reverseBits(uint64_t input, uint16_t nbits=64);
uint8_t calcLGChecksum(uint16_t data);

// Decoded value for NEC when a repeat code is received
#define REPEAT 0xffffffff

#define SEND_PROTOCOL_NEC      case NEC: sendNEC(data, nbits); break;
#define SEND_PROTOCOL_SONY     case SONY: sendSony(data, nbits); break;
#define SEND_PROTOCOL_RC5      case RC5: sendRC5(data, nbits); break;
#define SEND_PROTOCOL_RC6      case RC6: sendRC6(data, nbits); break;
#define SEND_PROTOCOL_DISH     case DISH: sendDISH(data, nbits); break;
#define SEND_PROTOCOL_JVC      case JVC: sendJVC(data, nbits); break;
#define SEND_PROTOCOL_SAMSUNG  case SAMSUNG: sendSAMSUNG(data, nbits); break;
#define SEND_PROTOCOL_LG       case LG: sendLG(data, nbits); break;
#define SEND_PROTOCOL_WHYNTER  case WHYNTER: sendWhynter(data, nbits); break;
#define SEND_PROTOCOL_COOLIX   case COOLIX: sendCOOLIX(data, nbits); break;
#define SEND_PROTOCOL_DENON    case DENON: sendDenon(data, nbits); break;
#define SEND_PROTOCOL_SHERWOOD case SHERWOOD: sendSherwood(data, nbits); break;
#define SEND_PROTOCOL_RCMM     case RCMM: sendRCMM(data, nbits); break;


// main class for receiving IR
class IRrecv
{
public:
  IRrecv(int recvpin);
  bool decode(decode_results *results, irparams_t *save=NULL);
  void enableIRIn();
  void disableIRIn();
  void resume();
  private:
  // These are called by decode
  void copyIrParams(irparams_t *dest);
  int getRClevel(decode_results *results, int *offset, int *used, int t1);
  bool decodeNEC(decode_results *results, bool strict=false);
  bool decodeSony(decode_results *results);
  bool decodeSanyo(decode_results *results);
  bool decodeMitsubishi(decode_results *results);
  bool decodeRC5(decode_results *results);
  bool decodeRC6(decode_results *results);
  bool decodeRCMM(decode_results *results);
  bool decodePanasonic(decode_results *results);
<<<<<<< HEAD
  bool decodeLG(decode_results *results);
  bool decodeJVC(decode_results *results, uint16_t nbits=JVC_BITS,
                 bool strict=true);
  bool decodeSAMSUNG(decode_results *results);
=======
  bool decodeLG(decode_results *results, uint16_t nbits=LG_BITS,
                bool strict=false);
  bool decodeJVC(decode_results *results);
  bool decodeSAMSUNG(decode_results *results, uint16_t nbits=SAMSUNG_BITS,
                     bool strict=false);
>>>>>>> 4bcc6127
  bool decodeWhynter(decode_results *results);
  bool decodeHash(decode_results *results);
  // COOLIX decode is not implemented yet
  //  bool decodeCOOLIX(decode_results *results);
  bool decodeDaikin(decode_results *results);
  bool decodeDenon(decode_results *results);
  int compare(unsigned int oldval, unsigned int newval);
  uint32_t ticksLow(uint32_t usecs, uint8_t tolerance=TOLERANCE);
  uint32_t ticksHigh(uint32_t usecs, uint8_t tolerance=TOLERANCE);
  bool match(uint32_t measured_ticks, uint32_t desired_us,
             uint8_t tolerance=TOLERANCE);
  bool matchMark(uint32_t measured_ticks, uint32_t desired_us,
                 uint8_t tolerance=TOLERANCE, int excess=MARK_EXCESS);
  bool matchSpace(uint32_t measured_ticks, uint32_t desired_us,
                  uint8_t tolerance=TOLERANCE, int excess=MARK_EXCESS);
};

// Only used for testing; can remove virtual for shorter code
#ifdef TEST
#define VIRTUAL virtual
#else
#define VIRTUAL
#endif

class IRsend
{
public:
  IRsend(int IRsendPin);
  void begin();
  void send(int type, unsigned long data, int nbits) {
    switch (type) {
        SEND_PROTOCOL_NEC
        SEND_PROTOCOL_SONY
        SEND_PROTOCOL_RC5
        SEND_PROTOCOL_RC6
        SEND_PROTOCOL_DISH
        SEND_PROTOCOL_JVC
        SEND_PROTOCOL_SAMSUNG
        SEND_PROTOCOL_LG
        SEND_PROTOCOL_WHYNTER
        SEND_PROTOCOL_COOLIX
        SEND_PROTOCOL_DENON
        SEND_PROTOCOL_SHERWOOD
        SEND_PROTOCOL_RCMM
      }
  };
  void sendCOOLIX(unsigned long data, int nbits);
  void sendWhynter(unsigned long data, int nbits);
  void sendNEC(unsigned long long data, unsigned int nbits=32,
               unsigned int repeat=0);
  unsigned long encodeNEC(unsigned int address, unsigned int command);
  void sendLG(unsigned long long data, unsigned int nbits=28,
              unsigned int repeat=0);
  unsigned long encodeLG(uint8_t address, uint16_t command);
  // sendSony() should typically be called with repeat=2 as Sony devices
  // expect the code to be sent at least 3 times. (code + 2 repeats = 3 codes)
  // As the legacy use of this procedure was only to send a single code
  // it defaults to repeat=0 for backward compatiblity.
  void sendSony(unsigned long data, int nbits, unsigned int repeat=0);
  // Neither Sanyo nor Mitsubishi send is implemented yet
  //  void sendSanyo(unsigned long data, int nbits);
  //  void sendMitsubishi(unsigned long data, int nbits);
  void sendRaw(unsigned int buf[], int len, int hz);
  void sendGC(unsigned int buf[], int len);
  void sendRC5(unsigned long data, int nbits);
  void sendRC6(unsigned long data, int nbits);
  void sendRCMM(uint32_t data, uint8_t nbits=24);
  // sendDISH() should typically be called with repeat=3 as DISH devices
  // expect the code to be sent at least 4 times. (code + 3 repeats = 4 codes)
  // As the legacy use of this procedure was only to send a single code
  // it defaults to repeat=0 for backward compatiblity.
  void sendDISH(unsigned long data, int nbits, unsigned int repeat=0);
  void sendSharp(unsigned int address, unsigned int command);
  void sendSharpRaw(unsigned long data, int nbits);
  void sendPanasonic(unsigned int address, unsigned long data);
<<<<<<< HEAD
  void sendJVC(unsigned long long data, unsigned int nbits=JVC_BITS,
               unsigned int repeat=0);
  unsigned int encodeJVC(uint8_t address, uint8_t command);
  void sendSAMSUNG(unsigned long data, int nbits=32);
=======
  void sendJVC(unsigned long data, int nbits, unsigned int repeat=0);
  void sendSAMSUNG(unsigned long long data, unsigned int nbits=32,
                   unsigned int repeat=0);
  unsigned long encodeSAMSUNG(uint8_t customer, uint8_t command);
>>>>>>> 4bcc6127
  void sendDaikin(unsigned char data[]);
  void sendDenon(unsigned long data, int nbits=14);
  void sendKelvinator(unsigned char data[]);
  void sendSherwood(unsigned long data, int nbits=32, unsigned int repeat=1);
  void sendMitsubishiAC(unsigned char data[]);
  void enableIROut(int khz);
  VIRTUAL void mark(unsigned int usec);
  VIRTUAL void space(unsigned long usec);
private:
  int halfPeriodicTime;
  int IRpin;
  void sendMitsubishiACChunk(unsigned char data);
  void sendData(uint16_t onemark, uint32_t onespace,
                uint16_t zeromark, uint32_t zerospace,
                uint32_t data, uint8_t nbits, bool MSBfirst=true);
  void ledOff();
} ;

class IRtimer {
public:
  IRtimer();
  void reset();
  uint32_t elapsed();
private:
  uint32_t start;
};

#endif<|MERGE_RESOLUTION|>--- conflicted
+++ resolved
@@ -132,18 +132,12 @@
   bool decodeRC6(decode_results *results);
   bool decodeRCMM(decode_results *results);
   bool decodePanasonic(decode_results *results);
-<<<<<<< HEAD
-  bool decodeLG(decode_results *results);
+  bool decodeLG(decode_results *results, uint16_t nbits=LG_BITS,
+                bool strict=false);
   bool decodeJVC(decode_results *results, uint16_t nbits=JVC_BITS,
                  bool strict=true);
-  bool decodeSAMSUNG(decode_results *results);
-=======
-  bool decodeLG(decode_results *results, uint16_t nbits=LG_BITS,
-                bool strict=false);
-  bool decodeJVC(decode_results *results);
   bool decodeSAMSUNG(decode_results *results, uint16_t nbits=SAMSUNG_BITS,
                      bool strict=false);
->>>>>>> 4bcc6127
   bool decodeWhynter(decode_results *results);
   bool decodeHash(decode_results *results);
   // COOLIX decode is not implemented yet
@@ -219,17 +213,12 @@
   void sendSharp(unsigned int address, unsigned int command);
   void sendSharpRaw(unsigned long data, int nbits);
   void sendPanasonic(unsigned int address, unsigned long data);
-<<<<<<< HEAD
   void sendJVC(unsigned long long data, unsigned int nbits=JVC_BITS,
                unsigned int repeat=0);
   unsigned int encodeJVC(uint8_t address, uint8_t command);
-  void sendSAMSUNG(unsigned long data, int nbits=32);
-=======
-  void sendJVC(unsigned long data, int nbits, unsigned int repeat=0);
   void sendSAMSUNG(unsigned long long data, unsigned int nbits=32,
                    unsigned int repeat=0);
   unsigned long encodeSAMSUNG(uint8_t customer, uint8_t command);
->>>>>>> 4bcc6127
   void sendDaikin(unsigned char data[]);
   void sendDenon(unsigned long data, int nbits=14);
   void sendKelvinator(unsigned char data[]);
