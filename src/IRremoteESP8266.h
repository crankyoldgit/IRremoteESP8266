--- conflicted
+++ resolved
@@ -193,13 +193,11 @@
 #define DECODE_PANASONIC_AC    true
 #define SEND_PANASONIC_AC      true
 
-<<<<<<< HEAD
+#define DECODE_MWM             true
+#define SEND_MWM               true
+
 #define DECODE_PIONEER         true
 #define SEND_PIONEER           true
-=======
-#define DECODE_MWM             true
-#define SEND_MWM               true
->>>>>>> ec75c506
 
 #if (DECODE_ARGO || DECODE_DAIKIN || DECODE_FUJITSU_AC || DECODE_GREE || \
      DECODE_KELVINATOR || DECODE_MITSUBISHI_AC || DECODE_TOSHIBA_AC || \
