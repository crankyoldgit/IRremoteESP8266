 /***************************************************
 * IRremote for ESP8266
 *
 * Based on the IRremote library for Arduino by Ken Shirriff
 * Version 0.11 August, 2009
 * Copyright 2009 Ken Shirriff
 * For details, see http://arcfn.com/2009/08/multi-protocol-infrared-remote-library.html
 *
 * Edited by Mitra to add new controller SANYO
 *
 * Interrupt code based on NECIRrcv by Joe Knapp
 * http://www.arduino.cc/cgi-bin/yabb2/YaBB.pl?num=1210243556
 * Also influenced by http://zovirl.com/2008/11/12/building-a-universal-remote-with-an-arduino/
 *
 * JVC and Panasonic protocol added by Kristian Lauszus (Thanks to zenwheel and other people at the original blog post)
 * LG added by Darryl Smith (based on the JVC protocol)
 * Whynter A/C ARC-110WD added by Francesco Meschia
 * Coolix A/C / heatpump added by (send) bakrus & (decode) crankyoldgit
 * Denon: sendDenon, decodeDenon added by Massimiliano Pinto
          (from https://github.com/z3t0/Arduino-IRremote/blob/master/ir_Denon.cpp)
 * Kelvinator A/C and Sherwood added by crankyoldgit
 * Mitsubishi (TV) sending added by crankyoldgit
 * Pronto code sending added by crankyoldgit
 * Mitsubishi & Toshiba A/C added by crankyoldgit
 *     (derived from https://github.com/r45635/HVAC-IR-Control)
 * DISH decode by marcosamarinho
 * Gree Heatpump sending added by Ville Skyttä (scop)
 *     (derived from https://github.com/ToniA/arduino-heatpumpir/blob/master/GreeHeatpumpIR.cpp)
 * Updated by markszabo (https://github.com/crankyoldgit/IRremoteESP8266) for sending IR code on ESP8266
 * Updated by Sebastien Warin (http://sebastien.warin.fr) for receiving IR code on ESP8266
 *
 * Updated by sillyfrog for Daikin, adopted from
 * (https://github.com/mharizanov/Daikin-AC-remote-control-over-the-Internet/)
 * Fujitsu A/C code added by jonnygraham
 * Trotec AC code by stufisher
 * Carrier & Haier AC code by crankyoldgit
 * Vestel AC code by Erdem U. Altınyurt
 * Teco AC code by Fabien Valthier (hcoohb)
 * Mitsubishi 112 AC Code by kuchel77
 *
 *  GPL license, all text above must be included in any redistribution
 ****************************************************/

#ifndef IRREMOTEESP8266_H_
#define IRREMOTEESP8266_H_

#define __STDC_LIMIT_MACROS
#include <stdint.h>
#ifdef UNIT_TEST
#include <iostream>
#include <string>
#endif  // UNIT_TEST

// Library Version
#define _IRREMOTEESP8266_VERSION_ "2.7.10"

// Set the language & locale for the library. See the `locale` dir for options.
#ifndef _IR_LOCALE_
#define _IR_LOCALE_ en-AU
#endif  // _IR_LOCALE_

// Do we enable all the protocols by default (true), or disable them (false)?
// This allows users of the library to disable or enable all protocols at
// compile-time with `-D_IR_ENABLE_DEFAULT_=true` or
// `-D_IR_ENABLE_DEFAULT_=false` compiler flags respectively.
// Everything is included by default.
// e.g. If you only want to enable use of he NEC protocol to save program space,
//      you would use something like:
//        `-D_IR_ENABLE_DEFAULT_=false -DDECODE_NEC=true -DSEND_NEC=true`
//
//      or alter your 'platform.ini' file accordingly:
//        ```
//        build_flags = -D_IR_ENABLE_DEFAULT_=false
//                      -DDECODE_NEC=true
//                      -DSEND_NEC=true
//        ```
//      If you want to enable support for every protocol *except* _decoding_ the
//      Kelvinator protocol, you would use:
//        `-DDECODE_KELVINATOR=false`
#ifndef _IR_ENABLE_DEFAULT_
#define _IR_ENABLE_DEFAULT_ true  // Unless set externally, the default is on.
#endif  // _IR_ENABLE_DEFAULT_

// Supported IR protocols
// Each protocol you include costs memory and, during decode, costs time
// Disable (set to false) all the protocols you do not need/want!
// The Air Conditioner protocols are the most expensive memory-wise.
//

// Semi-unique code for unknown messages
#ifndef DECODE_HASH
#define DECODE_HASH            _IR_ENABLE_DEFAULT_
#endif  // DECODE_HASH

#ifndef SEND_RAW
#define SEND_RAW               _IR_ENABLE_DEFAULT_
#endif  // SEND_RAW

#ifndef DECODE_NEC
#define DECODE_NEC             _IR_ENABLE_DEFAULT_
#endif  // DECODE_NEC
#ifndef SEND_NEC
#define SEND_NEC               _IR_ENABLE_DEFAULT_
#endif  // SEND_NEC

#ifndef DECODE_SHERWOOD
#define DECODE_SHERWOOD        false  // Not applicable. Actually is DECODE_NEC
#endif  // DECODE_SHERWOOD
#ifndef SEND_SHERWOOD
#define SEND_SHERWOOD          _IR_ENABLE_DEFAULT_
#endif  // SEND_SHERWOOD

#ifndef DECODE_RC5
#define DECODE_RC5             _IR_ENABLE_DEFAULT_
#endif  // DECODE_RC5
#ifndef SEND_RC5
#define SEND_RC5               _IR_ENABLE_DEFAULT_
#endif  // SEND_RC5

#ifndef DECODE_RC6
#define DECODE_RC6             _IR_ENABLE_DEFAULT_
#endif  // DECODE_RC6
#ifndef SEND_RC6
#define SEND_RC6               _IR_ENABLE_DEFAULT_
#endif  // SEND_RC6

#ifndef DECODE_RCMM
#define DECODE_RCMM            _IR_ENABLE_DEFAULT_
#endif  // DECODE_RCMM
#ifndef SEND_RCMM
#define SEND_RCMM              _IR_ENABLE_DEFAULT_
#endif  // SEND_RCMM

#ifndef DECODE_SONY
#define DECODE_SONY            _IR_ENABLE_DEFAULT_
#endif  // DECODE_SONY
#ifndef SEND_SONY
#define SEND_SONY              _IR_ENABLE_DEFAULT_
#endif  // SEND_SONY

#ifndef DECODE_PANASONIC
#define DECODE_PANASONIC       _IR_ENABLE_DEFAULT_
#endif  // DECODE_PANASONIC
#ifndef SEND_PANASONIC
#define SEND_PANASONIC         _IR_ENABLE_DEFAULT_
#endif  // SEND_PANASONIC

#ifndef DECODE_JVC
#define DECODE_JVC             _IR_ENABLE_DEFAULT_
#endif  // DECODE_JVC
#ifndef SEND_JVC
#define SEND_JVC               _IR_ENABLE_DEFAULT_
#endif  // SEND_JVC

#ifndef DECODE_SAMSUNG
#define DECODE_SAMSUNG         _IR_ENABLE_DEFAULT_
#endif  // DECODE_SAMSUNG
#ifndef SEND_SAMSUNG
#define SEND_SAMSUNG           _IR_ENABLE_DEFAULT_
#endif  // SEND_SAMSUNG

#ifndef DECODE_SAMSUNG36
#define DECODE_SAMSUNG36       _IR_ENABLE_DEFAULT_
#endif  // DECODE_SAMSUNG36
#ifndef SEND_SAMSUNG36
#define SEND_SAMSUNG36         _IR_ENABLE_DEFAULT_
#endif  // SEND_SAMSUNG36

#ifndef DECODE_SAMSUNG_AC
#define DECODE_SAMSUNG_AC      _IR_ENABLE_DEFAULT_
#endif  // DECODE_SAMSUNG_AC
#ifndef SEND_SAMSUNG_AC
#define SEND_SAMSUNG_AC        _IR_ENABLE_DEFAULT_
#endif  // SEND_SAMSUNG_AC

#ifndef DECODE_WHYNTER
#define DECODE_WHYNTER         _IR_ENABLE_DEFAULT_
#endif  // DECODE_WHYNTER
#ifndef SEND_WHYNTER
#define SEND_WHYNTER           _IR_ENABLE_DEFAULT_
#endif  // SEND_WHYNTER

#ifndef DECODE_AIWA_RC_T501
#define DECODE_AIWA_RC_T501    _IR_ENABLE_DEFAULT_
#endif  // DECODE_AIWA_RC_T501
#ifndef SEND_AIWA_RC_T501
#define SEND_AIWA_RC_T501      _IR_ENABLE_DEFAULT_
#endif  // SEND_AIWA_RC_T501

#ifndef DECODE_LG
#define DECODE_LG              _IR_ENABLE_DEFAULT_
#endif  // DECODE_LG
#ifndef SEND_LG
#define SEND_LG                _IR_ENABLE_DEFAULT_
#endif  // SEND_LG

#ifndef DECODE_SANYO
#define DECODE_SANYO           _IR_ENABLE_DEFAULT_
#endif  // DECODE_SANYO
#ifndef SEND_SANYO
#define SEND_SANYO             _IR_ENABLE_DEFAULT_
#endif  // SEND_SANYO

#ifndef DECODE_SANYO_AC
#define DECODE_SANYO_AC        _IR_ENABLE_DEFAULT_
#endif  // DECODE_SANYO_AC
#ifndef SEND_SANYO_AC
#define SEND_SANYO_AC          _IR_ENABLE_DEFAULT_
#endif  // SEND_SANYO_AC

#ifndef DECODE_MITSUBISHI
#define DECODE_MITSUBISHI      _IR_ENABLE_DEFAULT_
#endif  // DECODE_MITSUBISHI
#ifndef SEND_MITSUBISHI
#define SEND_MITSUBISHI        _IR_ENABLE_DEFAULT_
#endif  // SEND_MITSUBISHI

#ifndef DECODE_MITSUBISHI2
#define DECODE_MITSUBISHI2     _IR_ENABLE_DEFAULT_
#endif  // DECODE_MITSUBISHI2
#ifndef SEND_MITSUBISHI2
#define SEND_MITSUBISHI2       _IR_ENABLE_DEFAULT_
#endif  // SEND_MITSUBISHI2

#ifndef DECODE_DISH
#define DECODE_DISH            _IR_ENABLE_DEFAULT_
#endif  // DECODE_DISH
#ifndef SEND_DISH
#define SEND_DISH              _IR_ENABLE_DEFAULT_
#endif  // SEND_DISH

#ifndef DECODE_SHARP
#define DECODE_SHARP           _IR_ENABLE_DEFAULT_
#endif  // DECODE_SHARP
#ifndef SEND_SHARP
#define SEND_SHARP             _IR_ENABLE_DEFAULT_
#endif  // SEND_SHARP

#ifndef DECODE_SHARP_AC
#define DECODE_SHARP_AC        _IR_ENABLE_DEFAULT_
#endif  // DECODE_SHARP_AC
#ifndef SEND_SHARP_AC
#define SEND_SHARP_AC          _IR_ENABLE_DEFAULT_
#endif  // SEND_SHARP_AC

#ifndef DECODE_DENON
#define DECODE_DENON           _IR_ENABLE_DEFAULT_
#endif  // DECODE_DENON
#ifndef SEND_DENON
#define SEND_DENON             _IR_ENABLE_DEFAULT_
#endif  // SEND_DENON

#ifndef DECODE_KELVINATOR
#define DECODE_KELVINATOR      _IR_ENABLE_DEFAULT_
#endif  // DECODE_KELVINATOR
#ifndef SEND_KELVINATOR
#define SEND_KELVINATOR        _IR_ENABLE_DEFAULT_
#endif  // SEND_KELVINATOR

#ifndef DECODE_MITSUBISHI_AC
#define DECODE_MITSUBISHI_AC   _IR_ENABLE_DEFAULT_
#endif  // DECODE_MITSUBISHI_AC
#ifndef SEND_MITSUBISHI_AC
#define SEND_MITSUBISHI_AC     _IR_ENABLE_DEFAULT_
#endif  // SEND_MITSUBISHI_AC

#ifndef DECODE_MITSUBISHI136
#define DECODE_MITSUBISHI136   _IR_ENABLE_DEFAULT_
#endif  // DECODE_MITSUBISHI136
#ifndef SEND_MITSUBISHI136
#define SEND_MITSUBISHI136     _IR_ENABLE_DEFAULT_
#endif  // SEND_MITSUBISHI136

#ifndef DECODE_MITSUBISHI112
#define DECODE_MITSUBISHI112   _IR_ENABLE_DEFAULT_
#endif  // DECODE_MITSUBISHI112
#ifndef SEND_MITSUBISHI112
#define SEND_MITSUBISHI112     _IR_ENABLE_DEFAULT_
#endif  // SEND_MITSUBISHI112

#ifndef DECODE_FUJITSU_AC
#define DECODE_FUJITSU_AC      _IR_ENABLE_DEFAULT_
#endif  // DECODE_FUJITSU_AC
#ifndef SEND_FUJITSU_AC
#define SEND_FUJITSU_AC        _IR_ENABLE_DEFAULT_
#endif  // SEND_FUJITSU_AC

#ifndef DECODE_INAX
#define DECODE_INAX            _IR_ENABLE_DEFAULT_
#endif  // DECODE_INAX
#ifndef SEND_INAX
#define SEND_INAX              _IR_ENABLE_DEFAULT_
#endif  // SEND_INAX

#ifndef DECODE_DAIKIN
#define DECODE_DAIKIN          _IR_ENABLE_DEFAULT_
#endif  // DECODE_DAIKIN
#ifndef SEND_DAIKIN
#define SEND_DAIKIN            _IR_ENABLE_DEFAULT_
#endif  // SEND_DAIKIN

#ifndef DECODE_COOLIX
#define DECODE_COOLIX          _IR_ENABLE_DEFAULT_
#endif  // DECODE_COOLIX
#ifndef SEND_COOLIX
#define SEND_COOLIX            _IR_ENABLE_DEFAULT_
#endif  // SEND_COOLIX

#ifndef DECODE_GLOBALCACHE
#define DECODE_GLOBALCACHE     false  // Not applicable.
#endif  // DECODE_GLOBALCACHE
#ifndef SEND_GLOBALCACHE
#define SEND_GLOBALCACHE       _IR_ENABLE_DEFAULT_
#endif  // SEND_GLOBALCACHE

#ifndef DECODE_GOODWEATHER
#define DECODE_GOODWEATHER     _IR_ENABLE_DEFAULT_
#endif  // DECODE_GOODWEATHER
#ifndef SEND_GOODWEATHER
#define SEND_GOODWEATHER       _IR_ENABLE_DEFAULT_
#endif  // SEND_GOODWEATHER

#ifndef DECODE_GREE
#define DECODE_GREE            _IR_ENABLE_DEFAULT_
#endif  // DECODE_GREE
#ifndef SEND_GREE
#define SEND_GREE              _IR_ENABLE_DEFAULT_
#endif  // SEND_GREE

#ifndef DECODE_PRONTO
#define DECODE_PRONTO          false  // Not applicable.
#endif  // DECODE_PRONTO
#ifndef SEND_PRONTO
#define SEND_PRONTO            _IR_ENABLE_DEFAULT_
#endif  // SEND_PRONTO

#ifndef DECODE_ARGO
#define DECODE_ARGO            _IR_ENABLE_DEFAULT_
#endif  // DECODE_ARGO
#ifndef SEND_ARGO
#define SEND_ARGO              _IR_ENABLE_DEFAULT_
#endif  // SEND_ARGO

#ifndef DECODE_TROTEC
#define DECODE_TROTEC          _IR_ENABLE_DEFAULT_
#endif  // DECODE_TROTEC
#ifndef SEND_TROTEC
#define SEND_TROTEC            _IR_ENABLE_DEFAULT_
#endif  // SEND_TROTEC

#ifndef DECODE_NIKAI
#define DECODE_NIKAI           _IR_ENABLE_DEFAULT_
#endif  // DECODE_NIKAI
#ifndef SEND_NIKAI
#define SEND_NIKAI             _IR_ENABLE_DEFAULT_
#endif  // SEND_NIKAI

#ifndef DECODE_TOSHIBA_AC
#define DECODE_TOSHIBA_AC      _IR_ENABLE_DEFAULT_
#endif  // DECODE_TOSHIBA_AC
#ifndef SEND_TOSHIBA_AC
#define SEND_TOSHIBA_AC        _IR_ENABLE_DEFAULT_
#endif  // SEND_TOSHIBA_AC

#ifndef DECODE_MAGIQUEST
#define DECODE_MAGIQUEST       _IR_ENABLE_DEFAULT_
#endif  // DECODE_MAGIQUEST
#ifndef SEND_MAGIQUEST
#define SEND_MAGIQUEST         _IR_ENABLE_DEFAULT_
#endif  // SEND_MAGIQUEST

#ifndef DECODE_MIDEA
#define DECODE_MIDEA           _IR_ENABLE_DEFAULT_
#endif  // DECODE_MIDEA
#ifndef SEND_MIDEA
#define SEND_MIDEA             _IR_ENABLE_DEFAULT_
#endif  // SEND_MIDEA

#ifndef DECODE_MIDEA24
#define DECODE_MIDEA24         _IR_ENABLE_DEFAULT_
#endif  // DECODE_MIDEA24
#ifndef SEND_MIDEA24
#define SEND_MIDEA24           _IR_ENABLE_DEFAULT_
#endif  // SEND_MIDEA24

#ifndef DECODE_LASERTAG
#define DECODE_LASERTAG        _IR_ENABLE_DEFAULT_
#endif  // DECODE_LASERTAG
#ifndef SEND_LASERTAG
#define SEND_LASERTAG          _IR_ENABLE_DEFAULT_
#endif  // SEND_LASERTAG

#ifndef DECODE_CARRIER_AC
#define DECODE_CARRIER_AC      _IR_ENABLE_DEFAULT_
#endif  // DECODE_CARRIER_AC
#ifndef SEND_CARRIER_AC
#define SEND_CARRIER_AC        _IR_ENABLE_DEFAULT_
#endif  // SEND_CARRIER_AC

#ifndef DECODE_CARRIER_AC40
#define DECODE_CARRIER_AC40    _IR_ENABLE_DEFAULT_
#endif  // DECODE_CARRIER_AC40
#ifndef SEND_CARRIER_AC40
#define SEND_CARRIER_AC40      _IR_ENABLE_DEFAULT_
#endif  // SEND_CARRIER_AC40

#ifndef DECODE_CARRIER_AC64
#define DECODE_CARRIER_AC64    _IR_ENABLE_DEFAULT_
#endif  // DECODE_CARRIER_AC64
#ifndef SEND_CARRIER_AC64
#define SEND_CARRIER_AC64      _IR_ENABLE_DEFAULT_
#endif  // SEND_CARRIER_AC64

#ifndef DECODE_HAIER_AC
#define DECODE_HAIER_AC        _IR_ENABLE_DEFAULT_
#endif  // DECODE_HAIER_AC
#ifndef SEND_HAIER_AC
#define SEND_HAIER_AC          _IR_ENABLE_DEFAULT_
#endif  // SEND_HAIER_AC

#ifndef DECODE_HITACHI_AC
#define DECODE_HITACHI_AC      _IR_ENABLE_DEFAULT_
#endif  // DECODE_HITACHI_AC
#ifndef SEND_HITACHI_AC
#define SEND_HITACHI_AC        _IR_ENABLE_DEFAULT_
#endif  // SEND_HITACHI_AC

#ifndef DECODE_HITACHI_AC1
#define DECODE_HITACHI_AC1     _IR_ENABLE_DEFAULT_
#endif  // DECODE_HITACHI_AC1
#ifndef SEND_HITACHI_AC1
#define SEND_HITACHI_AC1       _IR_ENABLE_DEFAULT_
#endif  // SEND_HITACHI_AC1

#ifndef DECODE_HITACHI_AC2
#define DECODE_HITACHI_AC2     _IR_ENABLE_DEFAULT_
#endif  // DECODE_HITACHI_AC2
#ifndef SEND_HITACHI_AC2
#define SEND_HITACHI_AC2       _IR_ENABLE_DEFAULT_
#endif  // SEND_HITACHI_AC2

#ifndef DECODE_HITACHI_AC3
#define DECODE_HITACHI_AC3     _IR_ENABLE_DEFAULT_
#endif  // DECODE_HITACHI_AC3
#ifndef SEND_HITACHI_AC3
#define SEND_HITACHI_AC3       _IR_ENABLE_DEFAULT_
#endif  // SEND_HITACHI_AC3

#ifndef DECODE_HITACHI_AC344
#define DECODE_HITACHI_AC344   _IR_ENABLE_DEFAULT_
#endif  // DECODE_HITACHI_AC344
#ifndef SEND_HITACHI_AC344
#define SEND_HITACHI_AC344     _IR_ENABLE_DEFAULT_
#endif  // SEND_HITACHI_AC344

#ifndef DECODE_HITACHI_AC424
#define DECODE_HITACHI_AC424   _IR_ENABLE_DEFAULT_
#endif  // DECODE_HITACHI_AC424
#ifndef SEND_HITACHI_AC424
#define SEND_HITACHI_AC424     _IR_ENABLE_DEFAULT_
#endif  // SEND_HITACHI_AC424

#ifndef DECODE_GICABLE
#define DECODE_GICABLE         _IR_ENABLE_DEFAULT_
#endif  // DECODE_GICABLE
#ifndef SEND_GICABLE
#define SEND_GICABLE           _IR_ENABLE_DEFAULT_
#endif  // SEND_GICABLE

#ifndef DECODE_HAIER_AC_YRW02
#define DECODE_HAIER_AC_YRW02  _IR_ENABLE_DEFAULT_
#endif  // DECODE_HAIER_AC_YRW02
#ifndef SEND_HAIER_AC_YRW02
#define SEND_HAIER_AC_YRW02    _IR_ENABLE_DEFAULT_
#endif  // SEND_HAIER_AC_YRW02

#ifndef DECODE_WHIRLPOOL_AC
#define DECODE_WHIRLPOOL_AC    _IR_ENABLE_DEFAULT_
#endif  // DECODE_WHIRLPOOL_AC
#ifndef SEND_WHIRLPOOL_AC
#define SEND_WHIRLPOOL_AC      _IR_ENABLE_DEFAULT_
#endif  // SEND_WHIRLPOOL_AC

#ifndef DECODE_LUTRON
#define DECODE_LUTRON          _IR_ENABLE_DEFAULT_
#endif  // DECODE_LUTRON
#ifndef SEND_LUTRON
#define SEND_LUTRON            _IR_ENABLE_DEFAULT_
#endif  // SEND_LUTRON

#ifndef DECODE_ELECTRA_AC
#define DECODE_ELECTRA_AC      _IR_ENABLE_DEFAULT_
#endif  // DECODE_ELECTRA_AC
#ifndef SEND_ELECTRA_AC
#define SEND_ELECTRA_AC        _IR_ENABLE_DEFAULT_
#endif  // SEND_ELECTRA_AC

#ifndef DECODE_PANASONIC_AC
#define DECODE_PANASONIC_AC    _IR_ENABLE_DEFAULT_
#endif  // DECODE_PANASONIC_AC
#ifndef SEND_PANASONIC_AC
#define SEND_PANASONIC_AC      _IR_ENABLE_DEFAULT_
#endif  // SEND_PANASONIC_AC

#ifndef DECODE_MWM
#define DECODE_MWM             _IR_ENABLE_DEFAULT_
#endif  // DECODE_MWM
#ifndef SEND_MWM
#define SEND_MWM               _IR_ENABLE_DEFAULT_
#endif  // SEND_MWM

#ifndef DECODE_PIONEER
#define DECODE_PIONEER         _IR_ENABLE_DEFAULT_
#endif  // DECODE_PIONEER
#ifndef SEND_PIONEER
#define SEND_PIONEER           _IR_ENABLE_DEFAULT_
#endif  // SEND_PIONEER

#ifndef DECODE_DAIKIN2
#define DECODE_DAIKIN2         _IR_ENABLE_DEFAULT_
#endif  // DECODE_DAIKIN2
#ifndef SEND_DAIKIN2
#define SEND_DAIKIN2           _IR_ENABLE_DEFAULT_
#endif  // SEND_DAIKIN2

#ifndef DECODE_VESTEL_AC
#define DECODE_VESTEL_AC       _IR_ENABLE_DEFAULT_
#endif  // DECODE_VESTEL_AC
#ifndef SEND_VESTEL_AC
#define SEND_VESTEL_AC         _IR_ENABLE_DEFAULT_
#endif  // SEND_VESTEL_AC

#ifndef DECODE_TECO
#define DECODE_TECO            _IR_ENABLE_DEFAULT_
#endif  // DECODE_TECO
#ifndef SEND_TECO
#define SEND_TECO              _IR_ENABLE_DEFAULT_
#endif  // SEND_TECO

#ifndef DECODE_TCL112AC
#define DECODE_TCL112AC        _IR_ENABLE_DEFAULT_
#endif  // DECODE_TCL112AC
#ifndef SEND_TCL112AC
#define SEND_TCL112AC          _IR_ENABLE_DEFAULT_
#endif  // SEND_TCL112AC

#ifndef DECODE_LEGOPF
#define DECODE_LEGOPF          _IR_ENABLE_DEFAULT_
#endif  // DECODE_LEGOPF
#ifndef SEND_LEGOPF
#define SEND_LEGOPF            _IR_ENABLE_DEFAULT_
#endif  // SEND_LEGOPF

#ifndef DECODE_MITSUBISHIHEAVY
#define DECODE_MITSUBISHIHEAVY _IR_ENABLE_DEFAULT_
#endif  // DECODE_MITSUBISHIHEAVY
#ifndef SEND_MITSUBISHIHEAVY
#define SEND_MITSUBISHIHEAVY   _IR_ENABLE_DEFAULT_
#endif  // SEND_MITSUBISHIHEAVY

#ifndef DECODE_DAIKIN216
#define DECODE_DAIKIN216       _IR_ENABLE_DEFAULT_
#endif  // DECODE_DAIKIN216
#ifndef SEND_DAIKIN216
#define SEND_DAIKIN216         _IR_ENABLE_DEFAULT_
#endif  // SEND_DAIKIN216

#ifndef DECODE_DAIKIN160
#define DECODE_DAIKIN160       _IR_ENABLE_DEFAULT_
#endif  // DECODE_DAIKIN160
#ifndef SEND_DAIKIN160
#define SEND_DAIKIN160         _IR_ENABLE_DEFAULT_
#endif  // SEND_DAIKIN160

#ifndef DECODE_NEOCLIMA
#define DECODE_NEOCLIMA        _IR_ENABLE_DEFAULT_
#endif  // DECODE_NEOCLIMA
#ifndef SEND_NEOCLIMA
#define SEND_NEOCLIMA          _IR_ENABLE_DEFAULT_
#endif  // SEND_NEOCLIMA

#ifndef DECODE_DAIKIN176
#define DECODE_DAIKIN176       _IR_ENABLE_DEFAULT_
#endif  // DECODE_DAIKIN176
#ifndef SEND_DAIKIN176
#define SEND_DAIKIN176         _IR_ENABLE_DEFAULT_
#endif  // SEND_DAIKIN176

#ifndef DECODE_DAIKIN128
#define DECODE_DAIKIN128       _IR_ENABLE_DEFAULT_
#endif  // DECODE_DAIKIN128
#ifndef SEND_DAIKIN128
#define SEND_DAIKIN128         _IR_ENABLE_DEFAULT_
#endif  // SEND_DAIKIN128

#ifndef DECODE_AMCOR
#define DECODE_AMCOR           _IR_ENABLE_DEFAULT_
#endif  // DECODE_AMCOR
#ifndef SEND_AMCOR
#define SEND_AMCOR             _IR_ENABLE_DEFAULT_
#endif  // SEND_AMCOR

#ifndef DECODE_DAIKIN152
#define DECODE_DAIKIN152       _IR_ENABLE_DEFAULT_
#endif  // DECODE_DAIKIN152
#ifndef SEND_DAIKIN152
#define SEND_DAIKIN152         _IR_ENABLE_DEFAULT_
#endif  // SEND_DAIKIN152

#ifndef DECODE_EPSON
#define DECODE_EPSON           _IR_ENABLE_DEFAULT_
#endif  // DECODE_EPSON
#ifndef SEND_EPSON
#define SEND_EPSON             _IR_ENABLE_DEFAULT_
#endif  // SEND_EPSON

#ifndef DECODE_SYMPHONY
#define DECODE_SYMPHONY        _IR_ENABLE_DEFAULT_
#endif  // DECODE_SYMPHONY
#ifndef SEND_SYMPHONY
#define SEND_SYMPHONY          _IR_ENABLE_DEFAULT_
#endif  // SEND_SYMPHONY

#ifndef DECODE_DAIKIN64
#define DECODE_DAIKIN64        _IR_ENABLE_DEFAULT_
#endif  // DECODE_DAIKIN64
#ifndef SEND_DAIKIN64
#define SEND_DAIKIN64          _IR_ENABLE_DEFAULT_
#endif  // SEND_DAIKIN64

#ifndef DECODE_AIRWELL
#define DECODE_AIRWELL         _IR_ENABLE_DEFAULT_
#endif  // DECODE_AIRWELL
#ifndef SEND_AIRWELL
#define SEND_AIRWELL           _IR_ENABLE_DEFAULT_
#endif  // SEND_AIRWELL

#ifndef DECODE_DELONGHI_AC
#define DECODE_DELONGHI_AC     _IR_ENABLE_DEFAULT_
#endif  // DECODE_DELONGHI_AC
#ifndef SEND_DELONGHI_AC
#define SEND_DELONGHI_AC       _IR_ENABLE_DEFAULT_
#endif  // SEND_DELONGHI_AC

#ifndef DECODE_DOSHISHA
#define DECODE_DOSHISHA        _IR_ENABLE_DEFAULT_
#endif  // DECODE_DOSHISHA
#ifndef SEND_DOSHISHA
#define SEND_DOSHISHA          _IR_ENABLE_DEFAULT_
#endif  // SEND_DOSHISHA

#ifndef DECODE_MULTIBRACKETS
#define DECODE_MULTIBRACKETS   _IR_ENABLE_DEFAULT_
#endif  // DECODE_MULTIBRACKETS
#ifndef SEND_MULTIBRACKETS
#define SEND_MULTIBRACKETS     _IR_ENABLE_DEFAULT_
#endif  // SEND_MULTIBRACKETS

<<<<<<< HEAD
#ifndef DECODE_TECHNIBEL_AC
#define DECODE_TECHNIBEL_AC     _IR_ENABLE_DEFAULT_
#endif  // DECODE_TECHNIBEL_AC
#ifndef SEND_TECHNIBEL_AC
#define SEND_TECHNIBEL_AC       _IR_ENABLE_DEFAULT_
#endif  // SEND_TECHNIBEL_AC
=======
#ifndef DECODE_CORONA_AC
#define DECODE_CORONA_AC       _IR_ENABLE_DEFAULT_
#endif  // DECODE_CORONA_AC
#ifndef SEND_CORONA_AC
#define SEND_CORONA_AC         _IR_ENABLE_DEFAULT_
#endif  // SEND_CORONA_AC

#ifndef DECODE_ZEPEAL
#define DECODE_ZEPEAL          _IR_ENABLE_DEFAULT_
#endif  // DECODE_ZEPEAL
#ifndef SEND_ZEPEAL
#define SEND_ZEPEAL            _IR_ENABLE_DEFAULT_
#endif  // SEND_ZEPEAL

#ifndef DECODE_VOLTAS
#define DECODE_VOLTAS          _IR_ENABLE_DEFAULT_
#endif  // DECODE_VOLTAS
#ifndef SEND_VOLTAS
#define SEND_VOLTAS            _IR_ENABLE_DEFAULT_
#endif  // SEND_VOLTAS

#ifndef DECODE_METZ
#define DECODE_METZ            _IR_ENABLE_DEFAULT_
#endif  // DECODE_METZ
#ifndef SEND_METZ
#define SEND_METZ              _IR_ENABLE_DEFAULT_
#endif  // SEND_METZ

#ifndef DECODE_TRANSCOLD
#define DECODE_TRANSCOLD       _IR_ENABLE_DEFAULT_
#endif  // DECODE_TRANSCOLD
#ifndef SEND_TRANSCOLD
#define SEND_TRANSCOLD         _IR_ENABLE_DEFAULT_
#endif  // SEND_TRANSCOLD
>>>>>>> dbbd0160

#if (DECODE_ARGO || DECODE_DAIKIN || DECODE_FUJITSU_AC || DECODE_GREE || \
     DECODE_KELVINATOR || DECODE_MITSUBISHI_AC || DECODE_TOSHIBA_AC || \
     DECODE_TROTEC || DECODE_HAIER_AC || DECODE_HITACHI_AC || \
     DECODE_HITACHI_AC1 || DECODE_HITACHI_AC2 || DECODE_HAIER_AC_YRW02 || \
     DECODE_WHIRLPOOL_AC || DECODE_SAMSUNG_AC || DECODE_ELECTRA_AC || \
     DECODE_PANASONIC_AC || DECODE_MWM || DECODE_DAIKIN2 || \
     DECODE_VESTEL_AC || DECODE_TCL112AC || DECODE_MITSUBISHIHEAVY || \
     DECODE_DAIKIN216 || DECODE_SHARP_AC || DECODE_DAIKIN160 || \
     DECODE_NEOCLIMA || DECODE_DAIKIN176 || DECODE_DAIKIN128 || \
     DECODE_AMCOR || DECODE_DAIKIN152 || DECODE_MITSUBISHI136 || \
     DECODE_MITSUBISHI112 || DECODE_HITACHI_AC424 || DECODE_HITACHI_AC3 || \
     DECODE_HITACHI_AC344 || DECODE_CORONA_AC || DECODE_SANYO_AC || \
     DECODE_VOLTAS)
  // Add any DECODE to the above if it uses result->state (see kStateSizeMax)
  // you might also want to add the protocol to hasACState function
#define DECODE_AC true  // We need some common infrastructure for decoding A/Cs.
#else
#define DECODE_AC false   // We don't need that infrastructure.
#endif

// Use millisecond 'delay()' calls where we can to avoid tripping the WDT.
// Note: If you plan to send IR messages in the callbacks of the AsyncWebserver
//       library, you need to set ALLOW_DELAY_CALLS to false.
//       Ref: https://github.com/crankyoldgit/IRremoteESP8266/issues/430
#ifndef ALLOW_DELAY_CALLS
#define ALLOW_DELAY_CALLS true
#endif  // ALLOW_DELAY_CALLS

// Enable a run-time settable high-pass filter on captured data **before**
// trying any protocol decoding.
// i.e. Try to remove/merge any really short pulses detected in the raw data.
// Note: Even when this option is enabled, it is _off_ by default, and requires
//       a user who knows what they are doing to enable it.
//       The option to disable this feature is here if your project is _really_
//       tight on resources. i.e. Saves a small handful of bytes and cpu time.
// WARNING: If you use this feature at runtime, you can no longer trust the
//          **raw** data captured. It will now have been slightly **cooked**!
// DANGER: If you set the `noise_floor` value too high, it **WILL** break
//         decoding of some protocols. You have been warned. Here Be Dragons!
//
// See: `irrecv::decode()` in IRrecv.cpp for more info.
#ifndef ENABLE_NOISE_FILTER_OPTION
#define ENABLE_NOISE_FILTER_OPTION true
#endif  // ENABLE_NOISE_FILTER_OPTION

/// Enumerator for defining and numbering of supported IR protocol.
/// @note Always add to the end of the list and should never remove entries
///  or change order. Projects may save the type number for later usage
///  so numbering should always stay the same.
enum decode_type_t {
  UNKNOWN = -1,
  UNUSED = 0,
  RC5,
  RC6,
  NEC,
  SONY,
  PANASONIC,  // (5)
  JVC,
  SAMSUNG,
  WHYNTER,
  AIWA_RC_T501,
  LG,  // (10)
  SANYO,
  MITSUBISHI,
  DISH,
  SHARP,
  COOLIX,  // (15)
  DAIKIN,
  DENON,
  KELVINATOR,
  SHERWOOD,
  MITSUBISHI_AC,  // (20)
  RCMM,
  SANYO_LC7461,
  RC5X,
  GREE,
  PRONTO,  // Technically not a protocol, but an encoding. (25)
  NEC_LIKE,
  ARGO,
  TROTEC,
  NIKAI,
  RAW,  // Technically not a protocol, but an encoding. (30)
  GLOBALCACHE,  // Technically not a protocol, but an encoding.
  TOSHIBA_AC,
  FUJITSU_AC,
  MIDEA,
  MAGIQUEST,  // (35)
  LASERTAG,
  CARRIER_AC,
  HAIER_AC,
  MITSUBISHI2,
  HITACHI_AC,  // (40)
  HITACHI_AC1,
  HITACHI_AC2,
  GICABLE,
  HAIER_AC_YRW02,
  WHIRLPOOL_AC,  // (45)
  SAMSUNG_AC,
  LUTRON,
  ELECTRA_AC,
  PANASONIC_AC,
  PIONEER,  // (50)
  LG2,
  MWM,
  DAIKIN2,
  VESTEL_AC,
  TECO,  // (55)
  SAMSUNG36,
  TCL112AC,
  LEGOPF,
  MITSUBISHI_HEAVY_88,
  MITSUBISHI_HEAVY_152,  // 60
  DAIKIN216,
  SHARP_AC,
  GOODWEATHER,
  INAX,
  DAIKIN160,  // 65
  NEOCLIMA,
  DAIKIN176,
  DAIKIN128,
  AMCOR,
  DAIKIN152,  // 70
  MITSUBISHI136,
  MITSUBISHI112,
  HITACHI_AC424,
  SONY_38K,
  EPSON,  // 75
  SYMPHONY,
  HITACHI_AC3,
  DAIKIN64,
  AIRWELL,
  DELONGHI_AC,  // 80
  DOSHISHA,
  MULTIBRACKETS,
  CARRIER_AC40,
  CARRIER_AC64,
<<<<<<< HEAD
  TECHNIBEL_AC,
  // Add new entries before this one, and update it to point to the last entry.
  kLastDecodeType = TECHNIBEL_AC,
=======
  HITACHI_AC344,  // 85
  CORONA_AC,
  MIDEA24,
  ZEPEAL,
  SANYO_AC,
  VOLTAS,  // 90
  METZ,
  TRANSCOLD,
  // Add new entries before this one, and update it to point to the last entry.
  kLastDecodeType = TRANSCOLD,
>>>>>>> dbbd0160
};

// Message lengths & required repeat values
const uint16_t kNoRepeat = 0;
const uint16_t kSingleRepeat = 1;

const uint16_t kAirwellBits = 34;
const uint16_t kAirwellMinRepeats = 2;
const uint16_t kAiwaRcT501Bits = 15;
const uint16_t kAiwaRcT501MinRepeats = kSingleRepeat;
const uint16_t kAlokaBits = 32;
const uint16_t kAmcorStateLength = 8;
const uint16_t kAmcorBits = kAmcorStateLength * 8;
const uint16_t kAmcorDefaultRepeat = kSingleRepeat;
const uint16_t kArgoStateLength = 12;
const uint16_t kArgoBits = kArgoStateLength * 8;
const uint16_t kArgoDefaultRepeat = kNoRepeat;
const uint16_t kCoolixBits = 24;
const uint16_t kCoolixDefaultRepeat = kSingleRepeat;
const uint16_t kCarrierAcBits = 32;
const uint16_t kCarrierAcMinRepeat = kNoRepeat;
const uint16_t kCarrierAc40Bits = 40;
const uint16_t kCarrierAc40MinRepeat = 2;
const uint16_t kCarrierAc64Bits = 64;
const uint16_t kCarrierAc64MinRepeat = kNoRepeat;
const uint16_t kCoronaAcStateLengthShort = 7;
const uint16_t kCoronaAcStateLength = kCoronaAcStateLengthShort * 3;
const uint16_t kCoronaAcBitsShort = kCoronaAcStateLengthShort * 8;
const uint16_t kCoronaAcBits = kCoronaAcStateLength * 8;
const uint16_t kDaikinStateLength = 35;
const uint16_t kDaikinBits = kDaikinStateLength * 8;
const uint16_t kDaikinStateLengthShort = kDaikinStateLength - 8;
const uint16_t kDaikinBitsShort = kDaikinStateLengthShort * 8;
const uint16_t kDaikinDefaultRepeat = kNoRepeat;
const uint16_t kDaikin2StateLength = 39;
const uint16_t kDaikin2Bits = kDaikin2StateLength * 8;
const uint16_t kDaikin2DefaultRepeat = kNoRepeat;
const uint16_t kDaikin64Bits = 64;
const uint16_t kDaikin64DefaultRepeat = kNoRepeat;
const uint16_t kDaikin160StateLength = 20;
const uint16_t kDaikin160Bits = kDaikin160StateLength * 8;
const uint16_t kDaikin160DefaultRepeat = kNoRepeat;
const uint16_t kDaikin128StateLength = 16;
const uint16_t kDaikin128Bits = kDaikin128StateLength * 8;
const uint16_t kDaikin128DefaultRepeat = kNoRepeat;
const uint16_t kDaikin152StateLength = 19;
const uint16_t kDaikin152Bits = kDaikin152StateLength * 8;
const uint16_t kDaikin152DefaultRepeat = kNoRepeat;
const uint16_t kDaikin176StateLength = 22;
const uint16_t kDaikin176Bits = kDaikin176StateLength * 8;
const uint16_t kDaikin176DefaultRepeat = kNoRepeat;
const uint16_t kDaikin216StateLength = 27;
const uint16_t kDaikin216Bits = kDaikin216StateLength * 8;
const uint16_t kDaikin216DefaultRepeat = kNoRepeat;
const uint16_t kDelonghiAcBits = 64;
const uint16_t kDelonghiAcDefaultRepeat = kNoRepeat;
const uint16_t kTechnibelAcBits = 56;
const uint16_t kTechnibelAcDefaultRepeat = kNoRepeat;
const uint16_t kDenonBits = 15;
const uint16_t kDenon48Bits = 48;
const uint16_t kDenonLegacyBits = 14;
const uint16_t kDishBits = 16;
const uint16_t kDishMinRepeat = 3;
const uint16_t kDoshishaBits = 40;
const uint16_t kEpsonBits = 32;
const uint16_t kEpsonMinRepeat = 2;
const uint16_t kElectraAcStateLength = 13;
const uint16_t kElectraAcBits = kElectraAcStateLength * 8;
const uint16_t kElectraAcMinRepeat = kNoRepeat;
const uint16_t kFujitsuAcMinRepeat = kNoRepeat;
const uint16_t kFujitsuAcStateLength = 16;
const uint16_t kFujitsuAcStateLengthShort = 7;
const uint16_t kFujitsuAcBits = kFujitsuAcStateLength * 8;
const uint16_t kFujitsuAcMinBits = (kFujitsuAcStateLengthShort - 1) * 8;
const uint16_t kGicableBits = 16;
const uint16_t kGicableMinRepeat = kSingleRepeat;
const uint16_t kGoodweatherBits = 48;
const uint16_t kGoodweatherMinRepeat = kNoRepeat;
const uint16_t kGreeStateLength = 8;
const uint16_t kGreeBits = kGreeStateLength * 8;
const uint16_t kGreeDefaultRepeat = kNoRepeat;
const uint16_t kHaierACStateLength = 9;
const uint16_t kHaierACBits = kHaierACStateLength * 8;
const uint16_t kHaierAcDefaultRepeat = kNoRepeat;
const uint16_t kHaierACYRW02StateLength = 14;
const uint16_t kHaierACYRW02Bits = kHaierACYRW02StateLength * 8;
const uint16_t kHaierAcYrw02DefaultRepeat = kNoRepeat;
const uint16_t kHitachiAcStateLength = 28;
const uint16_t kHitachiAcBits = kHitachiAcStateLength * 8;
const uint16_t kHitachiAcDefaultRepeat = kNoRepeat;
const uint16_t kHitachiAc1StateLength = 13;
const uint16_t kHitachiAc1Bits = kHitachiAc1StateLength * 8;
const uint16_t kHitachiAc2StateLength = 53;
const uint16_t kHitachiAc2Bits = kHitachiAc2StateLength * 8;
const uint16_t kHitachiAc3StateLength = 27;
const uint16_t kHitachiAc3Bits = kHitachiAc3StateLength * 8;
const uint16_t kHitachiAc3MinStateLength = 15;
const uint16_t kHitachiAc3MinBits = kHitachiAc3MinStateLength * 8;
const uint16_t kHitachiAc344StateLength = 43;
const uint16_t kHitachiAc344Bits = kHitachiAc344StateLength * 8;
const uint16_t kHitachiAc424StateLength = 53;
const uint16_t kHitachiAc424Bits = kHitachiAc424StateLength * 8;
const uint16_t kInaxBits = 24;
const uint16_t kInaxMinRepeat = kSingleRepeat;
const uint16_t kJvcBits = 16;
const uint16_t kKelvinatorStateLength = 16;
const uint16_t kKelvinatorBits = kKelvinatorStateLength * 8;
const uint16_t kKelvinatorDefaultRepeat = kNoRepeat;
const uint16_t kLasertagBits = 13;
const uint16_t kLasertagMinRepeat = kNoRepeat;
const uint16_t kLegoPfBits = 16;
const uint16_t kLegoPfMinRepeat = kNoRepeat;
const uint16_t kLgBits = 28;
const uint16_t kLg32Bits = 32;
const uint16_t kLgDefaultRepeat = kNoRepeat;
const uint16_t kLutronBits = 35;
const uint16_t kMagiquestBits = 56;
const uint16_t kMetzBits = 19;
const uint16_t kMetzMinRepeat = kNoRepeat;
const uint16_t kMideaBits = 48;
const uint16_t kMideaMinRepeat = kNoRepeat;
const uint16_t kMidea24Bits = 24;
const uint16_t kMidea24MinRepeat = kSingleRepeat;
const uint16_t kMitsubishiBits = 16;
// TODO(anyone): Verify that the Mitsubishi repeat is really needed.
//               Based on marcosamarinho's code.
const uint16_t kMitsubishiMinRepeat = kSingleRepeat;
const uint16_t kMitsubishiACStateLength = 18;
const uint16_t kMitsubishiACBits = kMitsubishiACStateLength * 8;
const uint16_t kMitsubishiACMinRepeat = kSingleRepeat;
const uint16_t kMitsubishi136StateLength = 17;
const uint16_t kMitsubishi136Bits = kMitsubishi136StateLength * 8;
const uint16_t kMitsubishi136MinRepeat = kNoRepeat;
const uint16_t kMitsubishi112StateLength = 14;
const uint16_t kMitsubishi112Bits = kMitsubishi112StateLength * 8;
const uint16_t kMitsubishi112MinRepeat = kNoRepeat;
const uint16_t kMitsubishiHeavy88StateLength = 11;
const uint16_t kMitsubishiHeavy88Bits = kMitsubishiHeavy88StateLength * 8;
const uint16_t kMitsubishiHeavy88MinRepeat = kNoRepeat;
const uint16_t kMitsubishiHeavy152StateLength = 19;
const uint16_t kMitsubishiHeavy152Bits = kMitsubishiHeavy152StateLength * 8;
const uint16_t kMitsubishiHeavy152MinRepeat = kNoRepeat;
const uint16_t kMultibracketsBits = 8;
const uint16_t kMultibracketsDefaultRepeat = kSingleRepeat;
const uint16_t kNikaiBits = 24;
const uint16_t kNECBits = 32;
const uint16_t kNeoclimaStateLength = 12;
const uint16_t kNeoclimaBits = kNeoclimaStateLength * 8;
const uint16_t kNeoclimaMinRepeat = kNoRepeat;
const uint16_t kPanasonicBits = 48;
const uint32_t kPanasonicManufacturer = 0x4004;
const uint16_t kPanasonicAcStateLength = 27;
const uint16_t kPanasonicAcStateShortLength = 16;
const uint16_t kPanasonicAcBits = kPanasonicAcStateLength * 8;
const uint16_t kPanasonicAcShortBits = kPanasonicAcStateShortLength * 8;
const uint16_t kPanasonicAcDefaultRepeat = kNoRepeat;
const uint16_t kPioneerBits = 64;
const uint16_t kProntoMinLength = 6;
const uint16_t kRC5RawBits = 14;
const uint16_t kRC5Bits = kRC5RawBits - 2;
const uint16_t kRC5XBits = kRC5RawBits - 1;
const uint16_t kRC6Mode0Bits = 20;  // Excludes the 'start' bit.
const uint16_t kRC6_36Bits = 36;  // Excludes the 'start' bit.
const uint16_t kRCMMBits = 24;
const uint16_t kSamsungBits = 32;
const uint16_t kSamsung36Bits = 36;
const uint16_t kSamsungAcStateLength = 14;
const uint16_t kSamsungAcBits = kSamsungAcStateLength * 8;
const uint16_t kSamsungAcExtendedStateLength = 21;
const uint16_t kSamsungAcExtendedBits = kSamsungAcExtendedStateLength * 8;
const uint16_t kSamsungAcDefaultRepeat = kNoRepeat;
const uint16_t kSanyoAcStateLength = 9;
const uint16_t kSanyoAcBits = kSanyoAcStateLength * 8;
const uint16_t kSanyoSA8650BBits = 12;
const uint16_t kSanyoLC7461AddressBits = 13;
const uint16_t kSanyoLC7461CommandBits = 8;
const uint16_t kSanyoLC7461Bits = (kSanyoLC7461AddressBits +
                                   kSanyoLC7461CommandBits) * 2;
const uint8_t  kSharpAddressBits = 5;
const uint8_t  kSharpCommandBits = 8;
const uint16_t kSharpBits = kSharpAddressBits + kSharpCommandBits + 2;  // 15
const uint16_t kSharpAcStateLength = 13;
const uint16_t kSharpAcBits = kSharpAcStateLength * 8;  // 104
const uint16_t kSharpAcDefaultRepeat = kNoRepeat;
const uint8_t  kSherwoodBits = kNECBits;
const uint16_t kSherwoodMinRepeat = kSingleRepeat;
const uint16_t kSony12Bits = 12;
const uint16_t kSony15Bits = 15;
const uint16_t kSony20Bits = 20;
const uint16_t kSonyMinBits = 12;
const uint16_t kSonyMinRepeat = 2;
const uint16_t kSymphonyBits = 12;
const uint16_t kSymphonyDefaultRepeat = 3;
const uint16_t kTcl112AcStateLength = 14;
const uint16_t kTcl112AcBits = kTcl112AcStateLength * 8;
const uint16_t kTcl112AcDefaultRepeat = kNoRepeat;
const uint16_t kTecoBits = 35;
const uint16_t kTecoDefaultRepeat = kNoRepeat;
const uint16_t kToshibaACStateLength = 9;
const uint16_t kToshibaACBits = kToshibaACStateLength * 8;
const uint16_t kToshibaACMinRepeat = kSingleRepeat;
const uint16_t kToshibaACStateLengthShort = kToshibaACStateLength - 2;
const uint16_t kToshibaACBitsShort = kToshibaACStateLengthShort * 8;
const uint16_t kToshibaACStateLengthLong = kToshibaACStateLength + 1;
const uint16_t kToshibaACBitsLong = kToshibaACStateLengthLong * 8;
const uint16_t kTranscoldBits = 48;
const uint16_t kTrotecStateLength = 9;
const uint16_t kTrotecBits = kTrotecStateLength * 8;
const uint16_t kTrotecDefaultRepeat = kNoRepeat;
const uint16_t kWhirlpoolAcStateLength = 21;
const uint16_t kWhirlpoolAcBits = kWhirlpoolAcStateLength * 8;
const uint16_t kWhirlpoolAcDefaultRepeat = kNoRepeat;
const uint16_t kWhynterBits = 32;
const uint8_t  kVestelAcBits = 56;
const uint16_t kZepealBits = 16;
const uint16_t kZepealMinRepeat = 4;
const uint16_t kVoltasBits = 80;
const uint16_t kVoltasStateLength = 10;


// Legacy defines. (Deprecated)
#define AIWA_RC_T501_BITS             kAiwaRcT501Bits
#define ARGO_COMMAND_LENGTH           kArgoStateLength
#define COOLIX_BITS                   kCoolixBits
#define CARRIER_AC_BITS               kCarrierAcBits
#define DAIKIN_COMMAND_LENGTH         kDaikinStateLength
#define DENON_BITS                    kDenonBits
#define DENON_48_BITS                 kDenon48Bits
#define DENON_LEGACY_BITS             kDenonLegacyBits
#define DISH_BITS                     kDishBits
#define FUJITSU_AC_MIN_REPEAT         kFujitsuAcMinRepeat
#define FUJITSU_AC_STATE_LENGTH       kFujitsuAcStateLength
#define FUJITSU_AC_STATE_LENGTH_SHORT kFujitsuAcStateLengthShort
#define FUJITSU_AC_BITS               kFujitsuAcBits
#define FUJITSU_AC_MIN_BITS           kFujitsuAcMinBits
#define GICABLE_BITS                  kGicableBits
#define GREE_STATE_LENGTH             kGreeStateLength
#define HAIER_AC_STATE_LENGTH         kHaierACStateLength
#define HAIER_AC_YRW02_STATE_LENGTH   kHaierACYRW02StateLength
#define HITACHI_AC_STATE_LENGTH       kHitachiAcStateLength
#define HITACHI_AC_BITS               kHitachiAcBits
#define HITACHI_AC1_STATE_LENGTH      kHitachiAc1StateLength
#define HITACHI_AC1_BITS              kHitachiAc1Bits
#define HITACHI_AC2_STATE_LENGTH      kHitachiAc2StateLength
#define HITACHI_AC2_BITS              kHitachiAc2Bits
#define JVC_BITS                      kJvcBits
#define KELVINATOR_STATE_LENGTH       kKelvinatorStateLength
#define LASERTAG_BITS                 kLasertagBits
#define LG_BITS                       kLgBits
#define LG32_BITS                     kLg32Bits
#define MAGIQUEST_BITS                kMagiquestBits
#define MIDEA_BITS                    kMideaBits
#define MITSUBISHI_BITS               kMitsubishiBits
#define MITSUBISHI_AC_STATE_LENGTH    kMitsubishiACStateLength
#define NEC_BITS                      kNECBits
#define NIKAI_BITS                    kNikaiBits
#define PANASONIC_BITS                kPanasonicBits
#define RC5_BITS                      kRC5Bits
#define RC5X_BITS                     kRC5XBits
#define RC6_MODE0_BITS                kRC6Mode0Bits
#define RC6_36_BITS                   kRC6_36Bits
#define RCMM_BITS                     kRCMMBits
#define SANYO_LC7461_BITS             kSanyoLC7461Bits
#define SAMSUNG_BITS                  kSamsungBits
#define SANYO_SA8650B_BITS            kSanyoSA8650BBits
#define SHARP_BITS                    kSharpBits
#define SHERWOOD_BITS                 kSherwoodBits
#define SONY_12_BITS                  kSony12Bits
#define SONY_15_BITS                  kSony15Bits
#define SONY_20_BITS                  kSony20Bits
#define TOSHIBA_AC_STATE_LENGTH       kToshibaACStateLength
#define TROTEC_COMMAND_LENGTH         kTrotecStateLength
#define WHYNTER_BITS                  kWhynterBits

// Turn on Debugging information by uncommenting the following line.
// #define DEBUG 1

#ifdef DEBUG
#ifdef UNIT_TEST
#define DPRINT(x) do { std::cout << x; } while (0)
#define DPRINTLN(x) do { std::cout << x << std::endl; } while (0)
#endif  // UNIT_TEST
#ifdef ARDUINO
#define DPRINT(x) do { Serial.print(x); } while (0)
#define DPRINTLN(x) do { Serial.println(x); } while (0)
#endif  // ARDUINO
#else  // DEBUG
#define DPRINT(x)
#define DPRINTLN(x)
#endif  // DEBUG

#ifdef UNIT_TEST
#ifndef F
// Create a no-op F() macro so the code base still compiles outside of the
// Arduino framework. Thus we can safely use the Arduino 'F()' macro through-out
// the code base. That macro stores constants in Flash (PROGMEM) memory.
// See: https://github.com/crankyoldgit/IRremoteESP8266/issues/667
#define F(x) x
#endif  // F
typedef std::string String;
#endif  // UNIT_TEST

#endif  // IRREMOTEESP8266_H_<|MERGE_RESOLUTION|>--- conflicted
+++ resolved
@@ -656,14 +656,13 @@
 #define SEND_MULTIBRACKETS     _IR_ENABLE_DEFAULT_
 #endif  // SEND_MULTIBRACKETS
 
-<<<<<<< HEAD
 #ifndef DECODE_TECHNIBEL_AC
 #define DECODE_TECHNIBEL_AC     _IR_ENABLE_DEFAULT_
 #endif  // DECODE_TECHNIBEL_AC
 #ifndef SEND_TECHNIBEL_AC
 #define SEND_TECHNIBEL_AC       _IR_ENABLE_DEFAULT_
 #endif  // SEND_TECHNIBEL_AC
-=======
+
 #ifndef DECODE_CORONA_AC
 #define DECODE_CORONA_AC       _IR_ENABLE_DEFAULT_
 #endif  // DECODE_CORONA_AC
@@ -698,7 +697,6 @@
 #ifndef SEND_TRANSCOLD
 #define SEND_TRANSCOLD         _IR_ENABLE_DEFAULT_
 #endif  // SEND_TRANSCOLD
->>>>>>> dbbd0160
 
 #if (DECODE_ARGO || DECODE_DAIKIN || DECODE_FUJITSU_AC || DECODE_GREE || \
      DECODE_KELVINATOR || DECODE_MITSUBISHI_AC || DECODE_TOSHIBA_AC || \
@@ -836,11 +834,6 @@
   MULTIBRACKETS,
   CARRIER_AC40,
   CARRIER_AC64,
-<<<<<<< HEAD
-  TECHNIBEL_AC,
-  // Add new entries before this one, and update it to point to the last entry.
-  kLastDecodeType = TECHNIBEL_AC,
-=======
   HITACHI_AC344,  // 85
   CORONA_AC,
   MIDEA24,
@@ -849,9 +842,9 @@
   VOLTAS,  // 90
   METZ,
   TRANSCOLD,
+  TECHNIBEL_AC,
   // Add new entries before this one, and update it to point to the last entry.
-  kLastDecodeType = TRANSCOLD,
->>>>>>> dbbd0160
+  kLastDecodeType = TECHNIBEL_AC,
 };
 
 // Message lengths & required repeat values
