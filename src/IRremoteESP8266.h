 /***************************************************
 * IRremote for ESP8266
 *
 * Based on the IRremote library for Arduino by Ken Shirriff
 * Version 0.11 August, 2009
 * Copyright 2009 Ken Shirriff
 * For details, see http://arcfn.com/2009/08/multi-protocol-infrared-remote-library.html
 *
 * Edited by Mitra to add new controller SANYO
 *
 * Interrupt code based on NECIRrcv by Joe Knapp
 * http://www.arduino.cc/cgi-bin/yabb2/YaBB.pl?num=1210243556
 * Also influenced by http://zovirl.com/2008/11/12/building-a-universal-remote-with-an-arduino/
 *
 * JVC and Panasonic protocol added by Kristian Lauszus (Thanks to zenwheel and other people at the original blog post)
 * LG added by Darryl Smith (based on the JVC protocol)
 * Whynter A/C ARC-110WD added by Francesco Meschia
 * Coolix A/C / heatpump added by (send) bakrus & (decode) crankyoldgit
 * Denon: sendDenon, decodeDenon added by Massimiliano Pinto
          (from https://github.com/z3t0/Arduino-IRremote/blob/master/ir_Denon.cpp)
 * Kelvinator A/C and Sherwood added by crankyoldgit
 * Mitsubishi (TV) sending added by crankyoldgit
 * Pronto code sending added by crankyoldgit
 * Mitsubishi A/C added by crankyoldgit
 *     (derived from https://github.com/r45635/HVAC-IR-Control)
 * DISH decode by marcosamarinho
 * Gree Heatpump sending added by Ville Skyttä (scop)
 *     (derived from https://github.com/ToniA/arduino-heatpumpir/blob/master/GreeHeatpumpIR.cpp)
 * Updated by markszabo (https://github.com/markszabo/IRremoteESP8266) for sending IR code on ESP8266
 * Updated by Sebastien Warin (http://sebastien.warin.fr) for receiving IR code on ESP8266
 *
 *  Updated by sillyfrog for Daikin, adopted from
 * (https://github.com/mharizanov/Daikin-AC-remote-control-over-the-Internet/)
 * Fujitsu A/C code added by jonnygraham
 * Trotec AC code by stufisher
 *  GPL license, all text above must be included in any redistribution
 ****************************************************/

#ifndef IRREMOTEESP8266_H_
#define IRREMOTEESP8266_H_

#define __STDC_LIMIT_MACROS
#include <stdint.h>
#ifdef UNIT_TEST
#include <iostream>
#endif

// Library Version
#define _IRREMOTEESP8266_VERSION_ "2.1.1"
// Supported IR protocols
// Each protocol you include costs memory and, during decode, costs time
// Disable (set to false) all the protocols you do not need/want!
//
#define DECODE_NEC           true
#define SEND_NEC             true

#define DECODE_SHERWOOD      true  // Doesn't exist. Actually is DECODE_NEC
#define SEND_SHERWOOD        true

#define DECODE_RC5           true
#define SEND_RC5             true

#define DECODE_RC6           true
#define SEND_RC6             true

#define DECODE_RCMM          true
#define SEND_RCMM            true

#define DECODE_SONY          true
#define SEND_SONY            true

#define DECODE_PANASONIC     true
#define SEND_PANASONIC       true

#define DECODE_JVC           true
#define SEND_JVC             true

#define DECODE_SAMSUNG       true
#define SEND_SAMSUNG         true

#define DECODE_WHYNTER       true
#define SEND_WHYNTER         true

#define DECODE_AIWA_RC_T501  true
#define SEND_AIWA_RC_T501    true

#define DECODE_LG            true
#define SEND_LG              true

#define DECODE_SANYO         true
#define SEND_SANYO           true

#define DECODE_MITSUBISHI    true
#define SEND_MITSUBISHI      true

#define DECODE_DISH          true
#define SEND_DISH            true

#define DECODE_SHARP         true
#define SEND_SHARP           true

#define DECODE_DENON         true
#define SEND_DENON           true

#define DECODE_KELVINATOR    false  // Not written.
#define SEND_KELVINATOR      true

#define DECODE_MITSUBISHI_AC false  // Not written.
#define SEND_MITSUBISHI_AC   true

#define DECODE_FUJITSU_AC false  // Not written.
#define SEND_FUJITSU_AC   true

#define DECODE_DAIKIN        false  // Not finished.
#define SEND_DAIKIN          true

#define DECODE_COOLIX        true
#define SEND_COOLIX          true

#define DECODE_GLOBALCACHE   false  // Not written.
#define SEND_GLOBALCACHE     true

#define DECODE_GREE          false  // Not written.
#define SEND_GREE            true

#define DECODE_PRONTO        false  // Not written.
#define SEND_PRONTO          true

<<<<<<< HEAD
#define DECODE_ARGO          false  // Not written.
#define SEND_ARGO            true
=======
#define DECODE_TROTEC        false  // Not implemented.
#define SEND_TROTEC          true
>>>>>>> 7642970c

/*
 * Always add to the end of the list and should never remove entries
 * or change order. Projects may save the type number for later usage
 * so numbering should always stay the same.
 */
enum decode_type_t {
  UNKNOWN = -1,
  UNUSED = 0,
  RC5,
  RC6,
  NEC,
  SONY,
  PANASONIC,
  JVC,
  SAMSUNG,
  WHYNTER,
  AIWA_RC_T501,
  LG,
  SANYO,
  MITSUBISHI,
  DISH,
  SHARP,
  COOLIX,
  DAIKIN,
  DENON,
  KELVINATOR,
  SHERWOOD,
  MITSUBISHI_AC,
  RCMM,
  SANYO_LC7461,
  RC5X,
  GREE,
  PRONTO,
  NEC_LIKE,
<<<<<<< HEAD
  ARGO
=======
  TROTEC
>>>>>>> 7642970c
};

// Message lengths & required repeat values
#define AIWA_RC_T501_BITS           15U
#define AIWA_RC_T501_MIN_REPEAT      1U
#define COOLIX_BITS                 24U
#define DAIKIN_BITS                 99U
#define DAIKIN_COMMAND_LENGTH       27U
#define DENON_BITS                  SHARP_BITS
#define DENON_48_BITS               PANASONIC_BITS
#define DENON_LEGACY_BITS           14U
#define DISH_BITS                   16U
#define DISH_MIN_REPEAT              3U
#define GREE_STATE_LENGTH            8U
#define GREE_BITS                   (GREE_STATE_LENGTH * 8)
#define JVC_BITS                    16U
#define KELVINATOR_STATE_LENGTH     16U
#define LG_BITS                     28U
#define LG32_BITS                   32U
#define MITSUBISHI_BITS             16U
// TODO(anyone): Verify that the Mitsubishi repeat is really needed.
#define MITSUBISHI_MIN_REPEAT        1U  // Based on marcosamarinho's code.
#define MITSUBISHI_AC_STATE_LENGTH  18U
#define MITSUBISHI_AC_MIN_REPEAT     1U
#define FUJITSU_AC_MIN_REPEAT        0U
#define NEC_BITS                    32U
#define PANASONIC_BITS              48U
#define PANASONIC_MANUFACTURER   0x4004ULL
#define PRONTO_MIN_LENGTH            6U
#define RC5_RAW_BITS                14U
#define RC5_BITS      RC5_RAW_BITS - 2U
#define RC5X_BITS     RC5_RAW_BITS - 1U
#define RC6_MODE0_BITS              20U  // Excludes the 'start' bit.
#define RC6_36_BITS                 36U  // Excludes the 'start' bit.
#define RCMM_BITS                   24U
#define SAMSUNG_BITS                32U
#define SANYO_SA8650B_BITS          12U
#define SANYO_LC7461_ADDRESS_BITS   13U
#define SANYO_LC7461_COMMAND_BITS    8U
#define SANYO_LC7461_BITS           ((SANYO_LC7461_ADDRESS_BITS + \
                                     SANYO_LC7461_COMMAND_BITS) * 2)
#define SHARP_ADDRESS_BITS           5U
#define SHARP_COMMAND_BITS           8U
#define SHARP_BITS (SHARP_ADDRESS_BITS + SHARP_COMMAND_BITS + 2)  // 15U
#define SHERWOOD_BITS          NEC_BITS
#define SHERWOOD_MIN_REPEAT          1U
#define SONY_12_BITS                12U
#define SONY_15_BITS                15U
#define SONY_20_BITS                20U
#define SONY_MIN_BITS      SONY_12_BITS
#define SONY_MIN_REPEAT              2U
#define TROTEC_COMMAND_LENGTH        9U
#define WHYNTER_BITS                32U
#define ARGO_COMMAND_LENGTH         12U

// Turn on Debugging information by uncommenting the following line.
// #define DEBUG 1

#ifdef DEBUG
#ifdef UNIT_TEST
#define DPRINT(x) do { std::cout << x; } while (0)
#define DPRINTLN(x) do { std::cout << x << std::endl; } while (0)
#endif  // UNIT_TEST
#ifdef ARDUINO
#define DPRINT(x) do { Serial.print(x); } while (0)
#define DPRINTLN(x) do { Serial.println(x); } while (0)
#endif  // ARDUINO
#else  // DEBUG
#define DPRINT(x)
#define DPRINTLN(x)
#endif  // DEBUG

#endif  // IRREMOTEESP8266_H_<|MERGE_RESOLUTION|>--- conflicted
+++ resolved
@@ -126,13 +126,11 @@
 #define DECODE_PRONTO        false  // Not written.
 #define SEND_PRONTO          true
 
-<<<<<<< HEAD
 #define DECODE_ARGO          false  // Not written.
 #define SEND_ARGO            true
-=======
+
 #define DECODE_TROTEC        false  // Not implemented.
 #define SEND_TROTEC          true
->>>>>>> 7642970c
 
 /*
  * Always add to the end of the list and should never remove entries
@@ -168,11 +166,8 @@
   GREE,
   PRONTO,
   NEC_LIKE,
-<<<<<<< HEAD
-  ARGO
-=======
+  ARGO,
   TROTEC
->>>>>>> 7642970c
 };
 
 // Message lengths & required repeat values
