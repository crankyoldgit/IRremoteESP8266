 /***************************************************
 * IRremote for ESP8266
 *
 * Based on the IRremote library for Arduino by Ken Shirriff
 * Version 0.11 August, 2009
 * Copyright 2009 Ken Shirriff
 * For details, see http://arcfn.com/2009/08/multi-protocol-infrared-remote-library.html
 *
 * Edited by Mitra to add new controller SANYO
 *
 * Interrupt code based on NECIRrcv by Joe Knapp
 * http://www.arduino.cc/cgi-bin/yabb2/YaBB.pl?num=1210243556
 * Also influenced by http://zovirl.com/2008/11/12/building-a-universal-remote-with-an-arduino/
 *
 * JVC and Panasonic protocol added by Kristian Lauszus (Thanks to zenwheel and other people at the original blog post)
 * LG added by Darryl Smith (based on the JVC protocol)
 * Whynter A/C ARC-110WD added by Francesco Meschia
 * Coolix A/C / heatpump added by (send) bakrus & (decode) crankyoldgit
 * Denon: sendDenon, decodeDenon added by Massimiliano Pinto
          (from https://github.com/z3t0/Arduino-IRremote/blob/master/ir_Denon.cpp)
 * Kelvinator A/C and Sherwood added by crankyoldgit
 * Mitsubishi (TV) sending added by crankyoldgit
 * Pronto code sending added by crankyoldgit
 * Mitsubishi & Toshiba A/C added by crankyoldgit
 *     (derived from https://github.com/r45635/HVAC-IR-Control)
 * DISH decode by marcosamarinho
 * Gree Heatpump sending added by Ville Skyttä (scop)
 *     (derived from https://github.com/ToniA/arduino-heatpumpir/blob/master/GreeHeatpumpIR.cpp)
 * Updated by markszabo (https://github.com/markszabo/IRremoteESP8266) for sending IR code on ESP8266
 * Updated by Sebastien Warin (http://sebastien.warin.fr) for receiving IR code on ESP8266
 *
 * Updated by sillyfrog for Daikin, adopted from
 * (https://github.com/mharizanov/Daikin-AC-remote-control-over-the-Internet/)
 * Fujitsu A/C code added by jonnygraham
 * Trotec AC code by stufisher
 * Carrier & Haier AC code by crankyoldgit
 *
 *  GPL license, all text above must be included in any redistribution
 ****************************************************/

#ifndef IRREMOTEESP8266_H_
#define IRREMOTEESP8266_H_

#define __STDC_LIMIT_MACROS
#include <stdint.h>
#ifdef UNIT_TEST
#include <iostream>
#endif

// Library Version
#define _IRREMOTEESP8266_VERSION_ "2.5.0-dev"
// Supported IR protocols
// Each protocol you include costs memory and, during decode, costs time
// Disable (set to false) all the protocols you do not need/want!
// The Air Conditioner protocols are the most expensive memory-wise.
//
#define DECODE_HASH            true  // Semi-unique code for unknown messages

#define SEND_RAW               true

#define DECODE_NEC             true
#define SEND_NEC               true

#define DECODE_SHERWOOD        true  // Doesn't exist. Actually is DECODE_NEC
#define SEND_SHERWOOD          true

#define DECODE_RC5             true
#define SEND_RC5               true

#define DECODE_RC6             true
#define SEND_RC6               true

#define DECODE_RCMM            true
#define SEND_RCMM              true

#define DECODE_SONY            true
#define SEND_SONY              true

#define DECODE_PANASONIC       true
#define SEND_PANASONIC         true

#define DECODE_JVC             true
#define SEND_JVC               true

#define DECODE_SAMSUNG         true
#define SEND_SAMSUNG           true

#define DECODE_SAMSUNG_AC      true
#define SEND_SAMSUNG_AC        true

#define DECODE_WHYNTER         true
#define SEND_WHYNTER           true

#define DECODE_AIWA_RC_T501    true
#define SEND_AIWA_RC_T501      true

#define DECODE_LG              true
#define SEND_LG                true

#define DECODE_SANYO           true
#define SEND_SANYO             true

#define DECODE_MITSUBISHI      true
#define SEND_MITSUBISHI        true

#define DECODE_MITSUBISHI2     true
#define SEND_MITSUBISHI2       true

#define DECODE_DISH            true
#define SEND_DISH              true

#define DECODE_SHARP           true
#define SEND_SHARP             true

#define DECODE_DENON           true
#define SEND_DENON             true

#define DECODE_KELVINATOR      true
#define SEND_KELVINATOR        true

#define DECODE_MITSUBISHI_AC   true  // Beta.
#define SEND_MITSUBISHI_AC     true

#define DECODE_FUJITSU_AC      true
#define SEND_FUJITSU_AC        true

#define DECODE_DAIKIN          true
#define SEND_DAIKIN            true

#define DECODE_COOLIX          true
#define SEND_COOLIX            true

#define DECODE_GLOBALCACHE     false  // Not written.
#define SEND_GLOBALCACHE       true

#define DECODE_GREE            true
#define SEND_GREE              true

#define DECODE_PRONTO          false  // Not written.
#define SEND_PRONTO            true

#define DECODE_ARGO            false  // Not written.
#define SEND_ARGO              true

#define DECODE_TROTEC          false  // Not implemented.
#define SEND_TROTEC            true

#define DECODE_NIKAI           true
#define SEND_NIKAI             true

#define DECODE_TOSHIBA_AC      true
#define SEND_TOSHIBA_AC        true

#define DECODE_MAGIQUEST       true
#define SEND_MAGIQUEST         true

#define DECODE_MIDEA           true
#define SEND_MIDEA             true

#define DECODE_LASERTAG        true
#define SEND_LASERTAG          true

#define DECODE_CARRIER_AC      true
#define SEND_CARRIER_AC        true

#define DECODE_HAIER_AC        true
#define SEND_HAIER_AC          true

#define DECODE_HITACHI_AC      true
#define SEND_HITACHI_AC        true

#define DECODE_HITACHI_AC1     true
#define SEND_HITACHI_AC1       true

#define DECODE_HITACHI_AC2     true
#define SEND_HITACHI_AC2       true

#define DECODE_GICABLE         true
#define SEND_GICABLE           true

#define DECODE_HAIER_AC_YRW02  true
#define SEND_HAIER_AC_YRW02    true

<<<<<<< HEAD
#define DECODE_LUTRON          true
#define SEND_LUTRON            true
=======
#define DECODE_WHIRLPOOL_AC    true
#define SEND_WHIRLPOOL_AC      true
>>>>>>> a493fc3e

#if (DECODE_ARGO || DECODE_DAIKIN || DECODE_FUJITSU_AC || DECODE_GREE || \
     DECODE_KELVINATOR || DECODE_MITSUBISHI_AC || DECODE_TOSHIBA_AC || \
     DECODE_TROTEC || DECODE_HAIER_AC || DECODE_HITACHI_AC || \
     DECODE_HITACHI_AC1 || DECODE_HITACHI_AC2 || DECODE_HAIER_AC_YRW02 || \
     DECODE_WHIRLPOOL_AC || DECODE_SAMSUNG_AC)
#define DECODE_AC true  // We need some common infrastructure for decoding A/Cs.
#else
#define DECODE_AC false   // We don't need that infrastructure.
#endif

// Use millisecond 'delay()' calls where we can to avoid tripping the WDT.
// Note: If you plan to send IR messages in the callbacks of the AsyncWebserver
//       library, you need to set ALLOW_DELAY_CALLS to false.
//       Ref: https://github.com/markszabo/IRremoteESP8266/issues/430
#define ALLOW_DELAY_CALLS true

/*
 * Always add to the end of the list and should never remove entries
 * or change order. Projects may save the type number for later usage
 * so numbering should always stay the same.
 */
enum decode_type_t {
  UNKNOWN = -1,
  UNUSED = 0,
  RC5,
  RC6,
  NEC,
  SONY,
  PANASONIC,
  JVC,
  SAMSUNG,
  WHYNTER,
  AIWA_RC_T501,
  LG,
  SANYO,
  MITSUBISHI,
  DISH,
  SHARP,
  COOLIX,
  DAIKIN,
  DENON,
  KELVINATOR,
  SHERWOOD,
  MITSUBISHI_AC,
  RCMM,
  SANYO_LC7461,
  RC5X,
  GREE,
  PRONTO,  // Technically not a protocol, but an encoding.
  NEC_LIKE,
  ARGO,
  TROTEC,
  NIKAI,
  RAW,  // Technically not a protocol, but an encoding.
  GLOBALCACHE,  // Technically not a protocol, but an encoding.
  TOSHIBA_AC,
  FUJITSU_AC,
  MIDEA,
  MAGIQUEST,
  LASERTAG,
  CARRIER_AC,
  HAIER_AC,
  MITSUBISHI2,
  HITACHI_AC,
  HITACHI_AC1,
  HITACHI_AC2,
  GICABLE,
  HAIER_AC_YRW02,
  WHIRLPOOL_AC,
<<<<<<< HEAD
  SAMSUNG_AC,
  LUTRON
=======
  SAMSUNG_AC
>>>>>>> a493fc3e
};

// Message lengths & required repeat values
const uint16_t kNoRepeat = 0;
const uint16_t kSingleRepeat = 1;

const uint16_t kAiwaRcT501Bits = 15;
const uint16_t kAiwaRcT501MinRepeats = kSingleRepeat;
const uint16_t kArgoStateLength = 12;
const uint16_t kCoolixBits = 24;
const uint16_t kCarrierAcBits = 32;
const uint16_t kCarrierAcMinRepeat = kNoRepeat;
// Daikin has a lot of static stuff that is discarded
const uint16_t kDaikinRawBits = 583;
const uint16_t kDaikinStateLength = 27;
const uint16_t kDaikinBits = kDaikinStateLength * 8;
const uint16_t kDenonBits = 15;
const uint16_t kDenonLegacyBits = 14;
const uint16_t kDishBits = 16;
const uint16_t kDishMinRepeat = 3;
const uint16_t kFujitsuAcMinRepeat = kNoRepeat;
const uint16_t kFujitsuAcStateLength = 16;
const uint16_t kFujitsuAcStateLengthShort = 7;
const uint16_t kFujitsuAcBits = kFujitsuAcStateLength * 8;
const uint16_t kFujitsuAcMinBits = (kFujitsuAcStateLengthShort - 1) * 8;
const uint16_t kGicableBits = 16;
const uint16_t kGicableMinRepeat = kSingleRepeat;
const uint16_t kGreeStateLength = 8;
const uint16_t kGreeBits = kGreeStateLength * 8;
const uint16_t kHaierACStateLength = 9;
const uint16_t kHaierACBits = kHaierACStateLength * 8;
const uint16_t kHaierACYRW02StateLength = 14;
const uint16_t kHaierACYRW02Bits = kHaierACYRW02StateLength * 8;
const uint16_t kHitachiAcStateLength = 28;
const uint16_t kHitachiAcBits = kHitachiAcStateLength * 8;
const uint16_t kHitachiAc1StateLength = 13;
const uint16_t kHitachiAc1Bits = kHitachiAc1StateLength * 8;
const uint16_t kHitachiAc2StateLength = 53;
const uint16_t kHitachiAc2Bits = kHitachiAc2StateLength * 8;
const uint16_t kJvcBits = 16;
const uint16_t kKelvinatorStateLength = 16;
const uint16_t kKelvinatorBits = kKelvinatorStateLength * 8;
const uint16_t kLasertagBits = 13;
const uint16_t kLasertagMinRepeat = kNoRepeat;
const uint16_t kLgBits = 28;
const uint16_t kLg32Bits = 32;
const uint16_t kLutronBits = 35;
const uint16_t kMagiquestBits = 56;
const uint16_t kMideaBits = 48;
const uint16_t kMideaMinRepeat = kNoRepeat;
const uint16_t kMitsubishiBits = 16;
// TODO(anyone): Verify that the Mitsubishi repeat is really needed.
//               Based on marcosamarinho's code.
const uint16_t kMitsubishiMinRepeat = kSingleRepeat;
const uint16_t kMitsubishiACStateLength = 18;
const uint16_t kMitsubishiACBits = kMitsubishiACStateLength * 8;
const uint16_t kMitsubishiACMinRepeat = kSingleRepeat;
const uint16_t kNikaiBits = 24;
const uint16_t kNECBits = 32;
const uint16_t kPanasonicBits = 48;
const uint32_t kPanasonicManufacturer = 0x4004;
const uint16_t kProntoMinLength = 6;
const uint16_t kRC5RawBits = 14;
const uint16_t kRC5Bits = kRC5RawBits - 2;
const uint16_t kRC5XBits = kRC5RawBits - 1;
const uint16_t kRC6Mode0Bits = 20;  // Excludes the 'start' bit.
const uint16_t kRC6_36Bits = 36;  // Excludes the 'start' bit.
const uint16_t kRCMMBits = 24;
const uint16_t kSamsungBits = 32;
const uint16_t kSamsungAcStateLength = 14;
const uint16_t kSamsungAcBits = kSamsungAcStateLength * 8;
const uint16_t kSanyoSA8650BBits = 12;
const uint16_t kSanyoLC7461AddressBits = 13;
const uint16_t kSanyoLC7461CommandBits = 8;
const uint16_t kSanyoLC7461Bits = (kSanyoLC7461AddressBits +
                                   kSanyoLC7461CommandBits) * 2;
const uint8_t  kSharpAddressBits = 5;
const uint8_t  kSharpCommandBits = 8;
const uint16_t kSharpBits = kSharpAddressBits + kSharpCommandBits + 2;  // 15
const uint8_t  kSherwoodBits = kNECBits;
const uint16_t kSherwoodMinRepeat = kSingleRepeat;
const uint16_t kSony12Bits = 12;
const uint16_t kSony15Bits = 15;
const uint16_t kSony20Bits = 20;
const uint16_t kSonyMinBits = 12;
const uint16_t kSonyMinRepeat = 2;
const uint16_t kToshibaACStateLength = 9;
const uint16_t kToshibaACBits = kToshibaACStateLength * 8;
const uint16_t kToshibaACMinRepeat = kSingleRepeat;
const uint16_t kTrotecStateLength = 9;
const uint16_t kWhirlpoolAcStateLength = 21;
const uint16_t kWhirlpoolAcBits = kWhirlpoolAcStateLength * 8;
const uint16_t kWhynterBits = 32;

// Legacy defines. (Deprecated)
#define AIWA_RC_T501_BITS             kAiwaRcT501Bits
#define ARGO_COMMAND_LENGTH           kArgoStateLength
#define COOLIX_BITS                   kCoolixBits
#define CARRIER_AC_BITS               kCarrierAcBits
#define DAIKIN_COMMAND_LENGTH         kDaikinStateLength
#define DENON_BITS                    kDenonBits
#define DENON_48_BITS                 kPanasonicBits
#define DENON_LEGACY_BITS             kDenonLegacyBits
#define DISH_BITS                     kDishBits
#define FUJITSU_AC_MIN_REPEAT         kFujitsuAcMinRepeat
#define FUJITSU_AC_STATE_LENGTH       kFujitsuAcStateLength
#define FUJITSU_AC_STATE_LENGTH_SHORT kFujitsuAcStateLengthShort
#define FUJITSU_AC_BITS               kFujitsuAcBits
#define FUJITSU_AC_MIN_BITS           kFujitsuAcMinBits
#define GICABLE_BITS                  kGicableBits
#define GREE_STATE_LENGTH             kGreeStateLength
#define HAIER_AC_STATE_LENGTH         kHaierACStateLength
#define HAIER_AC_YRW02_STATE_LENGTH   kHaierACYRW02StateLength
#define HITACHI_AC_STATE_LENGTH       kHitachiAcStateLength
#define HITACHI_AC_BITS               kHitachiAcBits
#define HITACHI_AC1_STATE_LENGTH      kHitachiAc1StateLength
#define HITACHI_AC1_BITS              kHitachiAc1Bits
#define HITACHI_AC2_STATE_LENGTH      kHitachiAc2StateLength
#define HITACHI_AC2_BITS              kHitachiAc2Bits
#define JVC_BITS                      kJvcBits
#define KELVINATOR_STATE_LENGTH       kKelvinatorStateLength
#define LASERTAG_BITS                 kLasertagBits
#define LG_BITS                       kLgBits
#define LG32_BITS                     kLg32Bits
#define MAGIQUEST_BITS                kMagiquestBits
#define MIDEA_BITS                    kMideaBits
#define MITSUBISHI_BITS               kMitsubishiBits
#define MITSUBISHI_AC_STATE_LENGTH    kMitsubishiACStateLength
#define NEC_BITS                      kNECBits
#define NIKAI_BITS                    kNikaiBits
#define PANASONIC_BITS                kPanasonicBits
#define RC5_BITS                      kRC5Bits
#define RC5X_BITS                     kRC5XBits
#define RC6_MODE0_BITS                kRC6Mode0Bits
#define RC6_36_BITS                   kRC6_36Bits
#define RCMM_BITS                     kRCMMBits
#define SANYO_LC7461_BITS             kSanyoLC7461Bits
#define SAMSUNG_BITS                  kSamsungBits
#define SANYO_SA8650B_BITS            kSanyoSA8650BBits
#define SHARP_BITS                    kSharpBits
#define SHERWOOD_BITS                 kSherwoodBits
#define SONY_12_BITS                  kSony12Bits
#define SONY_15_BITS                  kSony15Bits
#define SONY_20_BITS                  kSony20Bits
#define TOSHIBA_AC_STATE_LENGTH       kToshibaACStateLength
#define TROTEC_COMMAND_LENGTH         kTrotecStateLength
#define WHYNTER_BITS                  kWhynterBits

// Turn on Debugging information by uncommenting the following line.
// #define DEBUG 1

#ifdef DEBUG
#ifdef UNIT_TEST
#define DPRINT(x) do { std::cout << x; } while (0)
#define DPRINTLN(x) do { std::cout << x << std::endl; } while (0)
#endif  // UNIT_TEST
#ifdef ARDUINO
#define DPRINT(x) do { Serial.print(x); } while (0)
#define DPRINTLN(x) do { Serial.println(x); } while (0)
#endif  // ARDUINO
#else  // DEBUG
#define DPRINT(x)
#define DPRINTLN(x)
#endif  // DEBUG

#endif  // IRREMOTEESP8266_H_<|MERGE_RESOLUTION|>--- conflicted
+++ resolved
@@ -181,13 +181,11 @@
 #define DECODE_HAIER_AC_YRW02  true
 #define SEND_HAIER_AC_YRW02    true
 
-<<<<<<< HEAD
+#define DECODE_WHIRLPOOL_AC    true
+#define SEND_WHIRLPOOL_AC      true
+
 #define DECODE_LUTRON          true
 #define SEND_LUTRON            true
-=======
-#define DECODE_WHIRLPOOL_AC    true
-#define SEND_WHIRLPOOL_AC      true
->>>>>>> a493fc3e
 
 #if (DECODE_ARGO || DECODE_DAIKIN || DECODE_FUJITSU_AC || DECODE_GREE || \
      DECODE_KELVINATOR || DECODE_MITSUBISHI_AC || DECODE_TOSHIBA_AC || \
@@ -258,12 +256,8 @@
   GICABLE,
   HAIER_AC_YRW02,
   WHIRLPOOL_AC,
-<<<<<<< HEAD
   SAMSUNG_AC,
   LUTRON
-=======
-  SAMSUNG_AC
->>>>>>> a493fc3e
 };
 
 // Message lengths & required repeat values
