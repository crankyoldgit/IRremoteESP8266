 /***************************************************
 * IRremote for ESP8266
 *
 * Based on the IRremote library for Arduino by Ken Shirriff
 * Version 0.11 August, 2009
 * Copyright 2009 Ken Shirriff
 * For details, see http://arcfn.com/2009/08/multi-protocol-infrared-remote-library.html
 *
 * Edited by Mitra to add new controller SANYO
 *
 * Interrupt code based on NECIRrcv by Joe Knapp
 * http://www.arduino.cc/cgi-bin/yabb2/YaBB.pl?num=1210243556
 * Also influenced by http://zovirl.com/2008/11/12/building-a-universal-remote-with-an-arduino/
 *
 * JVC and Panasonic protocol added by Kristian Lauszus (Thanks to zenwheel and other people at the original blog post)
 * LG added by Darryl Smith (based on the JVC protocol)
 * Whynter A/C ARC-110WD added by Francesco Meschia
 * Coolix A/C / heatpump added by (send) bakrus & (decode) crankyoldgit
 * Denon: sendDenon, decodeDenon added by Massimiliano Pinto
          (from https://github.com/z3t0/Arduino-IRremote/blob/master/ir_Denon.cpp)
 * Kelvinator A/C and Sherwood added by crankyoldgit
 * Mitsubishi (TV) sending added by crankyoldgit
 * Pronto code sending added by crankyoldgit
 * Mitsubishi & Toshiba A/C added by crankyoldgit
 *     (derived from https://github.com/r45635/HVAC-IR-Control)
 * DISH decode by marcosamarinho
 * Gree Heatpump sending added by Ville Skyttä (scop)
 *     (derived from https://github.com/ToniA/arduino-heatpumpir/blob/master/GreeHeatpumpIR.cpp)
 * Updated by markszabo (https://github.com/markszabo/IRremoteESP8266) for sending IR code on ESP8266
 * Updated by Sebastien Warin (http://sebastien.warin.fr) for receiving IR code on ESP8266
 *
 * Updated by sillyfrog for Daikin, adopted from
 * (https://github.com/mharizanov/Daikin-AC-remote-control-over-the-Internet/)
 * Fujitsu A/C code added by jonnygraham
 * Trotec AC code by stufisher
 * Carrier & Haier AC code by crankyoldgit
 *
 *  GPL license, all text above must be included in any redistribution
 ****************************************************/

#ifndef IRREMOTEESP8266_H_
#define IRREMOTEESP8266_H_

#define __STDC_LIMIT_MACROS
#include <stdint.h>
#ifdef UNIT_TEST
#include <iostream>
#endif

// Library Version
#define _IRREMOTEESP8266_VERSION_ "2.5.0-dev"
// Supported IR protocols
// Each protocol you include costs memory and, during decode, costs time
// Disable (set to false) all the protocols you do not need/want!
// The Air Conditioner protocols are the most expensive memory-wise.
//
#define DECODE_HASH            true  // Semi-unique code for unknown messages

#define SEND_RAW               true

#define DECODE_NEC             true
#define SEND_NEC               true

#define DECODE_SHERWOOD        true  // Doesn't exist. Actually is DECODE_NEC
#define SEND_SHERWOOD          true

#define DECODE_RC5             true
#define SEND_RC5               true

#define DECODE_RC6             true
#define SEND_RC6               true

#define DECODE_RCMM            true
#define SEND_RCMM              true

#define DECODE_SONY            true
#define SEND_SONY              true

#define DECODE_PANASONIC       true
#define SEND_PANASONIC         true

#define DECODE_JVC             true
#define SEND_JVC               true

#define DECODE_SAMSUNG         true
#define SEND_SAMSUNG           true

#define DECODE_WHYNTER         true
#define SEND_WHYNTER           true

#define DECODE_AIWA_RC_T501    true
#define SEND_AIWA_RC_T501      true

#define DECODE_LG              true
#define SEND_LG                true

#define DECODE_SANYO           true
#define SEND_SANYO             true

#define DECODE_MITSUBISHI      true
#define SEND_MITSUBISHI        true

#define DECODE_MITSUBISHI2     true
#define SEND_MITSUBISHI2       true

#define DECODE_DISH            true
#define SEND_DISH              true

#define DECODE_SHARP           true
#define SEND_SHARP             true

#define DECODE_DENON           true
#define SEND_DENON             true

#define DECODE_KELVINATOR      true
#define SEND_KELVINATOR        true

#define DECODE_MITSUBISHI_AC   true  // Beta.
#define SEND_MITSUBISHI_AC     true

#define DECODE_FUJITSU_AC      true
#define SEND_FUJITSU_AC        true

#define DECODE_DAIKIN          true
#define SEND_DAIKIN            true

#define DECODE_COOLIX          true
#define SEND_COOLIX            true

#define DECODE_GLOBALCACHE     false  // Not written.
#define SEND_GLOBALCACHE       true

#define DECODE_GREE            true
#define SEND_GREE              true

#define DECODE_PRONTO          false  // Not written.
#define SEND_PRONTO            true

#define DECODE_ARGO            false  // Not written.
#define SEND_ARGO              true

#define DECODE_TROTEC          false  // Not implemented.
#define SEND_TROTEC            true

#define DECODE_NIKAI           true
#define SEND_NIKAI             true

#define DECODE_TOSHIBA_AC      true
#define SEND_TOSHIBA_AC        true

#define DECODE_MAGIQUEST       true
#define SEND_MAGIQUEST         true

#define DECODE_MIDEA           true
#define SEND_MIDEA             true

#define DECODE_LASERTAG        true
#define SEND_LASERTAG          true

#define DECODE_CARRIER_AC      true
#define SEND_CARRIER_AC        true

#define DECODE_HAIER_AC        true
#define SEND_HAIER_AC          true

#define DECODE_HITACHI_AC      true
#define SEND_HITACHI_AC        true

#define DECODE_HITACHI_AC1     true
#define SEND_HITACHI_AC1       true

#define DECODE_HITACHI_AC2     true
#define SEND_HITACHI_AC2       true

#define DECODE_GICABLE         true
#define SEND_GICABLE           true

#define DECODE_HAIER_AC_YRW02  true
#define SEND_HAIER_AC_YRW02    true

#if (DECODE_ARGO || DECODE_DAIKIN || DECODE_FUJITSU_AC || DECODE_GREE || \
     DECODE_KELVINATOR || DECODE_MITSUBISHI_AC || DECODE_TOSHIBA_AC || \
     DECODE_TROTEC || DECODE_HAIER_AC || DECODE_HITACHI_AC || \
     DECODE_HITACHI_AC1 || DECODE_HITACHI_AC2 || DECODE_HAIER_AC_YRW02)
#define DECODE_AC true  // We need some common infrastructure for decoding A/Cs.
#else
#define DECODE_AC false   // We don't need that infrastructure.
#endif

// Use millisecond 'delay()' calls where we can to avoid tripping the WDT.
// Note: If you plan to send IR messages in the callbacks of the AsyncWebserver
//       library, you need to set ALLOW_DELAY_CALLS to false.
//       Ref: https://github.com/markszabo/IRremoteESP8266/issues/430
#define ALLOW_DELAY_CALLS true

/*
 * Always add to the end of the list and should never remove entries
 * or change order. Projects may save the type number for later usage
 * so numbering should always stay the same.
 */
enum decode_type_t {
  UNKNOWN = -1,
  UNUSED = 0,
  RC5,
  RC6,
  NEC,
  SONY,
  PANASONIC,
  JVC,
  SAMSUNG,
  WHYNTER,
  AIWA_RC_T501,
  LG,
  SANYO,
  MITSUBISHI,
  DISH,
  SHARP,
  COOLIX,
  DAIKIN,
  DENON,
  KELVINATOR,
  SHERWOOD,
  MITSUBISHI_AC,
  RCMM,
  SANYO_LC7461,
  RC5X,
  GREE,
  PRONTO,  // Technically not a protocol, but an encoding.
  NEC_LIKE,
  ARGO,
  TROTEC,
  NIKAI,
  RAW,  // Technically not a protocol, but an encoding.
  GLOBALCACHE,  // Technically not a protocol, but an encoding.
  TOSHIBA_AC,
  FUJITSU_AC,
  MIDEA,
  MAGIQUEST,
  LASERTAG,
  CARRIER_AC,
  HAIER_AC,
  MITSUBISHI2,
  HITACHI_AC,
  HITACHI_AC1,
  HITACHI_AC2,
  GICABLE,
  HAIER_AC_YRW02
};

// Message lengths & required repeat values
const uint16_t kNoRepeat = 0;
const uint16_t kSingleRepeat = 1;

const uint16_t kAiwaRcT501Bits = 15;
const uint16_t kAiwaRcT501MinRepeats = kSingleRepeat;
const uint16_t kArgoStateLength = 12;
const uint16_t kCoolixBits = 24;
const uint16_t kCarrierAcBits = 32;
const uint16_t kCarrierAcMinRepeat = kNoRepeat;
// Daikin has a lot of static stuff that is discarded
const uint16_t kDaikinRawBits = 583;
const uint16_t kDaikinStateLength = 27;
const uint16_t kDaikinBits = kDaikinStateLength * 8;
const uint16_t kDenonBits = 15;
const uint16_t kDenonLegacyBits = 14;
const uint16_t kDishBits = 16;
const uint16_t kDishMinRepeat = 3;
const uint16_t kFujitsuAcMinRepeat = kNoRepeat;
const uint16_t kFujitsuAcStateLength = 16;
const uint16_t kFujitsuAcStateLengthShort = 7;
const uint16_t kFujitsuAcBits = kFujitsuAcStateLength * 8;
const uint16_t kFujitsuAcMinBits = (kFujitsuAcStateLengthShort - 1) * 8;
const uint16_t kGicableBits = 16;
const uint16_t kGicableMinRepeat = kSingleRepeat;
const uint16_t kGreeStateLength = 8;
const uint16_t kGreeBits = kGreeStateLength * 8;
const uint16_t kHaierACStateLength = 9;
const uint16_t kHaierACBits = kHaierACStateLength * 8;
const uint16_t kHaierACYRW02StateLength = 14;
const uint16_t kHaierACYRW02Bits = kHaierACYRW02StateLength * 8;
const uint16_t kHitachiAcStateLength = 28;
const uint16_t kHitachiAcBits = kHitachiAcStateLength * 8;
const uint16_t kHitachiAc1StateLength = 13;
const uint16_t kHitachiAc1Bits = kHitachiAc1StateLength * 8;
const uint16_t kHitachiAc2StateLength = 53;
const uint16_t kHitachiAc2Bits = kHitachiAc2StateLength * 8;
const uint16_t kJvcBits = 16;
const uint16_t kKelvinatorStateLength = 16;
const uint16_t kKelvinatorBits = kKelvinatorStateLength * 8;
const uint16_t kLasertagBits = 13;
const uint16_t kLasertagMinRepeat = kNoRepeat;
const uint16_t kLgBits = 28;
const uint16_t kLg32Bits = 32;
const uint16_t kMagiquestBits = 56;
const uint16_t kMideaBits = 48;
const uint16_t kMideaMinRepeat = kNoRepeat;
const uint16_t kMitsubishiBits = 16;
// TODO(anyone): Verify that the Mitsubishi repeat is really needed.
<<<<<<< HEAD
#define MITSUBISHI_MIN_REPEAT        1U  // Based on marcosamarinho's code.
#define MITSUBISHI_AC_STATE_LENGTH  18U
#define MITSUBISHI_AC_BITS         144U
#define MITSUBISHI_AC_MIN_REPEAT     1U
#define FUJITSU_AC_MIN_REPEAT        0U
#define FUJITSU_AC_STATE_LENGTH     16U
#define FUJITSU_AC_STATE_LENGTH_SHORT 7U
#define FUJITSU_AC_BITS             (FUJITSU_AC_STATE_LENGTH * 8)
#define FUJITSU_AC_MIN_BITS         ((FUJITSU_AC_STATE_LENGTH_SHORT - 1) * 8)
#define NEC_BITS                    32U
#define PANASONIC_BITS              48U
#define PANASONIC_MANUFACTURER   0x4004ULL
#define PRONTO_MIN_LENGTH            6U
#define RC5_RAW_BITS                14U
#define RC5_BITS      RC5_RAW_BITS - 2U
#define RC5X_BITS     RC5_RAW_BITS - 1U
#define RC6_MODE0_BITS              20U  // Excludes the 'start' bit.
#define RC6_36_BITS                 36U  // Excludes the 'start' bit.
#define RCMM_BITS                   24U
#define SAMSUNG_BITS                32U
#define SANYO_SA8650B_BITS          12U
#define SANYO_LC7461_ADDRESS_BITS   13U
#define SANYO_LC7461_COMMAND_BITS    8U
#define SANYO_LC7461_BITS           ((SANYO_LC7461_ADDRESS_BITS + \
                                     SANYO_LC7461_COMMAND_BITS) * 2)
#define SHARP_ADDRESS_BITS           5U
#define SHARP_COMMAND_BITS           8U
#define SHARP_BITS (SHARP_ADDRESS_BITS + SHARP_COMMAND_BITS + 2)  // 15U
#define SHERWOOD_BITS          NEC_BITS
#define SHERWOOD_MIN_REPEAT          1U
#define SONY_12_BITS                12U
#define SONY_15_BITS                15U
#define SONY_20_BITS                20U
#define SONY_MIN_BITS      SONY_12_BITS
#define SONY_MIN_REPEAT              2U
#define TOSHIBA_AC_STATE_LENGTH      9U
#define TOSHIBA_AC_BITS              (TOSHIBA_AC_STATE_LENGTH * 8)
#define TOSHIBA_AC_MIN_REPEAT        1U
#define TROTEC_COMMAND_LENGTH        9U
#define WHYNTER_BITS                32U
#define ARGO_COMMAND_LENGTH         12U
#define NIKAI_BITS                  24U
#define MAGIQUEST_BITS              56U
#define MIDEA_BITS                  48U
#define MIDEA_MIN_REPEAT             0U
#define LASERTAG_BITS               13U
#define LASERTAG_MIN_REPEAT          0U
=======
//               Based on marcosamarinho's code.
const uint16_t kMitsubishiMinRepeat = kSingleRepeat;
const uint16_t kMitsubishiACStateLength = 18;
const uint16_t kMitsubishiACMinRepeat = kSingleRepeat;
const uint16_t kNikaiBits = 24;
const uint16_t kNECBits = 32;
const uint16_t kPanasonicBits = 48;
const uint32_t kPanasonicManufacturer = 0x4004;
const uint16_t kProntoMinLength = 6;
const uint16_t kRC5RawBits = 14;
const uint16_t kRC5Bits = kRC5RawBits - 2;
const uint16_t kRC5XBits = kRC5RawBits - 1;
const uint16_t kRC6Mode0Bits = 20;  // Excludes the 'start' bit.
const uint16_t kRC6_36Bits = 36;  // Excludes the 'start' bit.
const uint16_t kRCMMBits = 24;
const uint16_t kSamsungBits = 32;
const uint16_t kSanyoSA8650BBits = 12;
const uint16_t kSanyoLC7461AddressBits = 13;
const uint16_t kSanyoLC7461CommandBits = 8;
const uint16_t kSanyoLC7461Bits = (kSanyoLC7461AddressBits +
                                   kSanyoLC7461CommandBits) * 2;
const uint8_t kSharpAddressBits = 5;
const uint8_t kSharpCommandBits = 8;
const uint16_t kSharpBits = kSharpAddressBits + kSharpCommandBits + 2;  // 15
const uint8_t kSherwoodBits = kNECBits;
const uint16_t kSherwoodMinRepeat = kSingleRepeat;
const uint16_t kSony12Bits = 12;
const uint16_t kSony15Bits = 15;
const uint16_t kSony20Bits = 20;
const uint16_t kSonyMinBits = 12;
const uint16_t kSonyMinRepeat = 2;
const uint16_t kToshibaACStateLength = 9;
const uint16_t kToshibaACBits = kToshibaACStateLength * 8;
const uint16_t kToshibaACMinRepeat = kSingleRepeat;
const uint16_t kTrotecStateLength = 9;
const uint16_t kWhynterBits = 32;

// Legacy defines. (Deprecated)
#define AIWA_RC_T501_BITS             kAiwaRcT501Bits
#define ARGO_COMMAND_LENGTH           kArgoStateLength
#define COOLIX_BITS                   kCoolixBits
#define CARRIER_AC_BITS               kCarrierAcBits
#define DAIKIN_COMMAND_LENGTH         kDaikinStateLength
#define DENON_BITS                    kDenonBits
#define DENON_48_BITS                 kPanasonicBits
#define DENON_LEGACY_BITS             kDenonLegacyBits
#define DISH_BITS                     kDishBits
#define FUJITSU_AC_MIN_REPEAT         kFujitsuAcMinRepeat
#define FUJITSU_AC_STATE_LENGTH       kFujitsuAcStateLength
#define FUJITSU_AC_STATE_LENGTH_SHORT kFujitsuAcStateLengthShort
#define FUJITSU_AC_BITS               kFujitsuAcBits
#define FUJITSU_AC_MIN_BITS           kFujitsuAcMinBits
#define GICABLE_BITS                  kGicableBits
#define GREE_STATE_LENGTH             kGreeStateLength
#define HAIER_AC_STATE_LENGTH         kHaierACStateLength
#define HAIER_AC_YRW02_STATE_LENGTH   kHaierACYRW02StateLength
#define HITACHI_AC_STATE_LENGTH       kHitachiAcStateLength
#define HITACHI_AC_BITS               kHitachiAcBits
#define HITACHI_AC1_STATE_LENGTH      kHitachiAc1StateLength
#define HITACHI_AC1_BITS              kHitachiAc1Bits
#define HITACHI_AC2_STATE_LENGTH      kHitachiAc2StateLength
#define HITACHI_AC2_BITS              kHitachiAc2Bits
#define JVC_BITS                      kJvcBits
#define KELVINATOR_STATE_LENGTH       kKelvinatorStateLength
#define LASERTAG_BITS                 kLasertagBits
#define LG_BITS                       kLgBits
#define LG32_BITS                     kLg32Bits
#define MAGIQUEST_BITS                kMagiquestBits
#define MIDEA_BITS                    kMideaBits
#define MITSUBISHI_BITS               kMitsubishiBits
#define MITSUBISHI_AC_STATE_LENGTH    kMitsubishiACStateLength
#define NEC_BITS                      kNECBits
#define NIKAI_BITS                    kNikaiBits
#define PANASONIC_BITS                kPanasonicBits
#define RC5_BITS                      kRC5Bits
#define RC5X_BITS                     kRC5XBits
#define RC6_MODE0_BITS                kRC6Mode0Bits
#define RC6_36_BITS                   kRC6_36Bits
#define RCMM_BITS                     kRCMMBits
#define SANYO_LC7461_BITS             kSanyoLC7461Bits
#define SAMSUNG_BITS                  kSamsungBits
#define SANYO_SA8650B_BITS            kSanyoSA8650BBits
#define SHARP_BITS                    kSharpBits
#define SHERWOOD_BITS                 kSherwoodBits
#define SONY_12_BITS                  kSony12Bits
#define SONY_15_BITS                  kSony15Bits
#define SONY_20_BITS                  kSony20Bits
#define TOSHIBA_AC_STATE_LENGTH       kToshibaACStateLength
#define TROTEC_COMMAND_LENGTH         kTrotecStateLength
#define WHYNTER_BITS                  kWhynterBits
>>>>>>> 1396e258

// Turn on Debugging information by uncommenting the following line.
// #define DEBUG 1

#ifdef DEBUG
#ifdef UNIT_TEST
#define DPRINT(x) do { std::cout << x; } while (0)
#define DPRINTLN(x) do { std::cout << x << std::endl; } while (0)
#endif  // UNIT_TEST
#ifdef ARDUINO
#define DPRINT(x) do { Serial.print(x); } while (0)
#define DPRINTLN(x) do { Serial.println(x); } while (0)
#endif  // ARDUINO
#else  // DEBUG
#define DPRINT(x)
#define DPRINTLN(x)
#endif  // DEBUG

#endif  // IRREMOTEESP8266_H_<|MERGE_RESOLUTION|>--- conflicted
+++ resolved
@@ -296,55 +296,6 @@
 const uint16_t kMideaMinRepeat = kNoRepeat;
 const uint16_t kMitsubishiBits = 16;
 // TODO(anyone): Verify that the Mitsubishi repeat is really needed.
-<<<<<<< HEAD
-#define MITSUBISHI_MIN_REPEAT        1U  // Based on marcosamarinho's code.
-#define MITSUBISHI_AC_STATE_LENGTH  18U
-#define MITSUBISHI_AC_BITS         144U
-#define MITSUBISHI_AC_MIN_REPEAT     1U
-#define FUJITSU_AC_MIN_REPEAT        0U
-#define FUJITSU_AC_STATE_LENGTH     16U
-#define FUJITSU_AC_STATE_LENGTH_SHORT 7U
-#define FUJITSU_AC_BITS             (FUJITSU_AC_STATE_LENGTH * 8)
-#define FUJITSU_AC_MIN_BITS         ((FUJITSU_AC_STATE_LENGTH_SHORT - 1) * 8)
-#define NEC_BITS                    32U
-#define PANASONIC_BITS              48U
-#define PANASONIC_MANUFACTURER   0x4004ULL
-#define PRONTO_MIN_LENGTH            6U
-#define RC5_RAW_BITS                14U
-#define RC5_BITS      RC5_RAW_BITS - 2U
-#define RC5X_BITS     RC5_RAW_BITS - 1U
-#define RC6_MODE0_BITS              20U  // Excludes the 'start' bit.
-#define RC6_36_BITS                 36U  // Excludes the 'start' bit.
-#define RCMM_BITS                   24U
-#define SAMSUNG_BITS                32U
-#define SANYO_SA8650B_BITS          12U
-#define SANYO_LC7461_ADDRESS_BITS   13U
-#define SANYO_LC7461_COMMAND_BITS    8U
-#define SANYO_LC7461_BITS           ((SANYO_LC7461_ADDRESS_BITS + \
-                                     SANYO_LC7461_COMMAND_BITS) * 2)
-#define SHARP_ADDRESS_BITS           5U
-#define SHARP_COMMAND_BITS           8U
-#define SHARP_BITS (SHARP_ADDRESS_BITS + SHARP_COMMAND_BITS + 2)  // 15U
-#define SHERWOOD_BITS          NEC_BITS
-#define SHERWOOD_MIN_REPEAT          1U
-#define SONY_12_BITS                12U
-#define SONY_15_BITS                15U
-#define SONY_20_BITS                20U
-#define SONY_MIN_BITS      SONY_12_BITS
-#define SONY_MIN_REPEAT              2U
-#define TOSHIBA_AC_STATE_LENGTH      9U
-#define TOSHIBA_AC_BITS              (TOSHIBA_AC_STATE_LENGTH * 8)
-#define TOSHIBA_AC_MIN_REPEAT        1U
-#define TROTEC_COMMAND_LENGTH        9U
-#define WHYNTER_BITS                32U
-#define ARGO_COMMAND_LENGTH         12U
-#define NIKAI_BITS                  24U
-#define MAGIQUEST_BITS              56U
-#define MIDEA_BITS                  48U
-#define MIDEA_MIN_REPEAT             0U
-#define LASERTAG_BITS               13U
-#define LASERTAG_MIN_REPEAT          0U
-=======
 //               Based on marcosamarinho's code.
 const uint16_t kMitsubishiMinRepeat = kSingleRepeat;
 const uint16_t kMitsubishiACStateLength = 18;
@@ -435,7 +386,6 @@
 #define TOSHIBA_AC_STATE_LENGTH       kToshibaACStateLength
 #define TROTEC_COMMAND_LENGTH         kTrotecStateLength
 #define WHYNTER_BITS                  kWhynterBits
->>>>>>> 1396e258
 
 // Turn on Debugging information by uncommenting the following line.
 // #define DEBUG 1
