 /***************************************************
 * IRremote for ESP8266
 *
 * Based on the IRremote library for Arduino by Ken Shirriff
 * Version 0.11 August, 2009
 * Copyright 2009 Ken Shirriff
 * For details, see http://arcfn.com/2009/08/multi-protocol-infrared-remote-library.html
 *
 * Edited by Mitra to add new controller SANYO
 *
 * Interrupt code based on NECIRrcv by Joe Knapp
 * http://www.arduino.cc/cgi-bin/yabb2/YaBB.pl?num=1210243556
 * Also influenced by http://zovirl.com/2008/11/12/building-a-universal-remote-with-an-arduino/
 *
 * JVC and Panasonic protocol added by Kristian Lauszus (Thanks to zenwheel and other people at the original blog post)
 * LG added by Darryl Smith (based on the JVC protocol)
 * Whynter A/C ARC-110WD added by Francesco Meschia
 * Coolix A/C / heatpump added by (send) bakrus & (decode) crankyoldgit
 * Denon: sendDenon, decodeDenon added by Massimiliano Pinto
          (from https://github.com/z3t0/Arduino-IRremote/blob/master/ir_Denon.cpp)
 * Kelvinator A/C and Sherwood added by crankyoldgit
 * Mitsubishi (TV) sending added by crankyoldgit
 * Pronto code sending added by crankyoldgit
 * Mitsubishi & Toshiba A/C added by crankyoldgit
 *     (derived from https://github.com/r45635/HVAC-IR-Control)
 * DISH decode by marcosamarinho
 * Gree Heatpump sending added by Ville Skyttä (scop)
 *     (derived from https://github.com/ToniA/arduino-heatpumpir/blob/master/GreeHeatpumpIR.cpp)
 * Updated by markszabo (https://github.com/markszabo/IRremoteESP8266) for sending IR code on ESP8266
 * Updated by Sebastien Warin (http://sebastien.warin.fr) for receiving IR code on ESP8266
 *
 * Updated by sillyfrog for Daikin, adopted from
 * (https://github.com/mharizanov/Daikin-AC-remote-control-over-the-Internet/)
 * Fujitsu A/C code added by jonnygraham
 * Trotec AC code by stufisher
 * Carrier & Haier AC code by crankyoldgit
 * Vestel AC code by Erdem U. Altınyurt
 * Teco AC code by Fabien Valthier (hcoohb)
 *
 *  GPL license, all text above must be included in any redistribution
 ****************************************************/

#ifndef IRREMOTEESP8266_H_
#define IRREMOTEESP8266_H_

#define __STDC_LIMIT_MACROS
#include <stdint.h>
#ifdef UNIT_TEST
#include <iostream>
#endif

// Library Version
#define _IRREMOTEESP8266_VERSION_ "2.6.0"
// Supported IR protocols
// Each protocol you include costs memory and, during decode, costs time
// Disable (set to false) all the protocols you do not need/want!
// The Air Conditioner protocols are the most expensive memory-wise.
//
#define DECODE_HASH            true  // Semi-unique code for unknown messages

#define SEND_RAW               true

#define DECODE_NEC             true
#define SEND_NEC               true

#define DECODE_SHERWOOD        true  // Doesn't exist. Actually is DECODE_NEC
#define SEND_SHERWOOD          true

#define DECODE_RC5             true
#define SEND_RC5               true

#define DECODE_RC6             true
#define SEND_RC6               true

#define DECODE_RCMM            true
#define SEND_RCMM              true

#define DECODE_SONY            true
#define SEND_SONY              true

#define DECODE_PANASONIC       true
#define SEND_PANASONIC         true

#define DECODE_JVC             true
#define SEND_JVC               true

#define DECODE_SAMSUNG         true
#define SEND_SAMSUNG           true

#define DECODE_SAMSUNG36       true
#define SEND_SAMSUNG36         true

#define DECODE_SAMSUNG_AC      true
#define SEND_SAMSUNG_AC        true

#define DECODE_WHYNTER         true
#define SEND_WHYNTER           true

#define DECODE_AIWA_RC_T501    true
#define SEND_AIWA_RC_T501      true

#define DECODE_LG              true
#define SEND_LG                true

#define DECODE_SANYO           true
#define SEND_SANYO             true

#define DECODE_MITSUBISHI      true
#define SEND_MITSUBISHI        true

#define DECODE_MITSUBISHI2     true
#define SEND_MITSUBISHI2       true

#define DECODE_DISH            true
#define SEND_DISH              true

#define DECODE_SHARP           true
#define SEND_SHARP             true

#define DECODE_SHARP_AC        true
#define SEND_SHARP_AC          true

#define DECODE_DENON           true
#define SEND_DENON             true

#define DECODE_KELVINATOR      true
#define SEND_KELVINATOR        true

#define DECODE_MITSUBISHI_AC   true  // Beta.
#define SEND_MITSUBISHI_AC     true

#define DECODE_FUJITSU_AC      true
#define SEND_FUJITSU_AC        true

#define DECODE_INAX            true
#define SEND_INAX              true

#define DECODE_DAIKIN          true
#define SEND_DAIKIN            true

#define DECODE_COOLIX          true
#define SEND_COOLIX            true

#define DECODE_GLOBALCACHE     false  // Not written.
#define SEND_GLOBALCACHE       true

#define DECODE_GOODWEATHER     true
#define SEND_GOODWEATHER       true

#define DECODE_GREE            true
#define SEND_GREE              true

#define DECODE_PRONTO          false  // Not written.
#define SEND_PRONTO            true

#define DECODE_ARGO            false  // Not written.
#define SEND_ARGO              true

#define DECODE_TROTEC          false  // Not implemented.
#define SEND_TROTEC            true

#define DECODE_NIKAI           true
#define SEND_NIKAI             true

#define DECODE_TOSHIBA_AC      true
#define SEND_TOSHIBA_AC        true

#define DECODE_MAGIQUEST       true
#define SEND_MAGIQUEST         true

#define DECODE_MIDEA           true
#define SEND_MIDEA             true

#define DECODE_LASERTAG        true
#define SEND_LASERTAG          true

#define DECODE_CARRIER_AC      true
#define SEND_CARRIER_AC        true

#define DECODE_HAIER_AC        true
#define SEND_HAIER_AC          true

#define DECODE_HITACHI_AC      true
#define SEND_HITACHI_AC        true

#define DECODE_HITACHI_AC1     true
#define SEND_HITACHI_AC1       true

#define DECODE_HITACHI_AC2     true
#define SEND_HITACHI_AC2       true

#define DECODE_GICABLE         true
#define SEND_GICABLE           true

#define DECODE_HAIER_AC_YRW02  true
#define SEND_HAIER_AC_YRW02    true

#define DECODE_WHIRLPOOL_AC    true
#define SEND_WHIRLPOOL_AC      true

#define DECODE_LUTRON          true
#define SEND_LUTRON            true

#define DECODE_ELECTRA_AC      true
#define SEND_ELECTRA_AC        true

#define DECODE_PANASONIC_AC    true
#define SEND_PANASONIC_AC      true

#define DECODE_MWM             true
#define SEND_MWM               true

#define DECODE_PIONEER         true
#define SEND_PIONEER           true

#define DECODE_DAIKIN2         true
#define SEND_DAIKIN2           true

#define DECODE_VESTEL_AC       true
#define SEND_VESTEL_AC         true

#define DECODE_TECO            true
#define SEND_TECO              true

#define DECODE_TCL112AC        true
#define SEND_TCL112AC          true

#define DECODE_LEGOPF          true
#define SEND_LEGOPF            true

#define DECODE_MITSUBISHIHEAVY true
#define SEND_MITSUBISHIHEAVY   true

#define DECODE_DAIKIN216       true
#define SEND_DAIKIN216         true

#if (DECODE_ARGO || DECODE_DAIKIN || DECODE_FUJITSU_AC || DECODE_GREE || \
     DECODE_KELVINATOR || DECODE_MITSUBISHI_AC || DECODE_TOSHIBA_AC || \
     DECODE_TROTEC || DECODE_HAIER_AC || DECODE_HITACHI_AC || \
     DECODE_HITACHI_AC1 || DECODE_HITACHI_AC2 || DECODE_HAIER_AC_YRW02 || \
     DECODE_WHIRLPOOL_AC || DECODE_SAMSUNG_AC || DECODE_ELECTRA_AC || \
     DECODE_PANASONIC_AC || DECODE_MWM || DECODE_DAIKIN2 || \
     DECODE_VESTEL_AC || DECODE_TCL112AC || DECODE_MITSUBISHIHEAVY || \
     DECODE_DAIKIN216 || DECODE_SHARP_AC)
#define DECODE_AC true  // We need some common infrastructure for decoding A/Cs.
#else
#define DECODE_AC false   // We don't need that infrastructure.
#endif

// Use millisecond 'delay()' calls where we can to avoid tripping the WDT.
// Note: If you plan to send IR messages in the callbacks of the AsyncWebserver
//       library, you need to set ALLOW_DELAY_CALLS to false.
//       Ref: https://github.com/markszabo/IRremoteESP8266/issues/430
#define ALLOW_DELAY_CALLS true

/*
 * Always add to the end of the list and should never remove entries
 * or change order. Projects may save the type number for later usage
 * so numbering should always stay the same.
 */
enum decode_type_t {
  UNKNOWN = -1,
  UNUSED = 0,
  RC5,
  RC6,
  NEC,
  SONY,
  PANASONIC,  // (5)
  JVC,
  SAMSUNG,
  WHYNTER,
  AIWA_RC_T501,
  LG,  // (10)
  SANYO,
  MITSUBISHI,
  DISH,
  SHARP,
  COOLIX,  // (15)
  DAIKIN,
  DENON,
  KELVINATOR,
  SHERWOOD,
  MITSUBISHI_AC,  // (20)
  RCMM,
  SANYO_LC7461,
  RC5X,
  GREE,
  PRONTO,  // Technically not a protocol, but an encoding. (25)
  NEC_LIKE,
  ARGO,
  TROTEC,
  NIKAI,
  RAW,  // Technically not a protocol, but an encoding. (30)
  GLOBALCACHE,  // Technically not a protocol, but an encoding.
  TOSHIBA_AC,
  FUJITSU_AC,
  MIDEA,
  MAGIQUEST,  // (35)
  LASERTAG,
  CARRIER_AC,
  HAIER_AC,
  MITSUBISHI2,
  HITACHI_AC,  // (40)
  HITACHI_AC1,
  HITACHI_AC2,
  GICABLE,
  HAIER_AC_YRW02,
  WHIRLPOOL_AC,  // (45)
  SAMSUNG_AC,
  LUTRON,
  ELECTRA_AC,
  PANASONIC_AC,
  PIONEER,  // (50)
  LG2,
  MWM,
  DAIKIN2,
  VESTEL_AC,
  TECO,  // (55)
  SAMSUNG36,
  TCL112AC,
  LEGOPF,
  MITSUBISHI_HEAVY_88,
  MITSUBISHI_HEAVY_152,  // 60
  DAIKIN216,
  SHARP_AC,
  GOODWEATHER,
<<<<<<< HEAD
  // Add new entries before this one, and update it to point to the last entry.
  kLastDecodeType = GOODWEATHER,
=======
  INAX,
  // Add new entries before this one, and update it to point to the last entry.
  kLastDecodeType = INAX,
>>>>>>> c724e96f
};

// Message lengths & required repeat values
const uint16_t kNoRepeat = 0;
const uint16_t kSingleRepeat = 1;

const uint16_t kAiwaRcT501Bits = 15;
const uint16_t kAiwaRcT501MinRepeats = kSingleRepeat;
const uint16_t kArgoStateLength = 12;
const uint16_t kArgoDefaultRepeat = kNoRepeat;
const uint16_t kCoolixBits = 24;
const uint16_t kCoolixDefaultRepeat = 1;
const uint16_t kCarrierAcBits = 32;
const uint16_t kCarrierAcMinRepeat = kNoRepeat;
const uint16_t kDaikinStateLength = 35;
const uint16_t kDaikinBits = kDaikinStateLength * 8;
const uint16_t kDaikinStateLengthShort = kDaikinStateLength - 8;
const uint16_t kDaikinBitsShort = kDaikinStateLengthShort * 8;
const uint16_t kDaikinDefaultRepeat = kNoRepeat;
const uint16_t kDaikin2StateLength = 39;
const uint16_t kDaikin2Bits = kDaikin2StateLength * 8;
const uint16_t kDaikin2DefaultRepeat = kNoRepeat;
const uint16_t kDaikin216StateLength = 27;
const uint16_t kDaikin216Bits = kDaikin216StateLength * 8;
const uint16_t kDaikin216DefaultRepeat = kNoRepeat;
const uint16_t kDenonBits = 15;
const uint16_t kDenon48Bits = 48;
const uint16_t kDenonLegacyBits = 14;
const uint16_t kDishBits = 16;
const uint16_t kDishMinRepeat = 3;
const uint16_t kElectraAcStateLength = 13;
const uint16_t kElectraAcBits = kElectraAcStateLength * 8;
const uint16_t kFujitsuAcMinRepeat = kNoRepeat;
const uint16_t kFujitsuAcStateLength = 16;
const uint16_t kFujitsuAcStateLengthShort = 7;
const uint16_t kFujitsuAcBits = kFujitsuAcStateLength * 8;
const uint16_t kFujitsuAcMinBits = (kFujitsuAcStateLengthShort - 1) * 8;
const uint16_t kGicableBits = 16;
const uint16_t kGicableMinRepeat = kSingleRepeat;
const uint16_t kGoodweatherBits = 48;
const uint16_t kGoodweatherMinRepeat = kNoRepeat;
const uint16_t kGreeStateLength = 8;
const uint16_t kGreeBits = kGreeStateLength * 8;
const uint16_t kGreeDefaultRepeat = kNoRepeat;
const uint16_t kHaierACStateLength = 9;
const uint16_t kHaierACBits = kHaierACStateLength * 8;
const uint16_t kHaierAcDefaultRepeat = kNoRepeat;
const uint16_t kHaierACYRW02StateLength = 14;
const uint16_t kHaierACYRW02Bits = kHaierACYRW02StateLength * 8;
const uint16_t kHaierAcYrw02DefaultRepeat = kNoRepeat;
const uint16_t kHitachiAcStateLength = 28;
const uint16_t kHitachiAcBits = kHitachiAcStateLength * 8;
const uint16_t kHitachiAcDefaultRepeat = kNoRepeat;
const uint16_t kHitachiAc1StateLength = 13;
const uint16_t kHitachiAc1Bits = kHitachiAc1StateLength * 8;
const uint16_t kHitachiAc2StateLength = 53;
const uint16_t kHitachiAc2Bits = kHitachiAc2StateLength * 8;
const uint16_t kInaxBits = 24;
const uint16_t kInaxMinRepeat = kSingleRepeat;
const uint16_t kJvcBits = 16;
const uint16_t kKelvinatorStateLength = 16;
const uint16_t kKelvinatorBits = kKelvinatorStateLength * 8;
const uint16_t kKelvinatorDefaultRepeat = kNoRepeat;
const uint16_t kLasertagBits = 13;
const uint16_t kLasertagMinRepeat = kNoRepeat;
const uint16_t kLegoPfBits = 16;
const uint16_t kLegoPfMinRepeat = kNoRepeat;
const uint16_t kLgBits = 28;
const uint16_t kLg32Bits = 32;
const uint16_t kLutronBits = 35;
const uint16_t kMagiquestBits = 56;
const uint16_t kMideaBits = 48;
const uint16_t kMideaMinRepeat = kNoRepeat;
const uint16_t kMitsubishiBits = 16;
// TODO(anyone): Verify that the Mitsubishi repeat is really needed.
//               Based on marcosamarinho's code.
const uint16_t kMitsubishiMinRepeat = kSingleRepeat;
const uint16_t kMitsubishiACStateLength = 18;
const uint16_t kMitsubishiACBits = kMitsubishiACStateLength * 8;
const uint16_t kMitsubishiACMinRepeat = kSingleRepeat;
const uint16_t kMitsubishiHeavy88StateLength = 11;
const uint16_t kMitsubishiHeavy88Bits = kMitsubishiHeavy88StateLength * 8;
const uint16_t kMitsubishiHeavy88MinRepeat = kNoRepeat;
const uint16_t kMitsubishiHeavy152StateLength = 19;
const uint16_t kMitsubishiHeavy152Bits = kMitsubishiHeavy152StateLength * 8;
const uint16_t kMitsubishiHeavy152MinRepeat = kNoRepeat;
const uint16_t kNikaiBits = 24;
const uint16_t kNECBits = 32;
const uint16_t kPanasonicBits = 48;
const uint32_t kPanasonicManufacturer = 0x4004;
const uint16_t kPanasonicAcStateLength = 27;
const uint16_t kPanasonicAcStateShortLength = 16;
const uint16_t kPanasonicAcBits = kPanasonicAcStateLength * 8;
const uint16_t kPanasonicAcShortBits = kPanasonicAcStateShortLength * 8;
const uint16_t kPanasonicAcDefaultRepeat = kNoRepeat;
const uint16_t kPioneerBits = 64;
const uint16_t kProntoMinLength = 6;
const uint16_t kRC5RawBits = 14;
const uint16_t kRC5Bits = kRC5RawBits - 2;
const uint16_t kRC5XBits = kRC5RawBits - 1;
const uint16_t kRC6Mode0Bits = 20;  // Excludes the 'start' bit.
const uint16_t kRC6_36Bits = 36;  // Excludes the 'start' bit.
const uint16_t kRCMMBits = 24;
const uint16_t kSamsungBits = 32;
const uint16_t kSamsung36Bits = 36;
const uint16_t kSamsungAcStateLength = 14;
const uint16_t kSamsungAcBits = kSamsungAcStateLength * 8;
const uint16_t kSamsungAcExtendedStateLength = 21;
const uint16_t kSamsungAcExtendedBits = kSamsungAcExtendedStateLength * 8;
const uint16_t kSamsungAcDefaultRepeat = kNoRepeat;
const uint16_t kSanyoSA8650BBits = 12;
const uint16_t kSanyoLC7461AddressBits = 13;
const uint16_t kSanyoLC7461CommandBits = 8;
const uint16_t kSanyoLC7461Bits = (kSanyoLC7461AddressBits +
                                   kSanyoLC7461CommandBits) * 2;
const uint8_t  kSharpAddressBits = 5;
const uint8_t  kSharpCommandBits = 8;
const uint16_t kSharpBits = kSharpAddressBits + kSharpCommandBits + 2;  // 15
const uint16_t kSharpAcStateLength = 13;
const uint16_t kSharpAcBits = kSharpAcStateLength * 8;  // 104
const uint16_t kSharpAcDefaultRepeat = kNoRepeat;
const uint8_t  kSherwoodBits = kNECBits;
const uint16_t kSherwoodMinRepeat = kSingleRepeat;
const uint16_t kSony12Bits = 12;
const uint16_t kSony15Bits = 15;
const uint16_t kSony20Bits = 20;
const uint16_t kSonyMinBits = 12;
const uint16_t kSonyMinRepeat = 2;
const uint16_t kTcl112AcStateLength = 14;
const uint16_t kTcl112AcBits = kTcl112AcStateLength * 8;
const uint16_t kTcl112AcDefaultRepeat = kNoRepeat;
const uint16_t kTecoBits = 35;
const uint16_t kTecoDefaultRepeat = kNoRepeat;
const uint16_t kToshibaACStateLength = 9;
const uint16_t kToshibaACBits = kToshibaACStateLength * 8;
const uint16_t kToshibaACMinRepeat = kSingleRepeat;
const uint16_t kTrotecStateLength = 9;
const uint16_t kTrotecDefaultRepeat = kNoRepeat;
const uint16_t kWhirlpoolAcStateLength = 21;
const uint16_t kWhirlpoolAcBits = kWhirlpoolAcStateLength * 8;
const uint16_t kWhirlpoolAcDefaultRepeat = kNoRepeat;
const uint16_t kWhynterBits = 32;
const uint8_t  kVestelAcBits = 56;


// Legacy defines. (Deprecated)
#define AIWA_RC_T501_BITS             kAiwaRcT501Bits
#define ARGO_COMMAND_LENGTH           kArgoStateLength
#define COOLIX_BITS                   kCoolixBits
#define CARRIER_AC_BITS               kCarrierAcBits
#define DAIKIN_COMMAND_LENGTH         kDaikinStateLength
#define DENON_BITS                    kDenonBits
#define DENON_48_BITS                 kDenon48Bits
#define DENON_LEGACY_BITS             kDenonLegacyBits
#define DISH_BITS                     kDishBits
#define FUJITSU_AC_MIN_REPEAT         kFujitsuAcMinRepeat
#define FUJITSU_AC_STATE_LENGTH       kFujitsuAcStateLength
#define FUJITSU_AC_STATE_LENGTH_SHORT kFujitsuAcStateLengthShort
#define FUJITSU_AC_BITS               kFujitsuAcBits
#define FUJITSU_AC_MIN_BITS           kFujitsuAcMinBits
#define GICABLE_BITS                  kGicableBits
#define GREE_STATE_LENGTH             kGreeStateLength
#define HAIER_AC_STATE_LENGTH         kHaierACStateLength
#define HAIER_AC_YRW02_STATE_LENGTH   kHaierACYRW02StateLength
#define HITACHI_AC_STATE_LENGTH       kHitachiAcStateLength
#define HITACHI_AC_BITS               kHitachiAcBits
#define HITACHI_AC1_STATE_LENGTH      kHitachiAc1StateLength
#define HITACHI_AC1_BITS              kHitachiAc1Bits
#define HITACHI_AC2_STATE_LENGTH      kHitachiAc2StateLength
#define HITACHI_AC2_BITS              kHitachiAc2Bits
#define JVC_BITS                      kJvcBits
#define KELVINATOR_STATE_LENGTH       kKelvinatorStateLength
#define LASERTAG_BITS                 kLasertagBits
#define LG_BITS                       kLgBits
#define LG32_BITS                     kLg32Bits
#define MAGIQUEST_BITS                kMagiquestBits
#define MIDEA_BITS                    kMideaBits
#define MITSUBISHI_BITS               kMitsubishiBits
#define MITSUBISHI_AC_STATE_LENGTH    kMitsubishiACStateLength
#define NEC_BITS                      kNECBits
#define NIKAI_BITS                    kNikaiBits
#define PANASONIC_BITS                kPanasonicBits
#define RC5_BITS                      kRC5Bits
#define RC5X_BITS                     kRC5XBits
#define RC6_MODE0_BITS                kRC6Mode0Bits
#define RC6_36_BITS                   kRC6_36Bits
#define RCMM_BITS                     kRCMMBits
#define SANYO_LC7461_BITS             kSanyoLC7461Bits
#define SAMSUNG_BITS                  kSamsungBits
#define SANYO_SA8650B_BITS            kSanyoSA8650BBits
#define SHARP_BITS                    kSharpBits
#define SHERWOOD_BITS                 kSherwoodBits
#define SONY_12_BITS                  kSony12Bits
#define SONY_15_BITS                  kSony15Bits
#define SONY_20_BITS                  kSony20Bits
#define TOSHIBA_AC_STATE_LENGTH       kToshibaACStateLength
#define TROTEC_COMMAND_LENGTH         kTrotecStateLength
#define WHYNTER_BITS                  kWhynterBits

// Turn on Debugging information by uncommenting the following line.
// #define DEBUG 1

#ifdef DEBUG
#ifdef UNIT_TEST
#define DPRINT(x) do { std::cout << x; } while (0)
#define DPRINTLN(x) do { std::cout << x << std::endl; } while (0)
#endif  // UNIT_TEST
#ifdef ARDUINO
#define DPRINT(x) do { Serial.print(x); } while (0)
#define DPRINTLN(x) do { Serial.println(x); } while (0)
#endif  // ARDUINO
#else  // DEBUG
#define DPRINT(x)
#define DPRINTLN(x)
#endif  // DEBUG

#ifdef UNIT_TEST
#ifndef F
// Create a no-op F() macro so the code base still compiles outside of the
// Arduino framework. Thus we can safely use the Arduino 'F()' macro through-out
// the code base. That macro stores constants in Flash (PROGMEM) memory.
// See: https://github.com/markszabo/IRremoteESP8266/issues/667
#define F(x) x
#endif  // F
#endif  // UNIT_TEST

#endif  // IRREMOTEESP8266_H_<|MERGE_RESOLUTION|>--- conflicted
+++ resolved
@@ -324,14 +324,9 @@
   DAIKIN216,
   SHARP_AC,
   GOODWEATHER,
-<<<<<<< HEAD
-  // Add new entries before this one, and update it to point to the last entry.
-  kLastDecodeType = GOODWEATHER,
-=======
   INAX,
   // Add new entries before this one, and update it to point to the last entry.
   kLastDecodeType = INAX,
->>>>>>> c724e96f
 };
 
 // Message lengths & required repeat values
