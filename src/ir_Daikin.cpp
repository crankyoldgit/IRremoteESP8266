--- conflicted
+++ resolved
@@ -38,12 +38,8 @@
 #if SEND_DAIKIN
 
 // Note bits in each octet swapped so can be sent as a single value
-<<<<<<< HEAD
-#define FIRST_HEADER64 0b1101011100000000000000001100010100000000001001111101101000010001
-=======
 #define FIRST_HEADER64 \
     0b1101011100000000000000001100010100000000001001111101101000010001
->>>>>>> f2876f88
 // Original header
 // static uint8_t header1[DAIKIN_HEADER1_LENGTH];
 // header1[0] = 0b00010001;
@@ -182,10 +178,6 @@
 bool IRDaikinESP::getPower() {
   return (getBit(DAIKIN_BYTE_POWER, DAIKIN_BIT_POWER) > 0);
 }
-<<<<<<< HEAD
-
-=======
->>>>>>> f2876f88
 
 // Set the temp in deg C
 void IRDaikinESP::setTemp(uint8_t temp) {
@@ -217,16 +209,8 @@
 
 uint8_t IRDaikinESP::getFan() {
   uint8_t fan = daikin[16] >> 4;
-<<<<<<< HEAD
   if (fan != DAIKIN_FAN_QUITE && fan != DAIKIN_FAN_AUTO)
     fan -= 2;
-=======
-  if (fan == DAIKIN_FAN_QUITE || fan == DAIKIN_FAN_AUTO) {
-    // pass
-  } else {
-    fan -= 2;
-  }
->>>>>>> f2876f88
   return fan;
 }
 
@@ -251,16 +235,9 @@
     default:
       mode = DAIKIN_AUTO;
   }
-<<<<<<< HEAD
   mode <<= 4;
   daikin[13] &= 0b10001111;
   daikin[13] |= mode;
-=======
-  mode = mode << 4;
-  daikin[13] &= 0b10001111;
-  daikin[13] |= mode;
-  checksum();
->>>>>>> f2876f88
 }
 
 void IRDaikinESP::setSwingVertical(bool state) {
@@ -285,10 +262,6 @@
   return daikin[17] & 0x01;
 }
 
-<<<<<<< HEAD
-
-=======
->>>>>>> f2876f88
 void IRDaikinESP::setQuiet(bool state) {
   if (state)
     setBit(DAIKIN_BYTE_SILENT, DAIKIN_BIT_SILENT);
@@ -300,10 +273,6 @@
   return (getBit(DAIKIN_BYTE_SILENT, DAIKIN_BIT_SILENT) > 0);
 }
 
-<<<<<<< HEAD
-
-=======
->>>>>>> f2876f88
 void IRDaikinESP::setPowerful(bool state) {
   if (state)
     setBit(DAIKIN_BYTE_POWERFUL, DAIKIN_BIT_POWERFUL);
@@ -315,10 +284,6 @@
   return (getBit(DAIKIN_BYTE_POWERFUL, DAIKIN_BIT_POWERFUL) > 0);
 }
 
-<<<<<<< HEAD
-
-=======
->>>>>>> f2876f88
 void IRDaikinESP::setSensor(bool state) {
   if (state)
     setBit(DAIKIN_BYTE_SENSOR, DAIKIN_BIT_SENSOR);
@@ -330,10 +295,6 @@
   return (getBit(DAIKIN_BYTE_SENSOR, DAIKIN_BIT_SENSOR) > 0);
 }
 
-<<<<<<< HEAD
-
-=======
->>>>>>> f2876f88
 void IRDaikinESP::setEcono(bool state) {
   if (state)
     setBit(DAIKIN_BYTE_ECONO, DAIKIN_BIT_ECONO);
@@ -345,10 +306,6 @@
   return (getBit(DAIKIN_BYTE_ECONO, DAIKIN_BIT_ECONO) > 0);
 }
 
-<<<<<<< HEAD
-
-=======
->>>>>>> f2876f88
 void IRDaikinESP::setEye(bool state) {
   if (state)
     setBit(DAIKIN_BYTE_EYE, DAIKIN_BIT_EYE);
@@ -360,10 +317,6 @@
   return (getBit(DAIKIN_BYTE_EYE, DAIKIN_BIT_EYE) > 0);
 }
 
-<<<<<<< HEAD
-
-=======
->>>>>>> f2876f88
 void IRDaikinESP::setMold(bool state) {
   if (state)
     setBit(DAIKIN_BYTE_MOLD, DAIKIN_BIT_MOLD);
@@ -374,8 +327,6 @@
 bool IRDaikinESP::getMold() {
   return (getBit(DAIKIN_BYTE_MOLD, DAIKIN_BIT_MOLD) > 0);
 }
-
-<<<<<<< HEAD
 
 void IRDaikinESP::setBit(uint8_t byte, uint8_t bitmask) {
   daikin[byte] |= bitmask;
@@ -389,58 +340,24 @@
 
 uint8_t IRDaikinESP::getBit(uint8_t byte, uint8_t bitmask) {
   return daikin[byte] & bitmask;
-=======
-void IRDaikinESP::setBit(uint8_t byte, uint8_t bitmask) {
-  daikin[byte] |= bitmask;
-  checksum();
-}
-
-void IRDaikinESP::clearBit(uint8_t byte, uint8_t bitmask) {
-  bitmask = ~bitmask;
-  daikin[byte] &= bitmask;
-  checksum();
-}
-
-uint8_t IRDaikinESP::getBit(uint8_t byte, uint8_t bitmask) {
-  uint8_t ret;
-  ret = daikin[byte] & bitmask;
-  return ret;
->>>>>>> f2876f88
 }
 
 // starttime: Number of minutes after midnight, in 10 minutes increments
 void IRDaikinESP::enableOnTimer(uint16_t starttime) {
-<<<<<<< HEAD
   setBit(DAIKIN_BYTE_ON_TIMER, DAIKIN_BIT_ON_TIMER);
-=======
-  daikin[13] |= 0b00000010;
->>>>>>> f2876f88
   uint16_t lopbits;
   lopbits = starttime;
   lopbits &= 0x00FF;
   daikin[18] = lopbits;
-<<<<<<< HEAD
   starttime >>= 8;
   // only keep 4 bits
   daikin[19] &= 0xF0;
   daikin[19] |= starttime;
-=======
-  starttime = starttime >> 8;
-  // only keep 4 bits
-  daikin[19] &= 0xF0;
-  daikin[19] |= starttime;
-  checksum();
->>>>>>> f2876f88
 }
 
 void IRDaikinESP::disableOnTimer() {
   enableOnTimer(0x600);
-<<<<<<< HEAD
   clearBit(DAIKIN_BYTE_ON_TIMER, DAIKIN_BIT_ON_TIMER);
-=======
-  daikin[13] &= 0b11111101;
-  checksum();
->>>>>>> f2876f88
 }
 
 uint16_t IRDaikinESP::getOnTime() {
@@ -452,16 +369,11 @@
 }
 
 bool IRDaikinESP::getOnTimerEnabled() {
-<<<<<<< HEAD
   return getBit(DAIKIN_BYTE_ON_TIMER, DAIKIN_BIT_ON_TIMER);
-=======
-    return daikin[13] & 0b00000010;
->>>>>>> f2876f88
 }
 
 // endtime: Number of minutes after midnight, in 10 minutes increments
 void IRDaikinESP::enableOffTimer(uint16_t endtime) {
-<<<<<<< HEAD
   setBit(DAIKIN_BYTE_OFF_TIMER, DAIKIN_BIT_OFF_TIMER);
   uint16_t lopbits;
   lopbits = endtime;
@@ -472,53 +384,25 @@
   endtime <<= 4;
   daikin[19] &= 0x0F;
   daikin[19] |= endtime;
-=======
-  daikin[13] |= 0b00000100;
-  uint16_t lopbits;
-  lopbits = endtime;
-  lopbits &= 0x0FF0;
-  lopbits = lopbits >> 4;
-  daikin[20] = lopbits;
-  endtime &= 0x000F;
-  endtime = endtime << 4;
-  daikin[19] &= 0x0F;
-  daikin[19] |= endtime;
-  checksum();
->>>>>>> f2876f88
 }
 
 void IRDaikinESP::disableOffTimer() {
   enableOffTimer(0x600);
-<<<<<<< HEAD
   clearBit(DAIKIN_BYTE_OFF_TIMER, DAIKIN_BIT_OFF_TIMER);
-=======
-  daikin[13] &= 0b11111011;
-  checksum();
->>>>>>> f2876f88
 }
 
 uint16_t IRDaikinESP::getOffTime() {
   uint16_t ret, tmp;
   ret = daikin[20];
-<<<<<<< HEAD
   ret <<= 4;
   tmp = daikin[19] & 0xF0;
   tmp >>= 4;
-=======
-  ret = ret << 4;
-  tmp = daikin[19] & 0xF0;
-  tmp = tmp >> 4;
->>>>>>> f2876f88
   ret += tmp;
   return ret;
 }
 
 bool IRDaikinESP::getOffTimerEnabled() {
-<<<<<<< HEAD
   return getBit(DAIKIN_BYTE_OFF_TIMER, DAIKIN_BIT_OFF_TIMER);
-=======
-  return daikin[13] & 0b00000100;
->>>>>>> f2876f88
 }
 
 void IRDaikinESP::setCurrentTime(uint16_t time) {
@@ -530,34 +414,21 @@
   // only keep 4 bits
   daikin[6] &= 0xF0;
   daikin[6] |= time;
-<<<<<<< HEAD
-=======
-  checksum();
->>>>>>> f2876f88
 }
 
 uint16_t IRDaikinESP::getCurrentTime() {
   uint16_t ret;
   ret = daikin[6] & 0x0F;
-<<<<<<< HEAD
   ret <<= 8;
-=======
-  ret = ret << 8;
->>>>>>> f2876f88
   ret += daikin[5];
   return ret;
 }
 
-<<<<<<< HEAD
 #ifdef UNIT_TEST
 uint16_t IRDaikinESP::renderTime(uint16_t timemins) {
   return timemins;
 }
 #else
-=======
-#if DAIKIN_DEBUG
-#ifdef ARDUINO
->>>>>>> f2876f88
 String IRDaikinESP::renderTime(uint16_t timemins) {
   uint16_t hours, mins;
   hours = timemins / 60;
@@ -569,7 +440,6 @@
   ret = String(hours) + ret;
   return ret;
 }
-<<<<<<< HEAD
 #endif
 
 
@@ -580,9 +450,6 @@
   // Pass for Unit Tests
 }
 #else
-=======
-
->>>>>>> f2876f88
 void IRDaikinESP::printState() {
   // Print what we have
   Serial.println("Raw Bits:");
@@ -621,10 +488,6 @@
   Serial.print("Mold: ");
   Serial.println(getMold() ? "On" : "Off");
 
-<<<<<<< HEAD
-
-=======
->>>>>>> f2876f88
   Serial.print("Swing Vertical: ");
   Serial.println(getSwingVertical() ? "On" : "Off");
 
@@ -677,17 +540,10 @@
 
   Serial.print("Current Time: ");
   Serial.println(renderTime(getCurrentTime()));
-<<<<<<< HEAD
 
 }
 #endif // UNIT_TEST
-
 #endif // DAIKIN_DEBUG
-=======
-}
-#endif  // ARDUINO
-#endif  // DAIKIN_DEBUG
->>>>>>> f2876f88
 
 /*
  * Return most important bits to allow replay
@@ -713,19 +569,11 @@
   ret |= tmp;
 
   tmp = getFan();
-<<<<<<< HEAD
   tmp <<= 4;
   ret |= tmp;
 
   tmp = getTemp();
   tmp <<= 8;
-=======
-  tmp = tmp << 4;
-  ret |= tmp;
-
-  tmp = getTemp();
-  tmp = tmp << 8;
->>>>>>> f2876f88
   ret |= tmp;
 
   if (getEcono())
@@ -738,13 +586,7 @@
     ret |= 0b00000000000001000000000000000000;
   if (getSwingVertical())
     ret |= 0b00000000000010000000000000000000;
-<<<<<<< HEAD
   ret |= (getCurrentTime() << 20);
-=======
-  uint32_t time = getCurrentTime();
-  time = time << 20;
-  ret |= time;
->>>>>>> f2876f88
   return ret;
 }
 
@@ -753,7 +595,6 @@
   if (value & 0b00000000000000000000000000000001)
     setPower(true);
   tmp = value & 0b00000000000000000000000000001110;
-<<<<<<< HEAD
   tmp >>= 1;
   setMode(tmp);
 
@@ -763,17 +604,6 @@
 
   tmp = value & 0b00000000000000000111111100000000;
   tmp >>= 8;
-=======
-  tmp = tmp >> 1;
-  setMode(tmp);
-
-  tmp = value & 0b00000000000000000000000011110000;
-  tmp = tmp >> 4;
-  setFan(tmp);
-
-  tmp = value & 0b00000000000000000111111100000000;
-  tmp = tmp >> 8;
->>>>>>> f2876f88
   setTemp(tmp);
 
   if (value & 0b00000000000000001000000000000000)
@@ -787,26 +617,16 @@
   if (value & 0b00000000000010000000000000000000)
     setSwingVertical(true);
 
-<<<<<<< HEAD
   value >>= 20;
   setCurrentTime(value);
 }
 
-=======
-  value = value >> 20;
-  setCurrentTime(value);
-}
->>>>>>> f2876f88
 #endif  // SEND_DAIKIN
 
 #if DECODE_DAIKIN
 
 #define DAIKIN_CURBIT DAIKIN_COMMAND_LENGTH
-<<<<<<< HEAD
-#define DAIKIN_CURINDEX DAIKIN_COMMAND_LENGTH+1
-=======
 #define DAIKIN_CURINDEX (DAIKIN_COMMAND_LENGTH + 1)
->>>>>>> f2876f88
 #define OFFSET_ERR 65432
 
 #define DAIKIN_TOLERANCE 35
@@ -829,14 +649,6 @@
   data[DAIKIN_CURINDEX] = curindex;
 }
 
-<<<<<<< HEAD
-uint16_t checkheader(decode_results *results, uint16_t offset, unsigned char daikin_code[]) {
-  if (!IRrecv::matchMark(results->rawbuf[offset++], DAIKIN_ZERO_MARK,
-              DAIKIN_TOLERANCE, DAIKIN_MARK_EXCESS))
-    return OFFSET_ERR;
-  if (!IRrecv::matchSpace(results->rawbuf[offset++], DAIKIN_ZERO_SPACE + DAIKIN_GAP,
-              DAIKIN_TOLERANCE, DAIKIN_MARK_EXCESS))
-=======
 uint16_t checkheader(decode_results *results, uint16_t offset,
                      unsigned char daikin_code[]) {
   if (!IRrecv::matchMark(results->rawbuf[offset++], DAIKIN_ZERO_MARK,
@@ -845,7 +657,6 @@
   if (!IRrecv::matchSpace(results->rawbuf[offset++],
                           DAIKIN_ZERO_SPACE + DAIKIN_GAP,
                           DAIKIN_TOLERANCE, DAIKIN_MARK_EXCESS))
->>>>>>> f2876f88
     return OFFSET_ERR;
   if (!IRrecv::matchMark(results->rawbuf[offset++], DAIKIN_HDR_MARK,
               DAIKIN_TOLERANCE, DAIKIN_MARK_EXCESS))
@@ -862,15 +673,10 @@
   return offset;
 }
 
-<<<<<<< HEAD
-uint16_t readbits(decode_results *results, uint16_t offset, unsigned char daikin_code[], uint16_t countbits) {
-  for (uint16_t i = 0; i < countbits && offset < results->rawlen-1; i++, offset++) {
-=======
 uint16_t readbits(decode_results *results, uint16_t offset,
                   unsigned char daikin_code[], uint16_t countbits) {
   for (uint16_t i = 0; i < countbits && offset < results->rawlen - 1;
        i++, offset++) {
->>>>>>> f2876f88
     if (!IRrecv::matchMark(results->rawbuf[offset++], DAIKIN_ONE_MARK,
               DAIKIN_TOLERANCE, DAIKIN_MARK_EXCESS))
       return OFFSET_ERR;
@@ -886,10 +692,6 @@
   return offset;
 }
 
-<<<<<<< HEAD
-
-=======
->>>>>>> f2876f88
 // Decode the supplied Daikin A/C message.
 // Args:
 //   results: Ptr to the data to decode and where to store the decode result.
@@ -916,11 +718,6 @@
   unsigned char daikin_code[DAIKIN_COMMAND_LENGTH + 2];
   for (uint8_t i = 0; i < DAIKIN_COMMAND_LENGTH+2; i++)
     daikin_code[i] = 0;
-<<<<<<< HEAD
-  uint8_t code_bit = 0;
-  uint8_t code_index = 0;
-=======
->>>>>>> f2876f88
 
   for (uint8_t i = 0; i < 10; i++) {
     if (!matchMark(results->rawbuf[offset++], DAIKIN_ZERO_MARK))
@@ -937,12 +734,8 @@
       return false;
 
   // Ignore everything that has just been captured as it is not needed.
-<<<<<<< HEAD
-  // Some remotes may not send this portion, my remote did, but it's not required.
-=======
   // Some remotes may not send this portion, my remote did, but it's not
   // required.
->>>>>>> f2876f88
   for (uint8_t i = 0; i < DAIKIN_COMMAND_LENGTH+2; i++)
     daikin_code[i] = 0;
 
@@ -960,45 +753,24 @@
       return false;
 
   // Data (#3), read up everything else
-<<<<<<< HEAD
-  offset = readbits(results, offset, daikin_code, (DAIKIN_COMMAND_LENGTH*8)-(8*8));
-  if (offset == OFFSET_ERR)
-      return false;
-=======
   offset = readbits(results, offset, daikin_code,
                     (DAIKIN_COMMAND_LENGTH * 8) - (8 * 8));
   if (offset == OFFSET_ERR)
       return false;
-#ifdef ARDUINO
-  yield();
-#endif
->>>>>>> f2876f88
 
   // Success
   IRDaikinESP dako = IRDaikinESP(0);
   dako.setRaw(daikin_code);
 #if DAIKIN_DEBUG
-<<<<<<< HEAD
   yield();
   dako.printState();
 #endif
-=======
-#ifdef ARDUINO
-  dako.printState();
-#endif
-#endif
->>>>>>> f2876f88
 
   // Copy across the bits to state
   for (uint8_t i = 0; i < DAIKIN_COMMAND_LENGTH; i++)
     results->state[i] = daikin_code[i];
   results->bits = DAIKIN_COMMAND_LENGTH * 8;
   results->decode_type = DAIKIN;
-<<<<<<< HEAD
-  //results->command = dako.getCommand(); // include the common options
-=======
-  //  results->command = dako.getCommand(); // include the common options
->>>>>>> f2876f88
   return true;
 }
 #endif  // DECODE_DAIKIN