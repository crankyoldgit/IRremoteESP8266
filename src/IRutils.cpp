--- conflicted
+++ resolved
@@ -1395,37 +1395,6 @@
   return true;
 }
 
-<<<<<<< HEAD
-  /// Perform a low level bit manipulation sanity check for the given cpu
-  /// architecture and the compiler operation. Calls to this should return
-  /// 0 if everything is as expected, anything else means the library won't work
-  /// as expected.
-  /// @return A bit mask value of potential issues.
-  ///   0: (e.g. 0b00000000) Everything appears okay.
-  ///   0th bit set: (0b1) Unexpected bit field/packing encountered.
-  ///                Try a different compiler.
-  ///   1st bit set: (0b10) Unexpected Endianness. Try a different compiler flag
-  ///                or use a CPU different architecture.
-  ///  e.g. A result of 3 (0b11) would mean both a bit field and an Endianness
-  ///       issue has been found.
-  uint8_t lowLevelSanityCheck(void) {
-    const uint64_t kExpectedBitFieldResult = 0x8000012340000039ULL;
-    atomic_uint32_t EndianTest = 0x12345678;
-    const uint8_t kBitFieldError =   0b01;
-    const uint8_t kEndiannessError = 0b10;
-    uint8_t result = 0;
-    union bitpackdata {
-      struct {
-        uint64_t lowestbit:1;     // 0th bit
-        uint64_t next7bits:7;     // 1-7th bits
-        uint64_t _unused_1:20;    // 8-27th bits
-        // Cross the 32 bit boundary.
-        uint64_t crossbits:16;    // 28-43rd bits
-        uint64_t _usused_2:18;    // 44-61st bits
-        uint64_t highest2bits:2;  // 62-63rd bits
-      };
-     uint64_t all;
-=======
 /// Perform a low level bit manipulation sanity check for the given cpu
 /// architecture and the compiler operation. Calls to this should return
 /// 0 if everything is as expected, anything else means the library won't work
@@ -1453,7 +1422,6 @@
       uint64_t crossbits:16;    // 28-43rd bits
       uint64_t _usused_2:18;    // 44-61st bits
       uint64_t highest2bits:2;  // 62-63rd bits
->>>>>>> ca474a6c
     };
     uint64_t all;
   };
