// Copyright 2017 Jonny Graham
// Copyright 2018-2022 David Conran
// Copyright 2021 siriuslzx
// Copyright 2023 Takeshi Shimizu

/// @file
/// @brief Support for Fujitsu A/C protocols.
/// Fujitsu A/C support added by Jonny Graham
/// @warning Use of incorrect model may cause the A/C unit to lock up.
/// e.g. An A/C that uses an AR-RAH1U remote may lock up requiring a physical
///      power rest, if incorrect model (ARRAH2E) is used with a Swing command.
///      The correct model for it is ARREB1E.
/// @see https://github.com/crankyoldgit/IRremoteESP8266/issues/1376

// Supports:
//   Brand: Fujitsu,  Model: AR-RAH2E remote (ARRAH2E)
//   Brand: Fujitsu,  Model: ASYG30LFCA A/C (ARRAH2E)
//   Brand: Fujitsu General,  Model: AR-RCE1E remote (ARRAH2E)
//   Brand: Fujitsu General,  Model: ASHG09LLCA A/C (ARRAH2E)
//   Brand: Fujitsu General,  Model: AOHG09LLC A/C (ARRAH2E)
//   Brand: Fujitsu,  Model: AR-DB1 remote (ARDB1)
//   Brand: Fujitsu,  Model: AST9RSGCW A/C (ARDB1)
//   Brand: Fujitsu,  Model: AR-REB1E remote (ARREB1E)
//   Brand: Fujitsu,  Model: ASYG7LMCA A/C (ARREB1E)
//   Brand: Fujitsu,  Model: AR-RAE1E remote (ARRAH2E)
//   Brand: Fujitsu,  Model: AGTV14LAC A/C (ARRAH2E)
//   Brand: Fujitsu,  Model: AR-RAC1E remote (ARRAH2E)
//   Brand: Fujitsu,  Model: ASTB09LBC A/C (ARRY4)
//   Brand: Fujitsu,  Model: AR-RY4 remote (ARRY4)
//   Brand: Fujitsu General,  Model: AR-JW2 remote (ARJW2)
//   Brand: Fujitsu,  Model: AR-DL10 remote (ARDB1)
//   Brand: Fujitsu,  Model: ASU30C1 A/C (ARDB1)
//   Brand: Fujitsu,  Model: AR-RAH1U remote (ARREB1E)
//   Brand: Fujitsu,  Model: AR-RAH2U remote (ARRAH2E)
//   Brand: Fujitsu,  Model: ASU12RLF A/C (ARREB1E)
//   Brand: Fujitsu,  Model: AR-REW4E remote (ARREW4E)
//   Brand: Fujitsu,  Model: ASYG09KETA-B A/C (ARREW4E)
//   Brand: Fujitsu,  Model: AR-REB4E remote (ARREB1E)
//   Brand: Fujitsu,  Model: ASTG09K A/C (ARREW4E)
//   Brand: Fujitsu,  Model: ASTG18K A/C (ARREW4E)
//   Brand: Fujitsu,  Model: AR-REW1E remote (ARREW4E)
//   Brand: Fujitsu,  Model: AR-REG1U remote (ARRAH2E)
//   Brand: OGeneral,  Model: AR-RCL1E remote (ARRAH2E)
//   Brand: Fujitsu General,  Model: AR-JW17 remote (ARDB1)
<<<<<<< HEAD
//   Brand: Fujitsu,  Model: AS-AH402M A/C (FUJITSU_AC264 AR-RLB2J)
=======
//   Brand: Fujitsu General,  Model: AR-JW19 remote (ARDB1)
>>>>>>> d8aee221

#ifndef IR_FUJITSU_H_
#define IR_FUJITSU_H_

#define __STDC_LIMIT_MACROS
#include <stdint.h>
#include <cstring>
#ifdef ARDUINO
#include <Arduino.h>
#endif
#include "IRrecv.h"
#include "IRremoteESP8266.h"
#include "IRsend.h"
#ifdef UNIT_TEST
#include "IRsend_test.h"
#endif

/// Native representation of a Fujitsu A/C message.
union FujitsuProtocol {
  struct {
    uint8_t longcode[kFujitsuAcStateLength];  ///< The state of the IR remote.
    uint8_t shortcode[kFujitsuAcStateLengthShort];
  };
  struct {
    // Byte 0~1
    uint64_t           :16;  // Fixed header
    // Byte 2
    uint64_t            :4;
    uint64_t Id         :2;   // Device Number/Identifier
    uint64_t            :2;
    // Byte 3-4
    uint64_t            :16;
    // Byte 5
    uint64_t Cmd        :8;  // short codes:cmd; long codes:fixed value
    // Byte 6
    uint64_t RestLength :8;  // Nr. of bytes in the message after this byte.
    // Byte 7
    uint64_t Protocol   :8;  // Seems like a protocol version number. Not sure.
    // Byte 8
    uint64_t Power      :1;
    uint64_t Fahrenheit :1;
    uint64_t Temp       :6;  // Internal representation varies between models.
    // Byte 9
    uint64_t Mode       :3;
    uint64_t Clean      :1;  // Also 10C Heat in ARREW4E.
    uint64_t TimerType  :2;
    uint64_t            :2;
    // Byte 10
    uint64_t Fan    :3;
    uint64_t        :1;
    uint64_t Swing  :2;
    uint64_t        :2;
    // Byte 11~13
    uint64_t OffTimer       :11;  // Also is the sleep timer value
    uint64_t OffTimerEnable :1;
    uint64_t OnTimer        :11;
    uint64_t OnTimerEnable  :1;
    // Byte 14
    uint64_t              :3;
    uint64_t Filter       :1;
    uint64_t              :1;
    uint64_t unknown      :1;
    uint64_t              :1;
    uint64_t OutsideQuiet :1;
    // Byte 15
    uint64_t              :0;  // Checksum
  };
};

// Constants
const uint8_t kFujitsuAcModeAuto =  0x0;  // 0b000
const uint8_t kFujitsuAcModeCool =  0x1;  // 0b001
const uint8_t kFujitsuAcModeDry =   0x2;  // 0b010
const uint8_t kFujitsuAcModeFan =   0x3;  // 0b011
const uint8_t kFujitsuAcModeHeat =  0x4;  // 0b100

const uint8_t kFujitsuAcCmdStayOn = 0x00;            // b00000000
const uint8_t kFujitsuAcCmdTurnOn = 0x01;            // b00000001
const uint8_t kFujitsuAcCmdTurnOff = 0x02;           // b00000010
const uint8_t kFujitsuAcCmdEcono = 0x09;             // b00001001
const uint8_t kFujitsuAcCmdPowerful = 0x39;          // b00111001
const uint8_t kFujitsuAcCmdStepVert = 0x6C;          // b01101100
const uint8_t kFujitsuAcCmdToggleSwingVert = 0x6D;   // b01101101
const uint8_t kFujitsuAcCmdStepHoriz = 0x79;         // b01111001
const uint8_t kFujitsuAcCmdToggleSwingHoriz = 0x7A;  // b01111010

const uint8_t kFujitsuAcFanAuto = 0x00;
const uint8_t kFujitsuAcFanHigh = 0x01;
const uint8_t kFujitsuAcFanMed = 0x02;
const uint8_t kFujitsuAcFanLow = 0x03;
const uint8_t kFujitsuAcFanQuiet = 0x04;

const float   kFujitsuAcMinHeat =     10;  // 10C
const float   kFujitsuAcMinTemp =     16;  // 16C
const float   kFujitsuAcMaxTemp =     30;  // 30C
const uint8_t kFujitsuAcTempOffsetC = kFujitsuAcMinTemp;
const float   kFujitsuAcMinHeatF =    50;  // 50F
const float   kFujitsuAcMinTempF =    60;  // 60F
const float   kFujitsuAcMaxTempF =    88;  // 88F
const uint8_t kFujitsuAcTempOffsetF = 44;

const uint8_t kFujitsuAcSwingOff = 0x00;
const uint8_t kFujitsuAcSwingVert = 0x01;
const uint8_t kFujitsuAcSwingHoriz = 0x02;
const uint8_t kFujitsuAcSwingBoth = 0x03;

const uint8_t kFujitsuAcStopTimers =                       0b00;  // 0
const uint8_t kFujitsuAcSleepTimer =                       0b01;  // 1
const uint8_t kFujitsuAcOffTimer =                         0b10;  // 2
const uint8_t kFujitsuAcOnTimer =                          0b11;  // 3
const uint16_t kFujitsuAcTimerMax = 12 * 60;  ///< Minutes.

/// Native representation of a Fujitsu 264 bit A/C message.
union Fujitsu264Protocol {
  struct {
    uint8_t raw[kFujitsuAc264StateLength];  ///< The state of the IR remote.
  };
  struct {
    uint8_t middlecode[kFujitsuAc264StateLengthMiddle];
    uint8_t shortcode[kFujitsuAc264StateLengthShort];
  };
  struct {
    // Byte 0~1
    uint8_t               :8;  // Fixed header
    uint8_t               :8;  // Fixed header
    // Byte 2
    uint8_t               :8;
    // Byte 3-4
    uint8_t               :8;
    uint8_t               :8;
    // Byte 5
    uint8_t               :8;
    // Byte 6
    uint8_t RestLength    :8;   // Nr. of bytes in the message after this byte.
    // Byte 7
    uint8_t Protocol      :8;   // Seems like a protocol version number.
    // Byte 8
    uint64_t SubCmd       :1;
    uint64_t              :1;
    uint64_t Temp         :6;   // Temperature in modes except auto
    // Byte 9
    uint64_t Mode             :4;
    uint64_t SleepTimerEnable :1;
    uint64_t                  :3;
    // Byte 10
    uint64_t FanSpeed     :4;
    uint64_t Swing        :1;
    uint64_t              :3;
    // Byte 11~12
    uint64_t SleepTimer   :12;
    uint64_t              :4;
    // Byte 13
    uint64_t              :8;
    // Byte 14
    uint64_t TempAuto     :8;   // Temperature in auto mode
    // Byte 15
    uint64_t Economy      :1;
    uint64_t              :7;
    // Byte 16
    uint8_t Clean         :1;
    uint8_t               :7;
    // Byte 17
    uint8_t               :8;
    // Byte 18
    uint8_t Cmd           :8;
    // Byte 19
    uint8_t ClockHours    :8;
    // Byte 20
    uint8_t ClockMins     :8;
    // Byte 21
    uint8_t               :5;
    uint8_t WeakDry       :1;   // Valid only when mode = dry
    uint8_t               :2;
    // Byte 22
    uint8_t TimerEnable   :4;
    uint8_t               :4;
    // Byte 23
    uint8_t OnTimer       :8;
    // Byte 24
    uint8_t OffTimer      :8;
    // Byte 25~27
    uint8_t               :8;
    uint8_t               :8;
    uint8_t               :8;
    // Byte 28
    uint8_t FanAngle      :4;
    uint8_t               :4;
    // Byte 29~31
    uint8_t               :8;
    uint8_t               :8;
    uint8_t               :8;
    // Byte 32
    uint8_t CheckSum      :8;
  };
};

// Constants
const uint8_t kFujitsuAc264ModeAuto = 0x0;  // 0b0000
const uint8_t kFujitsuAc264ModeCool = 0x1;  // 0b0001
const uint8_t kFujitsuAc264ModeFan = 0x3;   // 0b0011
const uint8_t kFujitsuAc264ModeHeat = 0x4;  // 0b0100
const uint8_t kFujitsuAc264ModeDry = 0x5;   // 0b0101

const uint8_t kFujitsuAc264CmdCool = 0x01;              // 0b00000001
const uint8_t kFujitsuAc264CmdHeat = 0x02;              // 0b00000010
const uint8_t kFujitsuAc264CmdDry = 0x03;               // 0b00000011
const uint8_t kFujitsuAc264CmdAuto = 0x04;              // 0b00000100
const uint8_t kFujitsuAc264CmdFan = 0x05;               // 0b00000101
const uint8_t kFujitsuAc264CmdTemp = 0x07;              // 0b00000111
const uint8_t kFujitsuAc264CmdSwing = 0x0B;             // 0b00001011
const uint8_t kFujitsuAc264CmdSleepTime = 0x0E;         // 0b00001110
const uint8_t kFujitsuAc264CmdEconomy = 0x14;           // 0b00010100
const uint8_t kFujitsuAc264CmdClean = 0x1B;             // 0b00011011
const uint8_t kFujitsuAc264CmdFanSpeed = 0x1E;          // 0b00011110
const uint8_t kFujitsuAc264CmdFanAngle = 0x22;          // 0b00100010
const uint8_t kFujitsuAc264CmdCancelSleepTimer = 0x30;  // 0b00110000
const uint8_t kFujitsuAc264CmdOnTimer = 0x39;           // 0b00111001
const uint8_t kFujitsuAc264CmdOffTimer = 0x3A;          // 0b00111010
const uint8_t kFujitsuAc264CmdCancelOnOffTimer = 0x3B;  // 0b00111011

const uint8_t kFujitsuAc264SpCmdTogglePowerful = 0xF0;        // 0b11110000
const uint8_t kFujitsuAc264SpCmdTurnOff = 0xF1;               // 0b11110001
const uint8_t kFujitsuAc264SpCmdEcoFanOff = 0xF2;             // 0b11110010
const uint8_t kFujitsuAc264SpCmdEcoFanOn = 0xF3;              // 0b11110011
const uint8_t kFujitsuAc264SpCmdOutsideQuietOff = 0xF4;       // 0b11110100
const uint8_t kFujitsuAc264SpCmdOutsideQuietOn = 0xF5;        // 0b11110101
const uint8_t kFujitsuAc264SpCmdToggleSterilization = 0xF6;   // 0b11110110

const uint8_t kFujitsuAc264FanSpeedAuto = 0x0;    // 0b0000
const uint8_t kFujitsuAc264FanSpeedQuiet = 0x1;   // 0b0001
const uint8_t kFujitsuAc264FanSpeedLow = 0x3;     // 0b0011
const uint8_t kFujitsuAc264FanSpeedMed = 0x6;     // 0b0110
const uint8_t kFujitsuAc264FanSpeedHigh = 0x8;    // 0b1000

const uint8_t kFujitsuAc264FanAngle1 = 0x1;       // 0b0001
const uint8_t kFujitsuAc264FanAngle2 = 0x2;       // 0b0010
const uint8_t kFujitsuAc264FanAngle3 = 0x3;       // 0b0011
const uint8_t kFujitsuAc264FanAngle4 = 0x4;       // 0b0100
const uint8_t kFujitsuAc264FanAngle5 = 0x5;       // 0b0101
const uint8_t kFujitsuAc264FanAngle6 = 0x6;       // 0b0110
const uint8_t kFujitsuAc264FanAngle7 = 0x7;       // 0b0111
const uint8_t kFujitsuAc264FanAngleStay = 0xF;    // 0b1111

const uint8_t kFujitsuAc264MinHeat = 16;          // 16C
const uint8_t kFujitsuAc264MinTemp = 18;          // 18C
const uint8_t kFujitsuAc264MaxTemp = 30;          // 30C
const uint8_t kFujitsuAc264TempOffsetC = 16;
const int8_t kFujitsuAc264MinTempAuto = -2;       // -2C
const int8_t kFujitsuAc264MaxTempAuto = 2;        // 2C

const uint16_t kFujitsuAc264SleepTimerMax = 12 * 60;      ///< Minutes.
const uint8_t kFujitsuAc264OnOffTimerDisable = 0x0;       // 0b0000
const uint8_t kFujitsuAc264OnTimerEnable = 0x1;           // 0b0001
const uint8_t kFujitsuAc264OffTimerEnable = 0x2;          // 0b0010
const uint8_t kFujitsuAc264OnOffTimerEnable = 0x3;        // 0b0011
const uint16_t kFujitsuAc26OnOffTimerMax = 24 * 6 - 1;    ///< 10 Minutes.

/// Special command for Power Off
const uint8_t kFujitsuAc264StatesTurnOff
                [kFujitsuAc264StateLengthShort] = {
  0x14, 0x63, 0x00, 0x10, 0x10, 0x02, 0xFD};
/// Special command for Toggle Powerful
const uint8_t kFujitsuAc264StatesTogglePowerful
                [kFujitsuAc264StateLengthShort] = {
  0x14, 0x63, 0x00, 0x10, 0x10, 0x39, 0xC6};
/// Special command for Eco Fan Off
const uint8_t kFujitsuAc264StatesEcoFanOff
                [kFujitsuAc264StateLengthShort] = {
  0x14, 0x63, 0x00, 0x10, 0x10, 0x51, 0xAE};
/// Special command for Eco Fan On
const uint8_t kFujitsuAc264StatesEcoFanOn
                [kFujitsuAc264StateLengthShort] = {
  0x14, 0x63, 0x00, 0x10, 0x10, 0x50, 0xAF};
/// Special command for Outside Quiet Off
/// @note This command uses the same protocol with FujitsuAC's ARRAH2E,
///       but has different meaning.
const uint8_t kFujitsuAc264StatesOutsideQuietOff
                [kFujitsuAc264StateLengthMiddle] = {
  0x14, 0x63, 0x00, 0x10, 0x10, 0xFE, 0x09, 0xC1,
  0x40, 0x01, 0x00, 0x00, 0xFE, 0xBF, 0x00, 0x41};
/// Special command for Outside Quiet Off
/// @note This command uses the same protocol with FujitsuAC's ARRAH2E,
///       but has different meaning.
const uint8_t kFujitsuAc264StatesOutsideQuietOn
                [kFujitsuAc264StateLengthMiddle] = {
  0x14, 0x63, 0x00, 0x10, 0x10, 0xFE, 0x09, 0xC1,
  0x40, 0x00, 0x00, 0x00, 0xFF, 0xBF, 0x00, 0x41};
/// Special command for Toggle Sterilization
/// @note This command uses the same protocol with FujitsuAC's ARRAH2E,
///       but has different meaning.
const uint8_t kFujitsuAc264StatesToggleSterilization
                [kFujitsuAc264StateLengthMiddle] = {
  0x14, 0x63, 0x00, 0x10, 0x10, 0xFE, 0x09, 0xC1,
  0x60, 0x03, 0x00, 0x00, 0xFC, 0x9F, 0x00, 0x41};

// Legacy defines.
#define FUJITSU_AC_MODE_AUTO kFujitsuAcModeAuto
#define FUJITSU_AC_MODE_COOL kFujitsuAcModeCool
#define FUJITSU_AC_MODE_DRY kFujitsuAcModeDry
#define FUJITSU_AC_MODE_FAN kFujitsuAcModeFan
#define FUJITSU_AC_MODE_HEAT kFujitsuAcModeHeat
#define FUJITSU_AC_CMD_STAY_ON kFujitsuAcCmdStayOn
#define FUJITSU_AC_CMD_TURN_ON kFujitsuAcCmdTurnOn
#define FUJITSU_AC_CMD_TURN_OFF kFujitsuAcCmdTurnOff
#define FUJITSU_AC_CMD_STEP_HORIZ kFujitsuAcCmdStepHoriz
#define FUJITSU_AC_CMD_STEP_VERT kFujitsuAcCmdStepVert
#define FUJITSU_AC_FAN_AUTO kFujitsuAcFanAuto
#define FUJITSU_AC_FAN_HIGH kFujitsuAcFanHigh
#define FUJITSU_AC_FAN_MED kFujitsuAcFanMed
#define FUJITSU_AC_FAN_LOW kFujitsuAcFanLow
#define FUJITSU_AC_FAN_QUIET kFujitsuAcFanQuiet
#define FUJITSU_AC_MIN_TEMP kFujitsuAcMinTemp
#define FUJITSU_AC_MAX_TEMP kFujitsuAcMaxTemp
#define FUJITSU_AC_SWING_OFF kFujitsuAcSwingOff
#define FUJITSU_AC_SWING_VERT kFujitsuAcSwingVert
#define FUJITSU_AC_SWING_HORIZ kFujitsuAcSwingHoriz
#define FUJITSU_AC_SWING_BOTH kFujitsuAcSwingBoth

/// Class for handling detailed Fujitsu A/C messages.
class IRFujitsuAC {
 public:
  explicit IRFujitsuAC(const uint16_t pin,
                       const fujitsu_ac_remote_model_t model = ARRAH2E,
                       const bool inverted = false,
                       const bool use_modulation = true);
  void setModel(const fujitsu_ac_remote_model_t model);
  fujitsu_ac_remote_model_t getModel(void) const;
  void stateReset(void);
#if SEND_FUJITSU_AC
  void send(const uint16_t repeat = kFujitsuAcMinRepeat);
  /// Run the calibration to calculate uSec timing offsets for this platform.
  /// @return The uSec timing offset needed per modulation of the IR Led.
  /// @note This will produce a 65ms IR signal pulse at 38kHz.
  ///   Only ever needs to be run once per object instantiation, if at all.
  int8_t calibrate(void) { return _irsend.calibrate(); }
#endif  // SEND_FUJITSU_AC
  void begin(void);
  void stepHoriz(void);
  void toggleSwingHoriz(const bool update = true);
  void stepVert(void);
  void toggleSwingVert(const bool update = true);
  void setCmd(const uint8_t cmd);
  uint8_t getCmd(void) const;
  void setTemp(const float temp, const bool useCelsius = true);
  float getTemp(void) const;
  void setFanSpeed(const uint8_t fan);
  uint8_t getFanSpeed(void) const;
  void setMode(const uint8_t mode);
  uint8_t getMode(void) const;
  void setSwing(const uint8_t mode);
  uint8_t getSwing(void) const;
  uint8_t* getRaw(void);
  bool setRaw(const uint8_t newState[], const uint16_t length);
  uint8_t getStateLength(void);
  static bool validChecksum(uint8_t* state, const uint16_t length);
  bool isLongCode(void) const;
  void setPower(const bool on);
  void off(void);
  void on(void);
  bool getPower(void) const;
  void setClean(const bool on);
  bool getClean(void) const;
  void setFilter(const bool on);
  bool getFilter(void) const;
  void set10CHeat(const bool on);
  bool get10CHeat(void) const;
  void setOutsideQuiet(const bool on);
  bool getOutsideQuiet(void) const;
  uint8_t getTimerType(void) const;
  void setTimerType(const uint8_t timertype);
  uint16_t getOnTimer(void) const;
  void setOnTimer(const uint16_t nr_mins);
  uint16_t getOffSleepTimer(void) const;
  void setOffTimer(const uint16_t nr_mins);
  void setSleepTimer(const uint16_t nr_mins);
  void setId(const uint8_t num);
  uint8_t getId(void) const;
  void setCelsius(const bool on);
  bool getCelsius(void) const;
  static uint8_t convertMode(const stdAc::opmode_t mode);
  static uint8_t convertFan(stdAc::fanspeed_t speed);
  static stdAc::opmode_t toCommonMode(const uint8_t mode);
  static stdAc::fanspeed_t toCommonFanSpeed(const uint8_t speed);
  stdAc::state_t toCommon(const stdAc::state_t *prev = NULL);
  String toString(void) const;
#ifndef UNIT_TEST

 private:
  IRsend _irsend;  ///< Instance of the IR send class
#else
  /// @cond IGNORE
  IRsendTest _irsend;  ///< Instance of the testing IR send class
  /// @endcond
#endif
  FujitsuProtocol _;
  uint8_t _cmd;
  fujitsu_ac_remote_model_t _model;
  uint8_t _state_length;
  uint8_t _state_length_short;
  bool _rawstatemodified;
  void checkSum(void);
  bool updateUseLongOrShort(void);
  void buildFromState(const uint16_t length);
  void setOffSleepTimer(const uint16_t nr_mins);
};

/// Class for handling detailed Fujitsu 264 bit A/C messages.
class IRFujitsuAC264 {
 public:
  explicit IRFujitsuAC264(const uint16_t pin,
                          const bool inverted = false,
                          const bool use_modulation = true);
#if SEND_FUJITSU_AC264
  void send(const uint16_t repeat = kFujitsuAc264DefaultRepeat);
  /// Run the calibration to calculate uSec timing offsets for this platform.
  /// @return The uSec timing offset needed per modulation of the IR Led.
  /// @note This will produce a 65ms IR signal pulse at 38kHz.
  ///   Only ever needs to be run once per object instantiation, if at all.
  int8_t calibrate(void) { return _irsend.calibrate(); }
#endif  // SEND_FUJITSU_AC264
  void begin(void);
  uint8_t* getRaw(void);
  bool setRaw(const uint8_t newState[], const uint16_t length);
  static bool validChecksum(uint8_t state[],
                            const uint16_t length = kFujitsuAc264StateLength);

  void on(void);
  void off(void);
  void setPower(const bool on);
  bool getPower(void) const;
  bool isTempStayed(void) const;
  void setTemp(const float temp);
  float getTemp(void) const;
  void setTempAuto(const float temp);
  float getTempAuto(void) const;
  void setMode(const uint8_t mode, const bool weakdry = false);
  uint8_t getMode(void) const;
  bool isWeakDry(void) const;
  void setFanSpeed(const uint8_t fanSpeed);
  uint8_t getFanSpeed(void) const;
  void setFanAngle(const uint8_t fanAngle);
  uint8_t getFanAngle(void) const;
  void setSwing(const bool on);
  bool getSwing(void) const;
  void setEconomy(const bool on);
  bool getEconomy(void) const;
  void setClean(const bool on);
  bool getClean(void) const;

  void toggleSterilization(void);
  void setOutsideQuiet(const bool on);
  bool getOutsideQuiet(void) const;
  void setEcoFan(const bool on);
  bool getEcoFan(void) const;
  void togglePowerful(void);

  void setClock(const uint16_t mins_since_midnight);
  uint16_t getClock(void) const;
  void setSleepTimer(const uint16_t mins);
  uint16_t getSleepTimer(void) const;
  void setTimerEnable(const uint8_t timer_enable);
  uint8_t getTimerEnable(void) const;
  void setOnTimer(const uint8_t mins10);
  uint8_t getOnTimer(void) const;
  void setOffTimer(const uint8_t mins10);
  uint8_t getOffTimer(void) const;

  void setCmd(const uint8_t cmd);
  uint8_t getCmd(void) const;
  uint8_t getStateLength(void);

  static uint8_t convertMode(const stdAc::opmode_t mode);
  static uint8_t convertFanSpeed(const stdAc::fanspeed_t speed);
  static stdAc::opmode_t toCommonMode(const uint8_t mode);
  static stdAc::fanspeed_t toCommonFanSpeed(const uint8_t speed);
  stdAc::state_t toCommon(const stdAc::state_t *prev = NULL);
  String toString(void) const;

#ifndef UNIT_TEST

 private:
  IRsend _irsend;  ///< Instance of the IR send class
#else
  /// @cond IGNORE
  IRsendTest _irsend;  ///< Instance of the testing IR send class
  /// @endcond
#endif
  Fujitsu264Protocol _;
  uint8_t _cmd;
  bool _ispoweredon;
  bool _isecofan;
  bool _isoutsidequiet;
  uint8_t _settemp;
  void stateReset(void);
  void checkSum(void);
  bool isSpecialCommand(void) const;
};

#endif  // IR_FUJITSU_H_<|MERGE_RESOLUTION|>--- conflicted
+++ resolved
@@ -42,11 +42,8 @@
 //   Brand: Fujitsu,  Model: AR-REG1U remote (ARRAH2E)
 //   Brand: OGeneral,  Model: AR-RCL1E remote (ARRAH2E)
 //   Brand: Fujitsu General,  Model: AR-JW17 remote (ARDB1)
-<<<<<<< HEAD
+//   Brand: Fujitsu General,  Model: AR-JW19 remote (ARDB1)
 //   Brand: Fujitsu,  Model: AS-AH402M A/C (FUJITSU_AC264 AR-RLB2J)
-=======
-//   Brand: Fujitsu General,  Model: AR-JW19 remote (ARDB1)
->>>>>>> d8aee221
 
 #ifndef IR_FUJITSU_H_
 #define IR_FUJITSU_H_
