// Copyright 2019 David Conran

// Provide a universal/standard interface for sending A/C nessages.
// It does not provide complete and maximum granular control but tries
// to off most common functionallity across all supported devices.

#include "IRac.h"
#ifndef UNIT_TEST
#include <Arduino.h>
#endif
#include <string.h>
#ifndef ARDUINO
#include <string>
#endif
#include "IRsend.h"
#include "IRremoteESP8266.h"
#include "IRutils.h"
#include "ir_Argo.h"
#include "ir_Coolix.h"
#include "ir_Daikin.h"
#include "ir_Electra.h"
#include "ir_Fujitsu.h"
#include "ir_Haier.h"
#include "ir_Hitachi.h"
#include "ir_Kelvinator.h"
#include "ir_Midea.h"
#include "ir_Mitsubishi.h"
#include "ir_MitsubishiHeavy.h"
#include "ir_Neoclima.h"
#include "ir_Panasonic.h"
#include "ir_Samsung.h"
#include "ir_Sharp.h"
#include "ir_Tcl.h"
#include "ir_Teco.h"
#include "ir_Toshiba.h"
#include "ir_Trotec.h"
#include "ir_Vestel.h"
#include "ir_Whirlpool.h"

IRac::IRac(const uint16_t pin, const bool inverted, const bool use_modulation) {
  _pin = pin;
  _inverted = inverted;
  _modulation = use_modulation;
}

// Is the given protocol supported by the IRac class?
bool IRac::isProtocolSupported(const decode_type_t protocol) {
  switch (protocol) {
#if SEND_ARGO
    case decode_type_t::ARGO:
#endif
#if SEND_COOLIX
    case decode_type_t::COOLIX:
#endif
#if SEND_DAIKIN
    case decode_type_t::DAIKIN:
#endif
#if SEND_DAIKIN128
    case decode_type_t::DAIKIN128:
#endif
#if SEND_DAIKIN160
    case decode_type_t::DAIKIN160:
#endif
#if SEND_DAIKIN176
    case decode_type_t::DAIKIN176:
#endif
#if SEND_DAIKIN2
    case decode_type_t::DAIKIN2:
#endif
#if SEND_DAIKIN216
    case decode_type_t::DAIKIN216:
#endif
#if SEND_ELECTRA_AC
    case decode_type_t::ELECTRA_AC:
#endif
#if SEND_FUJITSU_AC
    case decode_type_t::FUJITSU_AC:
#endif
#if SEND_GOODWEATHER
    case decode_type_t::GOODWEATHER:
#endif
#if SEND_GREE
    case decode_type_t::GREE:
#endif
#if SEND_HAIER_AC
    case decode_type_t::HAIER_AC:
#endif
#if SEND_HAIER_AC_YRW02
    case decode_type_t::HAIER_AC_YRW02:
#endif
#if SEND_HITACHI_AC
    case decode_type_t::HITACHI_AC:
#endif
#if SEND_KELVINATOR
    case decode_type_t::KELVINATOR:
#endif
#if SEND_MIDEA
    case decode_type_t::MIDEA:
#endif
#if SEND_MITSUBISHI_AC
    case decode_type_t::MITSUBISHI_AC:
#endif
#if SEND_MITSUBISHIHEAVY
    case decode_type_t::MITSUBISHI_HEAVY_88:
    case decode_type_t::MITSUBISHI_HEAVY_152:
#endif
#if SEND_NEOCLIMA
    case decode_type_t::NEOCLIMA:
#endif
#if SEND_PANASONIC_AC
    case decode_type_t::PANASONIC_AC:
#endif
#if SEND_SAMSUNG_AC
    case decode_type_t::SAMSUNG_AC:
#endif
#if SEND_SHARP_AC
    case decode_type_t::SHARP_AC:
#endif
#if SEND_TCL112AC
    case decode_type_t::TCL112AC:
#endif
#if SEND_TECO
    case decode_type_t::TECO:
#endif
#if SEND_TOSHIBA_AC
    case decode_type_t::TOSHIBA_AC:
#endif
#if SEND_TROTEC
    case decode_type_t::TROTEC:
#endif
#if SEND_VESTEL_AC
    case decode_type_t::VESTEL_AC:
#endif
#if SEND_WHIRLPOOL_AC
    case decode_type_t::WHIRLPOOL_AC:
#endif
      return true;
    default:
      return false;
  }
}

#if SEND_ARGO
void IRac::argo(IRArgoAC *ac,
                const bool on, const stdAc::opmode_t mode, const float degrees,
                const stdAc::fanspeed_t fan, const stdAc::swingv_t swingv,
                const bool turbo, const int16_t sleep) {
  ac->setPower(on);
  ac->setMode(ac->convertMode(mode));
  ac->setTemp(degrees);
  ac->setFan(ac->convertFan(fan));
  ac->setFlap(ac->convertSwingV(swingv));
  // No Quiet setting available.
  // No Light setting available.
  // No Filter setting available.
  ac->setMax(turbo);
  // No Economy setting available.
  // No Clean setting available.
  // No Beep setting available.
  ac->setNight(sleep >= 0);  // Convert to a boolean.
  ac->send();
}
#endif  // SEND_ARGO

#if SEND_COOLIX
void IRac::coolix(IRCoolixAC *ac,
                  const bool on, const stdAc::opmode_t mode,
                  const float degrees, const stdAc::fanspeed_t fan,
                  const stdAc::swingv_t swingv, const stdAc::swingh_t swingh,
                  const bool turbo, const bool light, const bool clean,
                  const int16_t sleep) {
  ac->setMode(ac->convertMode(mode));
  ac->setTemp(degrees);
  ac->setFan(ac->convertFan(fan));
  // No Filter setting available.
  // No Beep setting available.
  // No Clock setting available.
  // No Econo setting available.
  // No Quiet setting available.
  if (swingv != stdAc::swingv_t::kOff || swingh != stdAc::swingh_t::kOff) {
    // Swing has a special command that needs to be sent independently.
    ac->setSwing();
    ac->send();
  }
  if (turbo) {
    // Turbo has a special command that needs to be sent independently.
    ac->setTurbo();
    ac->send();
  }
  if (sleep > 0) {
    // Sleep has a special command that needs to be sent independently.
    ac->setSleep();
    ac->send();
  }
  if (light) {
    // Light has a special command that needs to be sent independently.
    ac->setLed();
    ac->send();
  }
  if (clean) {
    // Clean has a special command that needs to be sent independently.
    ac->setClean();
    ac->send();
  }
  // Power gets done last, as off has a special command.
  ac->setPower(on);
  ac->send();
}
#endif  // SEND_COOLIX

#if SEND_DAIKIN
void IRac::daikin(IRDaikinESP *ac,
                  const bool on, const stdAc::opmode_t mode,
                  const float degrees, const stdAc::fanspeed_t fan,
                  const stdAc::swingv_t swingv, const stdAc::swingh_t swingh,
                  const bool quiet, const bool turbo, const bool econo,
                  const bool clean) {
  ac->setPower(on);
  ac->setMode(ac->convertMode(mode));
  ac->setTemp(degrees);
  ac->setFan(ac->convertFan(fan));
  ac->setSwingVertical((int8_t)swingv >= 0);
  ac->setSwingHorizontal((int8_t)swingh >= 0);
  ac->setQuiet(quiet);
  // No Light setting available.
  // No Filter setting available.
  ac->setPowerful(turbo);
  ac->setEcono(econo);
  ac->setMold(clean);
  // No Beep setting available.
  // No Sleep setting available.
  // No Clock setting available.
  ac->send();
}
#endif  // SEND_DAIKIN

#if SEND_DAIKIN128
void IRac::daikin128(IRDaikin128 *ac,
                  const bool on, const stdAc::opmode_t mode,
                  const float degrees, const stdAc::fanspeed_t fan,
                  const stdAc::swingv_t swingv,
                  const bool quiet, const bool turbo, const bool light,
                  const bool econo, const int16_t sleep, const int16_t clock) {
  ac->setPowerToggle(on);
  ac->setMode(ac->convertMode(mode));
  ac->setTemp(degrees);
  ac->setFan(ac->convertFan(fan));
  ac->setSwingVertical((int8_t)swingv >= 0);
  // No Horizontal Swing setting avaliable.
  ac->setQuiet(quiet);
  ac->setLightToggle(light ? kDaikin128BitWall : 0);
  // No Filter setting available.
  ac->setPowerful(turbo);
  ac->setEcono(econo);
  // No Clean setting available.
  // No Beep setting available.
  ac->setSleep(sleep > 0);
  if (clock >= 0) ac->setClock(clock);
  ac->send();
}
#endif  // SEND_DAIKIN128

#if SEND_DAIKIN160
void IRac::daikin160(IRDaikin160 *ac,
                     const bool on, const stdAc::opmode_t mode,
                     const float degrees, const stdAc::fanspeed_t fan,
                     const stdAc::swingv_t swingv) {
  ac->setPower(on);
  ac->setMode(ac->convertMode(mode));
  ac->setTemp(degrees);
  ac->setFan(ac->convertFan(fan));
  ac->setSwingVertical(ac->convertSwingV(swingv));
  ac->send();
}
#endif  // SEND_DAIKIN160

#if SEND_DAIKIN176
void IRac::daikin176(IRDaikin176 *ac,
                     const bool on, const stdAc::opmode_t mode,
                     const float degrees, const stdAc::fanspeed_t fan,
                     const stdAc::swingh_t swingh) {
  ac->setPower(on);
  ac->setMode(ac->convertMode(mode));
  ac->setTemp(degrees);
  ac->setFan(ac->convertFan(fan));
  ac->setSwingHorizontal(ac->convertSwingH(swingh));
  ac->send();
}
#endif  // SEND_DAIKIN176

#if SEND_DAIKIN2
void IRac::daikin2(IRDaikin2 *ac,
                   const bool on, const stdAc::opmode_t mode,
                   const float degrees, const stdAc::fanspeed_t fan,
                   const stdAc::swingv_t swingv, const stdAc::swingh_t swingh,
                   const bool quiet, const bool turbo, const bool light,
                   const bool econo, const bool filter, const bool clean,
                   const bool beep, const int16_t sleep, const int16_t clock) {
  ac->setPower(on);
  ac->setMode(ac->convertMode(mode));
  ac->setTemp(degrees);
  ac->setFan(ac->convertFan(fan));
  ac->setSwingVertical(ac->convertSwingV(swingv));
  ac->setSwingHorizontal((int8_t)swingh >= 0);
  ac->setQuiet(quiet);
  ac->setLight(light);
  ac->setPowerful(turbo);
  ac->setEcono(econo);
  ac->setPurify(filter);
  ac->setMold(clean);
  ac->setBeep(beep);
  if (sleep > 0) ac->enableSleepTimer(sleep);
  if (clock >= 0) ac->setCurrentTime(clock);
  ac->send();
}
#endif  // SEND_DAIKIN2

#if SEND_DAIKIN216
void IRac::daikin216(IRDaikin216 *ac,
                     const bool on, const stdAc::opmode_t mode,
                     const float degrees, const stdAc::fanspeed_t fan,
                     const stdAc::swingv_t swingv, const stdAc::swingh_t swingh,
                     const bool quiet, const bool turbo) {
  ac->setPower(on);
  ac->setMode(ac->convertMode(mode));
  ac->setTemp(degrees);
  ac->setFan(ac->convertFan(fan));
  ac->setSwingVertical((int8_t)swingv >= 0);
  ac->setSwingHorizontal((int8_t)swingh >= 0);
  ac->setQuiet(quiet);
  ac->setPowerful(turbo);
  ac->send();
}
#endif  // SEND_DAIKIN216

#if SEND_ELECTRA_AC
void IRac::electra(IRElectraAc *ac,
                   const bool on, const stdAc::opmode_t mode,
                   const float degrees, const stdAc::fanspeed_t fan,
                   const stdAc::swingv_t swingv,
                   const stdAc::swingh_t swingh) {
  ac->setPower(on);
  ac->setMode(ac->convertMode(mode));
  ac->setTemp(degrees);
  ac->setFan(ac->convertFan(fan));
  ac->setSwingV(swingv != stdAc::swingv_t::kOff);
  ac->setSwingH(swingh != stdAc::swingh_t::kOff);
  // No Quiet setting available.
  // No Turbo setting available.
  // No Light setting available.
  // No Econo setting available.
  // No Filter setting available.
  // No Clean setting available.
  // No Beep setting available.
  // No Sleep setting available.
  // No Clock setting available.
  ac->send();
}
#endif  // SEND_ELECTRA_AC

#if SEND_FUJITSU_AC
void IRac::fujitsu(IRFujitsuAC *ac, const fujitsu_ac_remote_model_t model,
                   const bool on, const stdAc::opmode_t mode,
                   const float degrees, const stdAc::fanspeed_t fan,
                   const stdAc::swingv_t swingv, const stdAc::swingh_t swingh,
                   const bool quiet, const bool turbo, const bool econo) {
  ac->setModel(model);
  if (on) {
    // Do all special messages (except "Off") first,
    // These need to be sent separately.
    switch (ac->getModel()) {
      // Some functions are only available on some models.
      case fujitsu_ac_remote_model_t::ARREB1E:
        if (turbo) {
          ac->setCmd(kFujitsuAcCmdPowerful);
          // Powerful is a separate command.
          ac->send();
        }
        if (econo) {
          ac->setCmd(kFujitsuAcCmdEcono);
          // Econo is a separate command.
          ac->send();
        }
        break;
      default:
        {};
    }
    // Normal operation.
    ac->setMode(ac->convertMode(mode));
    ac->setTemp(degrees);
    ac->setFanSpeed(ac->convertFan(fan));
    uint8_t swing = kFujitsuAcSwingOff;
    if (swingv > stdAc::swingv_t::kOff) swing |= kFujitsuAcSwingVert;
    if (swingh > stdAc::swingh_t::kOff) swing |= kFujitsuAcSwingHoriz;
    ac->setSwing(swing);
    if (quiet) ac->setFanSpeed(kFujitsuAcFanQuiet);
    // No Light setting available.
    // No Filter setting available.
    // No Clean setting available.
    // No Beep setting available.
    // No Sleep setting available.
    // No Clock setting available.
  } else {
    // Off is special case/message. We don't need to send other messages.
    ac->off();
  }
  ac->send();
}
#endif  // SEND_FUJITSU_AC

#if SEND_GOODWEATHER
void IRac::goodweather(IRGoodweatherAc *ac,
                       const bool on, const stdAc::opmode_t mode,
                       const float degrees,
                       const stdAc::fanspeed_t fan,
                       const stdAc::swingv_t swingv,
                       const bool turbo, const bool light,
                       const int16_t sleep) {
  ac->setMode(ac->convertMode(mode));
  ac->setTemp(degrees);
  ac->setFan(ac->convertFan(fan));
  ac->setSwing(swingv == stdAc::swingv_t::kOff ? kGoodweatherSwingOff
                                               : kGoodweatherSwingSlow);
  ac->setTurbo(turbo);
  ac->setLight(light);
  // No Clean setting available.
  ac->setSleep(sleep >= 0);  // Sleep on this A/C is either on or off.
  // No Horizontal Swing setting available.
  // No Econo setting available.
  // No Filter setting available.
  // No Beep setting available.
  // No Quiet setting available.
  // No Clock setting available.
  ac->setPower(on);
  ac->send();
}
#endif  // SEND_GOODWEATHER

#if SEND_GREE
void IRac::gree(IRGreeAC *ac, const gree_ac_remote_model_t model,
                const bool on, const stdAc::opmode_t mode, const float degrees,
                const stdAc::fanspeed_t fan, const stdAc::swingv_t swingv,
                const bool turbo, const bool light, const bool clean,
                const int16_t sleep) {
  ac->setModel(model);
  ac->setPower(on);
  ac->setMode(ac->convertMode(mode));
  ac->setTemp(degrees);
  ac->setFan(ac->convertFan(fan));
  ac->setSwingVertical(swingv == stdAc::swingv_t::kAuto,  // Set auto flag.
                       ac->convertSwingV(swingv));
  ac->setLight(light);
  ac->setTurbo(turbo);
  ac->setXFan(clean);
  ac->setSleep(sleep >= 0);  // Sleep on this A/C is either on or off.
  // No Horizontal Swing setting available.
  // No Econo setting available.
  // No Filter setting available.
  // No Beep setting available.
  // No Quiet setting available.
  // No Clock setting available.
  ac->send();
}
#endif  // SEND_GREE

#if SEND_HAIER_AC
void IRac::haier(IRHaierAC *ac,
                 const bool on, const stdAc::opmode_t mode, const float degrees,
                 const stdAc::fanspeed_t fan, const stdAc::swingv_t swingv,
                 const bool filter, const int16_t sleep, const int16_t clock) {
  ac->setMode(ac->convertMode(mode));
  ac->setTemp(degrees);
  ac->setFan(ac->convertFan(fan));
  ac->setSwing(ac->convertSwingV(swingv));
  // No Horizontal Swing setting available.
  // No Quiet setting available.
  // No Turbo setting available.
  // No Light setting available.
  ac->setHealth(filter);
  // No Clean setting available.
  // No Beep setting available.
  ac->setSleep(sleep >= 0);  // Sleep on this A/C is either on or off.
  if (clock >=0) ac->setCurrTime(clock);
  if (on)
    ac->setCommand(kHaierAcCmdOn);
  else
    ac->setCommand(kHaierAcCmdOff);
  ac->send();
}
#endif  // SEND_HAIER_AC

#if SEND_HAIER_AC_YRW02
void IRac::haierYrwo2(IRHaierACYRW02 *ac,
                      const bool on, const stdAc::opmode_t mode,
                      const float degrees, const stdAc::fanspeed_t fan,
                      const stdAc::swingv_t swingv, const bool turbo,
                      const bool filter, const int16_t sleep) {
  ac->setMode(ac->convertMode(mode));
  ac->setTemp(degrees);
  ac->setFan(ac->convertFan(fan));
  ac->setSwing(ac->convertSwingV(swingv));
  // No Horizontal Swing setting available.
  // No Quiet setting available.
  ac->setTurbo(turbo);
  // No Light setting available.
  ac->setHealth(filter);
  // No Clean setting available.
  // No Beep setting available.
  ac->setSleep(sleep >= 0);  // Sleep on this A/C is either on or off.
  ac->setPower(on);
  ac->send();
}
#endif  // SEND_HAIER_AC_YRW02

#if SEND_HITACHI_AC
void IRac::hitachi(IRHitachiAc *ac,
                   const bool on, const stdAc::opmode_t mode,
                   const float degrees, const stdAc::fanspeed_t fan,
                   const stdAc::swingv_t swingv, const stdAc::swingh_t swingh) {
  ac->setPower(on);
  ac->setMode(ac->convertMode(mode));
  ac->setTemp(degrees);
  ac->setFan(ac->convertFan(fan));
  ac->setSwingVertical(swingv != stdAc::swingv_t::kOff);
  ac->setSwingHorizontal(swingh != stdAc::swingh_t::kOff);
  // No Quiet setting available.
  // No Turbo setting available.
  // No Light setting available.
  // No Filter setting available.
  // No Clean setting available.
  // No Beep setting available.
  // No Sleep setting available.
  // No Clock setting available.
  ac->send();
}
#endif  // SEND_HITACHI_AC

#if SEND_KELVINATOR
void IRac::kelvinator(IRKelvinatorAC *ac,
                      const bool on, const stdAc::opmode_t mode,
                      const float degrees, const stdAc::fanspeed_t fan,
                      const stdAc::swingv_t swingv,
                      const stdAc::swingh_t swingh,
                      const bool quiet, const bool turbo, const bool light,
                      const bool filter, const bool clean) {
  ac->setPower(on);
  ac->setMode(ac->convertMode(mode));
  ac->setTemp(degrees);
  ac->setFan((uint8_t)fan);  // No conversion needed.
  ac->setSwingVertical((int8_t)swingv >= 0);
  ac->setSwingHorizontal((int8_t)swingh >= 0);
  ac->setQuiet(quiet);
  ac->setTurbo(turbo);
  ac->setLight(light);
  ac->setIonFilter(filter);
  ac->setXFan(clean);
  // No Beep setting available.
  // No Sleep setting available.
  // No Clock setting available.
  ac->send();
}
#endif  // SEND_KELVINATOR

#if SEND_MIDEA
void IRac::midea(IRMideaAC *ac,
                 const bool on, const stdAc::opmode_t mode, const bool celsius,
                 const float degrees, const stdAc::fanspeed_t fan,
                 const stdAc::swingv_t swingv, const int16_t sleep) {
  ac->setPower(on);
  ac->setMode(ac->convertMode(mode));
  ac->setUseCelsius(celsius);
  ac->setTemp(degrees, celsius);
  ac->setFan(ac->convertFan(fan));
  ac->setSwingVToggle(swingv != stdAc::swingv_t::kOff);
  // No Horizontal swing setting available.
  // No Quiet setting available.
  // No Turbo setting available.
  // No Light setting available.
  // No Filter setting available.
  // No Clean setting available.
  // No Beep setting available.
  ac->setSleep(sleep >= 0);  // Sleep on this A/C is either on or off.
  // No Clock setting available.
  ac->send();
}
#endif  // SEND_MIDEA

#if SEND_MITSUBISHI_AC
void IRac::mitsubishi(IRMitsubishiAC *ac,
                      const bool on, const stdAc::opmode_t mode,
                      const float degrees,
                      const stdAc::fanspeed_t fan, const stdAc::swingv_t swingv,
                      const stdAc::swingh_t swingh,
                      const bool quiet, const int16_t clock) {
  ac->setPower(on);
  ac->setMode(ac->convertMode(mode));
  ac->setTemp(degrees);
  ac->setFan(ac->convertFan(fan));
  ac->setVane(ac->convertSwingV(swingv));
  ac->setWideVane(ac->convertSwingH(swingh));
  if (quiet) ac->setFan(kMitsubishiAcFanSilent);
  // No Turbo setting available.
  // No Light setting available.
  // No Filter setting available.
  // No Clean setting available.
  // No Beep setting available.
  // No Sleep setting available.
  if (clock >= 0) ac->setClock(clock / 10);  // Clock is in 10 min increments.
  ac->send();
}
#endif  // SEND_MITSUBISHI_AC

#if SEND_MITSUBISHIHEAVY
void IRac::mitsubishiHeavy88(IRMitsubishiHeavy88Ac *ac,
                             const bool on, const stdAc::opmode_t mode,
                             const float degrees,
                             const stdAc::fanspeed_t fan,
                             const stdAc::swingv_t swingv,
                             const stdAc::swingh_t swingh,
                             const bool turbo, const bool econo,
                             const bool clean) {
  ac->setPower(on);
  ac->setMode(ac->convertMode(mode));
  ac->setTemp(degrees);
  ac->setFan(ac->convertFan(fan));
  ac->setSwingVertical(ac->convertSwingV(swingv));
  ac->setSwingHorizontal(ac->convertSwingH(swingh));
  // No Quiet setting available.
  ac->setTurbo(turbo);
  // No Light setting available.
  ac->setEcono(econo);
  // No Filter setting available.
  ac->setClean(clean);
  // No Beep setting available.
  // No Sleep setting available.
  // No Clock setting available.
  ac->send();
}

void IRac::mitsubishiHeavy152(IRMitsubishiHeavy152Ac *ac,
                              const bool on, const stdAc::opmode_t mode,
                              const float degrees,
                              const stdAc::fanspeed_t fan,
                              const stdAc::swingv_t swingv,
                              const stdAc::swingh_t swingh,
                              const bool quiet, const bool turbo,
                              const bool econo, const bool filter,
                              const bool clean, const int16_t sleep) {
  ac->setPower(on);
  ac->setMode(ac->convertMode(mode));
  ac->setTemp(degrees);
  ac->setFan(ac->convertFan(fan));
  ac->setSwingVertical(ac->convertSwingV(swingv));
  ac->setSwingHorizontal(ac->convertSwingH(swingh));
  ac->setSilent(quiet);
  ac->setTurbo(turbo);
  // No Light setting available.
  ac->setEcono(econo);
  ac->setClean(clean);
  ac->setFilter(filter);
  // No Beep setting available.
  ac->setNight(sleep >= 0);  // Sleep is either on/off, so convert to boolean.
  // No Clock setting available.
  ac->send();
}
#endif  // SEND_MITSUBISHIHEAVY

#if SEND_NEOCLIMA
void IRac::neoclima(IRNeoclimaAc *ac,
                    const bool on, const stdAc::opmode_t mode,
                    const float degrees, const stdAc::fanspeed_t fan,
                    const stdAc::swingv_t swingv, const stdAc::swingh_t swingh,
                    const bool turbo, const bool light, const bool filter,
                    const int16_t sleep) {
  ac->setMode(ac->convertMode(mode));
  ac->setTemp(degrees);
  ac->setFan(ac->convertFan(fan));
  ac->setSwingV(swingv != stdAc::swingv_t::kOff);
  ac->setSwingH(swingh != stdAc::swingh_t::kOff);
  // No Quiet setting available.
  ac->setTurbo(turbo);
  ac->setLight(light);
  // No Econo setting available.
  ac->setIon(filter);
  // No Clean setting available.
  // No Beep setting available.
  ac->setSleep(sleep >= 0);  // Sleep is either on/off, so convert to boolean.
  // No Clock setting available.
  ac->setPower(on);
  ac->send();
}
#endif  // SEND_NEOCLIMA

#if SEND_PANASONIC_AC
void IRac::panasonic(IRPanasonicAc *ac, const panasonic_ac_remote_model_t model,
                     const bool on, const stdAc::opmode_t mode,
                     const float degrees, const stdAc::fanspeed_t fan,
                     const stdAc::swingv_t swingv, const stdAc::swingh_t swingh,
                     const bool quiet, const bool turbo, const int16_t clock) {
  ac->setModel(model);
  ac->setPower(on);
  ac->setMode(ac->convertMode(mode));
  ac->setTemp(degrees);
  ac->setFan(ac->convertFan(fan));
  ac->setSwingVertical(ac->convertSwingV(swingv));
  ac->setSwingHorizontal(ac->convertSwingH(swingh));
  ac->setQuiet(quiet);
  ac->setPowerful(turbo);
  // No Light setting available.
  // No Econo setting available.
  // No Filter setting available.
  // No Clean setting available.
  // No Beep setting available.
  // No Sleep setting available.
  if (clock >= 0) ac->setClock(clock);
  ac->send();
}
#endif  // SEND_PANASONIC_AC

#if SEND_SAMSUNG_AC
void IRac::samsung(IRSamsungAc *ac,
                   const bool on, const stdAc::opmode_t mode,
                   const float degrees,
                   const stdAc::fanspeed_t fan, const stdAc::swingv_t swingv,
                   const bool quiet, const bool turbo, const bool clean,
                   const bool beep, const bool dopower) {
  // dopower is for unit testing only. It should only ever be false in tests.
  if (dopower) ac->setPower(on);
  ac->setMode(ac->convertMode(mode));
  ac->setTemp(degrees);
  ac->setFan(ac->convertFan(fan));
  ac->setSwing(swingv != stdAc::swingv_t::kOff);
  // No Horizontal swing setting available.
  ac->setQuiet(quiet);
  ac->setPowerful(turbo);
  // No Light setting available.
  // No Econo setting available.
  // No Filter setting available.
  ac->setClean(clean);
  ac->setBeep(beep);
  // No Sleep setting available.
  // No Clock setting available.
  // Do setMode() again as it can affect fan speed.
  ac->setMode(ac->convertMode(mode));
  ac->send();
}
#endif  // SEND_SAMSUNG_AC

#if SEND_SHARP_AC
void IRac::sharp(IRSharpAc *ac,
                 const bool on, const stdAc::opmode_t mode,
                 const float degrees, const stdAc::fanspeed_t fan) {
  ac->setPower(on);
  ac->setMode(ac->convertMode(mode));
  ac->setTemp(degrees);
  ac->setFan(ac->convertFan(fan));
  // No Vertical swing setting available.
  // No Horizontal swing setting available.
  // No Quiet setting available.
  // No Turbo setting available.
  // No Light setting available.
  // No Econo setting available.
  // No Filter setting available.
  // No Clean setting available.
  // No Beep setting available.
  // No Sleep setting available.
  // No Clock setting available.
  // Do setMode() again as it can affect fan speed and temp.
  ac->setMode(ac->convertMode(mode));
  ac->send();
}
#endif  // SEND_SHARP_AC

#if SEND_TCL112AC
void IRac::tcl112(IRTcl112Ac *ac,
                  const bool on, const stdAc::opmode_t mode,
                  const float degrees, const stdAc::fanspeed_t fan,
                  const stdAc::swingv_t swingv, const stdAc::swingh_t swingh,
                  const bool turbo, const bool light, const bool econo,
                  const bool filter) {
  ac->setPower(on);
  ac->setMode(ac->convertMode(mode));
  ac->setTemp(degrees);
  ac->setFan(ac->convertFan(fan));
  ac->setSwingVertical(swingv != stdAc::swingv_t::kOff);
  ac->setSwingHorizontal(swingh != stdAc::swingh_t::kOff);
  // No Quiet setting available.
  ac->setTurbo(turbo);
  ac->setLight(light);
  ac->setEcono(econo);
  ac->setHealth(filter);
  // No Clean setting available.
  // No Beep setting available.
  // No Sleep setting available.
  // No Clock setting available.
  ac->send();
}
#endif  // SEND_TCL112AC

#if SEND_TECO
void IRac::teco(IRTecoAc *ac,
                const bool on, const stdAc::opmode_t mode, const float degrees,
                const stdAc::fanspeed_t fan, const stdAc::swingv_t swingv,
                const int16_t sleep) {
  ac->setPower(on);
  ac->setMode(ac->convertMode(mode));
  ac->setTemp(degrees);
  ac->setFan(ac->convertFan(fan));
  ac->setSwing(swingv != stdAc::swingv_t::kOff);
  // No Horizontal swing setting available.
  // No Quiet setting available.
  // No Turbo setting available.
  // No Light setting available.
  // No Filter setting available.
  // No Clean setting available.
  // No Beep setting available.
  ac->setSleep(sleep >= 0);  // Sleep is either on/off, so convert to boolean.
  // No Clock setting available.
  ac->send();
}
#endif  // SEND_TECO

#if SEND_TOSHIBA_AC
void IRac::toshiba(IRToshibaAC *ac,
                   const bool on, const stdAc::opmode_t mode,
                   const float degrees, const stdAc::fanspeed_t fan) {
  ac->setPower(on);
  ac->setMode(ac->convertMode(mode));
  ac->setTemp(degrees);
  ac->setFan(ac->convertFan(fan));
  // No Vertical swing setting available.
  // No Horizontal swing setting available.
  // No Quiet setting available.
  // No Turbo setting available.
  // No Light setting available.
  // No Filter setting available.
  // No Clean setting available.
  // No Beep setting available.
  // No Sleep setting available.
  // No Clock setting available.
  ac->send();
}
#endif  // SEND_TOSHIBA_AC

#if SEND_TROTEC
void IRac::trotec(IRTrotecESP *ac,
                  const bool on, const stdAc::opmode_t mode,
                  const float degrees, const stdAc::fanspeed_t fan,
                  const int16_t sleep) {
  ac->setPower(on);
  ac->setMode(ac->convertMode(mode));
  ac->setTemp(degrees);
  ac->setSpeed(ac->convertFan(fan));
  // No Vertical swing setting available.
  // No Horizontal swing setting available.
  // No Quiet setting available.
  // No Turbo setting available.
  // No Light setting available.
  // No Filter setting available.
  // No Clean setting available.
  // No Beep setting available.
  ac->setSleep(sleep >= 0);  // Sleep is either on/off, so convert to boolean.
  // No Clock setting available.
  ac->send();
}
#endif  // SEND_TROTEC

#if SEND_VESTEL_AC
void IRac::vestel(IRVestelAc *ac,
                  const bool on, const stdAc::opmode_t mode,
                  const float degrees,
                  const stdAc::fanspeed_t fan, const stdAc::swingv_t swingv,
                  const bool turbo, const bool filter, const int16_t sleep,
                  const int16_t clock, const bool sendNormal) {
  ac->setPower(on);
  ac->setMode(ac->convertMode(mode));
  ac->setTemp(degrees);
  ac->setFan(ac->convertFan(fan));
  ac->setSwing(swingv != stdAc::swingv_t::kOff);
  // No Horizontal swing setting available.
  // No Quiet setting available.
  ac->setTurbo(turbo);
  // No Light setting available.
  ac->setIon(filter);
  // No Clean setting available.
  // No Beep setting available.
  ac->setSleep(sleep >= 0);  // Sleep is either on/off, so convert to boolean.
  if (sendNormal) ac->send();  // Send the normal message.
  if (clock >= 0) {
    ac->setTime(clock);
    ac->send();  // Setting the clock requires a different "timer" message.
  }
}
#endif  // SEND_VESTEL_AC

#if SEND_WHIRLPOOL_AC
void IRac::whirlpool(IRWhirlpoolAc *ac, const whirlpool_ac_remote_model_t model,
                     const bool on, const stdAc::opmode_t mode,
                     const float degrees,
                     const stdAc::fanspeed_t fan, const stdAc::swingv_t swingv,
                     const bool turbo, const bool light,
                     const int16_t sleep, const int16_t clock) {
  ac->setModel(model);
  ac->setMode(ac->convertMode(mode));
  ac->setTemp(degrees);
  ac->setFan(ac->convertFan(fan));
  ac->setSwing(swingv != stdAc::swingv_t::kOff);
  // No Horizontal swing setting available.
  // No Quiet setting available.
  ac->setSuper(turbo);
  ac->setLight(light);
  // No Filter setting available
  // No Clean setting available.
  // No Beep setting available.
  ac->setSleep(sleep >= 0);  // Sleep is either on/off, so convert to boolean.
  if (clock >= 0) ac->setClock(clock);
  ac->setPowerToggle(on);
  ac->send();
}
#endif  // SEND_WHIRLPOOL_AC

// Create a new state base on desired & previous states but handle
// any state changes for options that need to be toggled.
// Args:
//   desired: The state_t structure describing the desired a/c state.
//   prev:    Ptr to the previous state_t structure.
//
// Returns:
//   A stdAc::state_t with the needed settings.
stdAc::state_t IRac::handleToggles(const stdAc::state_t desired,
                                   const stdAc::state_t *prev) {
  stdAc::state_t result = desired;
  // If we've been given a previous state AND the it's the same A/C basically.
  if (prev != NULL && desired.protocol == prev->protocol &&
      desired.model == prev->model) {
    // Check if we have to handle toggle settings for specific A/C protocols.
    switch (desired.protocol) {
      case decode_type_t::COOLIX:
        if ((desired.swingv == stdAc::swingv_t::kOff) ^
            (prev->swingv == stdAc::swingv_t::kOff))  // It changed, so toggle.
          result.swingv = stdAc::swingv_t::kAuto;
        else
          result.swingv = stdAc::swingv_t::kOff;  // No change, so no toggle.
        result.turbo = desired.turbo ^ prev->turbo;
        result.light = desired.light ^ prev->light;
        result.clean = desired.clean ^ prev->clean;
        result.sleep = ((desired.sleep >= 0) ^ (prev->sleep >= 0)) ? 0 : -1;
        break;
<<<<<<< HEAD
      case decode_type_t::DAIKIN128:
        result.power = desired.power ^ prev->power;
        result.light = desired.light ^ prev->light;
=======
      case decode_type_t::MIDEA:
        if ((desired.swingv == stdAc::swingv_t::kOff) ^
            (prev->swingv == stdAc::swingv_t::kOff))  // It changed, so toggle.
          result.swingv = stdAc::swingv_t::kAuto;
        else
          result.swingv = stdAc::swingv_t::kOff;  // No change, so no toggle.
>>>>>>> e278f24c
        break;
      case decode_type_t::WHIRLPOOL_AC:
        result.power = desired.power ^ prev->power;
        break;
      case decode_type_t::PANASONIC_AC:
        // CKP models use a power mode toggle.
        if (desired.model == panasonic_ac_remote_model_t::kPanasonicCkp)
          result.power = desired.power ^ prev->power;
        break;
      default:
        {};
    }
  }
  return result;
}

// Send A/C message for a given device using common A/C settings.
// Args:
//   vendor:  The type of A/C protocol to use.
//   model:   The specific model of A/C if supported/applicable.
//   on:      Should the unit be powered on? (or in some cases, toggled)
//   mode:    What operating mode should the unit perform? e.g. Cool, Heat etc.
//   degrees: What temperature should the unit be set to?
//   celsius: Use degrees Celsius, otherwise Fahrenheit.
//   fan:     Fan speed.
// The following args are all "if supported" by the underlying A/C classes.
//   swingv:  Control the vertical swing of the vanes.
//   swingh:  Control the horizontal swing of the vanes.
//   quiet:   Set the unit to quiet (fan) operation mode.
//   turbo:   Set the unit to turbo operating mode. e.g. Max fan & cooling etc.
//   econo:   Set the unit to economical operating mode.
//   light:   Turn on the display/LEDs etc.
//   filter:  Turn on any particle/ion/allergy filter etc.
//   clean:   Turn on any settings to reduce mold etc. (Not self-clean mode.)
//   beep:    Control if the unit beeps upon receiving commands.
//   sleep:   Nr. of mins of sleep mode, or use sleep mode. (< 0 means off.)
//   clock:   Nr. of mins past midnight to set the clock to. (< 0 means off.)
// Returns:
//   boolean: True, if accepted/converted/attempted. False, if unsupported.
bool IRac::sendAc(const decode_type_t vendor, const int16_t model,
                  const bool power, const stdAc::opmode_t mode,
                  const float degrees, const bool celsius,
                  const stdAc::fanspeed_t fan,
                  const stdAc::swingv_t swingv, const stdAc::swingh_t swingh,
                  const bool quiet, const bool turbo, const bool econo,
                  const bool light, const bool filter, const bool clean,
                  const bool beep, const int16_t sleep, const int16_t clock) {
  // Convert the temperature to Celsius.
  float degC;
  if (celsius)
    degC = degrees;
  else
    degC = fahrenheitToCelsius(degrees);
  bool on = power;
  // A hack for Home Assistant, it appears to need/want an Off opmode.
  if (mode == stdAc::opmode_t::kOff) on = false;
  // Per vendor settings & setup.
  switch (vendor) {
#if SEND_ARGO
    case ARGO:
    {
      IRArgoAC ac(_pin, _inverted, _modulation);
      argo(&ac, on, mode, degC, fan, swingv, turbo, sleep);
      break;
    }
#endif  // SEND_ARGO
#if SEND_COOLIX
    case COOLIX:
    {
      IRCoolixAC ac(_pin, _inverted, _modulation);
      coolix(&ac, on, mode, degC, fan, swingv, swingh,
             turbo, light, clean, sleep);
      break;
    }
#endif  // SEND_COOLIX
#if SEND_DAIKIN
    case DAIKIN:
    {
      IRDaikinESP ac(_pin, _inverted, _modulation);
      daikin(&ac, on, mode, degC, fan, swingv, swingh,
             quiet, turbo, econo, clean);
      break;
    }
#endif  // SEND_DAIKIN
#if SEND_DAIKIN128
    case DAIKIN128:
    {
      IRDaikin128 ac(_pin, _inverted, _modulation);
      daikin128(&ac, on, mode, degC, fan, swingv, quiet, turbo,
                light, econo, sleep, clock);
      break;
    }
#endif  // SEND_DAIKIN2
#if SEND_DAIKIN160
    case DAIKIN160:
    {
      IRDaikin160 ac(_pin, _inverted, _modulation);
      daikin160(&ac, on, mode, degC, fan, swingv);
      break;
    }
#endif  // SEND_DAIKIN160
#if SEND_DAIKIN176
    case DAIKIN176:
    {
      IRDaikin176 ac(_pin, _inverted, _modulation);
      daikin176(&ac, on, mode, degC, fan, swingh);
      break;
    }
#endif  // SEND_DAIKIN176
#if SEND_DAIKIN2
    case DAIKIN2:
    {
      IRDaikin2 ac(_pin, _inverted, _modulation);
      daikin2(&ac, on, mode, degC, fan, swingv, swingh, quiet, turbo,
              light, econo, filter, clean, beep, sleep, clock);
      break;
    }
#endif  // SEND_DAIKIN2
#if SEND_DAIKIN216
    case DAIKIN216:
    {
      IRDaikin216 ac(_pin, _inverted, _modulation);
      daikin216(&ac, on, mode, degC, fan, swingv, swingh, quiet, turbo);
      break;
    }
#endif  // SEND_DAIKIN216
#if SEND_ELECTRA_AC
    case ELECTRA_AC:
    {
      IRElectraAc ac(_pin, _inverted, _modulation);
      ac.begin();
      electra(&ac, on, mode, degC, fan, swingv, swingh);
      break;
    }
#endif  // SEND_ELECTRA_AC
#if SEND_FUJITSU_AC
    case FUJITSU_AC:
    {
      IRFujitsuAC ac(_pin, (fujitsu_ac_remote_model_t)model, _inverted,
                     _modulation);
      ac.begin();
      fujitsu(&ac, (fujitsu_ac_remote_model_t)model, on, mode, degC, fan,
              swingv, swingh, quiet, turbo, econo);
      break;
    }
#endif  // SEND_FUJITSU_AC
#if SEND_GOODWEATHER
    case GOODWEATHER:
    {
      IRGoodweatherAc ac(_pin, _inverted, _modulation);
      ac.begin();
      goodweather(&ac, on, mode, degC, fan, swingv, turbo, light, sleep);
      break;
    }
#endif  // SEND_GOODWEATHER
#if SEND_GREE
    case GREE:
    {
      IRGreeAC ac(_pin, (gree_ac_remote_model_t)model, _inverted, _modulation);
      ac.begin();
      gree(&ac, (gree_ac_remote_model_t)model, on, mode, degC, fan, swingv,
           turbo, light, clean, sleep);
      break;
    }
#endif  // SEND_GREE
#if SEND_HAIER_AC
    case HAIER_AC:
    {
      IRHaierAC ac(_pin, _inverted, _modulation);
      ac.begin();
      haier(&ac, on, mode, degC, fan, swingv, filter, sleep, clock);
      break;
    }
#endif  // SEND_HAIER_AC
#if SEND_HAIER_AC_YRW02
    case HAIER_AC_YRW02:
    {
      IRHaierACYRW02 ac(_pin, _inverted, _modulation);
      ac.begin();
      haierYrwo2(&ac, on, mode, degC, fan, swingv, turbo, filter, sleep);
      break;
    }
#endif  // SEND_HAIER_AC_YRW02
#if SEND_HITACHI_AC
    case HITACHI_AC:
    {
      IRHitachiAc ac(_pin, _inverted, _modulation);
      ac.begin();
      hitachi(&ac, on, mode, degC, fan, swingv, swingh);
      break;
    }
#endif  // SEND_HITACHI_AC
#if SEND_KELVINATOR
    case KELVINATOR:
    {
      IRKelvinatorAC ac(_pin, _inverted, _modulation);
      ac.begin();
      kelvinator(&ac, on, mode, degC, fan, swingv, swingh, quiet, turbo,
                 light, filter, clean);
      break;
    }
#endif  // SEND_KELVINATOR
#if SEND_MIDEA
    case MIDEA:
    {
      IRMideaAC ac(_pin, _inverted, _modulation);
      ac.begin();
      midea(&ac, on, mode, celsius, degrees, fan, swingv, sleep);
      break;
    }
#endif  // SEND_MIDEA
#if SEND_MITSUBISHI_AC
    case MITSUBISHI_AC:
    {
      IRMitsubishiAC ac(_pin, _inverted, _modulation);
      ac.begin();
      mitsubishi(&ac, on, mode, degC, fan, swingv, swingh, quiet, clock);
      break;
    }
#endif  // SEND_MITSUBISHI_AC
#if SEND_MITSUBISHIHEAVY
    case MITSUBISHI_HEAVY_88:
    {
      IRMitsubishiHeavy88Ac ac(_pin, _inverted, _modulation);
      ac.begin();
      mitsubishiHeavy88(&ac, on, mode, degC, fan, swingv, swingh,
                        turbo, econo, clean);
      break;
    }
    case MITSUBISHI_HEAVY_152:
    {
      IRMitsubishiHeavy152Ac ac(_pin, _inverted, _modulation);
      ac.begin();
      mitsubishiHeavy152(&ac, on, mode, degC, fan, swingv, swingh,
                         quiet, turbo, econo, filter, clean, sleep);
      break;
    }
#endif  // SEND_MITSUBISHIHEAVY
#if SEND_NEOCLIMA
    case NEOCLIMA:
    {
      IRNeoclimaAc ac(_pin, _inverted, _modulation);
      ac.begin();
      neoclima(&ac, on, mode, degC, fan, swingv, swingh, turbo, light, filter,
               sleep);
      break;
    }
#endif  // SEND_NEOCLIMA
#if SEND_PANASONIC_AC
    case PANASONIC_AC:
    {
      IRPanasonicAc ac(_pin, _inverted, _modulation);
      ac.begin();
      panasonic(&ac, (panasonic_ac_remote_model_t)model, on, mode, degC, fan,
                swingv, swingh, quiet, turbo, clock);
      break;
    }
#endif  // SEND_PANASONIC_AC
#if SEND_SAMSUNG_AC
    case SAMSUNG_AC:
    {
      IRSamsungAc ac(_pin, _inverted, _modulation);
      ac.begin();
      samsung(&ac, on, mode, degC, fan, swingv, quiet, turbo, clean, beep);
      break;
    }
#endif  // SEND_SAMSUNG_AC
#if SEND_SHARP_AC
    case SHARP_AC:
    {
      IRSharpAc ac(_pin, _inverted, _modulation);
      ac.begin();
      sharp(&ac, on, mode, degC, fan);
      break;
    }
#endif  // SEND_SHARP_AC
#if SEND_TCL112AC
    case TCL112AC:
    {
      IRTcl112Ac ac(_pin, _inverted, _modulation);
      ac.begin();
      tcl112(&ac, on, mode, degC, fan, swingv, swingh, turbo, light, econo,
             filter);
      break;
    }
#endif  // SEND_TCL112AC
#if SEND_TECO
    case TECO:
    {
      IRTecoAc ac(_pin, _inverted, _modulation);
      ac.begin();
      teco(&ac, on, mode, degC, fan, swingv, sleep);
      break;
    }
#endif  // SEND_TECO
#if SEND_TOSHIBA_AC
    case TOSHIBA_AC:
    {
      IRToshibaAC ac(_pin, _inverted, _modulation);
      ac.begin();
      toshiba(&ac, on, mode, degC, fan);
      break;
    }
#endif  // SEND_TOSHIBA_AC
#if SEND_TROTEC
    case TROTEC:
    {
      IRTrotecESP ac(_pin, _inverted, _modulation);
      ac.begin();
      trotec(&ac, on, mode, degC, fan, sleep);
      break;
    }
#endif  // SEND_TROTEC
#if SEND_VESTEL_AC
    case VESTEL_AC:
    {
      IRVestelAc ac(_pin, _inverted, _modulation);
      ac.begin();
      vestel(&ac, on, mode, degC, fan, swingv, turbo, filter, sleep, clock);
      break;
    }
#endif  // SEND_VESTEL_AC
#if SEND_WHIRLPOOL_AC
    case WHIRLPOOL_AC:
    {
      IRWhirlpoolAc ac(_pin, _inverted, _modulation);
      ac.begin();
      whirlpool(&ac, (whirlpool_ac_remote_model_t)model, on, mode, degC, fan,
                swingv, turbo, light, sleep, clock);
      break;
    }
#endif  // SEND_WHIRLPOOL_AC
    default:
      return false;  // Fail, didn't match anything.
  }
  return true;  // Success.
}

// Send A/C message for a given device using state_t structures.
// Args:
//   desired: The state_t structure describing the desired new a/c state.
//   prev:    Ptr to the previous state_t structure.
//
// Returns:
//   boolean: True, if accepted/converted/attempted. False, if unsupported.
bool IRac::sendAc(const stdAc::state_t desired, const stdAc::state_t *prev) {
  stdAc::state_t final = this->handleToggles(desired, prev);
  return this->sendAc(final.protocol, final.model, final.power, final.mode,
                      final.degrees, final.celsius, final.fanspeed,
                      final.swingv, final.swingh, final.quiet, final.turbo,
                      final.econo, final.light, final.filter, final.clean,
                      final.beep, final.sleep, final.clock);
}

// Compare two AirCon states.
// Returns: True if they differ, False if they don't.
// Note: Excludes clock.
bool IRac::cmpStates(const stdAc::state_t a, const stdAc::state_t b) {
  return a.protocol != b.protocol || a.model != b.model || a.power != b.power ||
      a.mode != b.mode || a.degrees != b.degrees || a.celsius != b.celsius ||
      a.fanspeed != b.fanspeed || a.swingv != b.swingv ||
      a.swingh != b.swingh || a.quiet != b.quiet || a.turbo != b.turbo ||
      a.econo != b.econo || a.light != b.light || a.filter != b.filter ||
      a.clean != b.clean || a.beep != b.beep || a.sleep != b.sleep;
}

stdAc::opmode_t IRac::strToOpmode(const char *str,
                                const stdAc::opmode_t def) {
  if (!strcasecmp(str, "AUTO") || !strcasecmp(str, "AUTOMATIC"))
    return stdAc::opmode_t::kAuto;
  else if (!strcasecmp(str, "OFF") || !strcasecmp(str, "STOP"))
    return stdAc::opmode_t::kOff;
  else if (!strcasecmp(str, "COOL") || !strcasecmp(str, "COOLING"))
    return stdAc::opmode_t::kCool;
  else if (!strcasecmp(str, "HEAT") || !strcasecmp(str, "HEATING"))
    return stdAc::opmode_t::kHeat;
  else if (!strcasecmp(str, "DRY") || !strcasecmp(str, "DRYING") ||
           !strcasecmp(str, "DEHUMIDIFY"))
    return stdAc::opmode_t::kDry;
  else if (!strcasecmp(str, "FAN") || !strcasecmp(str, "FANONLY") ||
           !strcasecmp(str, "FAN_ONLY"))
    return stdAc::opmode_t::kFan;
  else
    return def;
}

stdAc::fanspeed_t IRac::strToFanspeed(const char *str,
                                      const stdAc::fanspeed_t def) {
  if (!strcasecmp(str, "AUTO") || !strcasecmp(str, "AUTOMATIC"))
    return stdAc::fanspeed_t::kAuto;
  else if (!strcasecmp(str, "MIN") || !strcasecmp(str, "MINIMUM") ||
           !strcasecmp(str, "LOWEST"))
    return stdAc::fanspeed_t::kMin;
  else if (!strcasecmp(str, "LOW"))
    return stdAc::fanspeed_t::kLow;
  else if (!strcasecmp(str, "MED") || !strcasecmp(str, "MEDIUM") ||
           !strcasecmp(str, "MID"))
    return stdAc::fanspeed_t::kMedium;
  else if (!strcasecmp(str, "HIGH") || !strcasecmp(str, "HI"))
    return stdAc::fanspeed_t::kHigh;
  else if (!strcasecmp(str, "MAX") || !strcasecmp(str, "MAXIMUM") ||
           !strcasecmp(str, "HIGHEST"))
    return stdAc::fanspeed_t::kMax;
  else
    return def;
}

stdAc::swingv_t IRac::strToSwingV(const char *str,
                                  const stdAc::swingv_t def) {
  if (!strcasecmp(str, "AUTO") || !strcasecmp(str, "AUTOMATIC") ||
      !strcasecmp(str, "ON") || !strcasecmp(str, "SWING"))
    return stdAc::swingv_t::kAuto;
  else if (!strcasecmp(str, "OFF") || !strcasecmp(str, "STOP"))
    return stdAc::swingv_t::kOff;
  else if (!strcasecmp(str, "MIN") || !strcasecmp(str, "MINIMUM") ||
           !strcasecmp(str, "LOWEST") || !strcasecmp(str, "BOTTOM") ||
           !strcasecmp(str, "DOWN"))
    return stdAc::swingv_t::kLowest;
  else if (!strcasecmp(str, "LOW"))
    return stdAc::swingv_t::kLow;
  else if (!strcasecmp(str, "MID") || !strcasecmp(str, "MIDDLE") ||
           !strcasecmp(str, "MED") || !strcasecmp(str, "MEDIUM") ||
           !strcasecmp(str, "CENTRE") || !strcasecmp(str, "CENTER"))
    return stdAc::swingv_t::kMiddle;
  else if (!strcasecmp(str, "HIGH") || !strcasecmp(str, "HI"))
    return stdAc::swingv_t::kHigh;
  else if (!strcasecmp(str, "HIGHEST") || !strcasecmp(str, "MAX") ||
           !strcasecmp(str, "MAXIMUM") || !strcasecmp(str, "TOP") ||
           !strcasecmp(str, "UP"))
    return stdAc::swingv_t::kHighest;
  else
    return def;
}

stdAc::swingh_t IRac::strToSwingH(const char *str,
                                  const stdAc::swingh_t def) {
  if (!strcasecmp(str, "AUTO") || !strcasecmp(str, "AUTOMATIC") ||
      !strcasecmp(str, "ON") || !strcasecmp(str, "SWING"))
    return stdAc::swingh_t::kAuto;
  else if (!strcasecmp(str, "OFF") || !strcasecmp(str, "STOP"))
    return stdAc::swingh_t::kOff;
  else if (!strcasecmp(str, "LEFTMAX") || !strcasecmp(str, "LEFT MAX") ||
           !strcasecmp(str, "MAXLEFT") || !strcasecmp(str, "MAX LEFT") ||
           !strcasecmp(str, "FARLEFT") || !strcasecmp(str, "FAR LEFT"))
    return stdAc::swingh_t::kLeftMax;
  else if (!strcasecmp(str, "LEFT"))
    return stdAc::swingh_t::kLeft;
  else if (!strcasecmp(str, "MID") || !strcasecmp(str, "MIDDLE") ||
           !strcasecmp(str, "MED") || !strcasecmp(str, "MEDIUM") ||
           !strcasecmp(str, "CENTRE") || !strcasecmp(str, "CENTER"))
    return stdAc::swingh_t::kMiddle;
  else if (!strcasecmp(str, "RIGHT"))
    return stdAc::swingh_t::kRight;
  else if (!strcasecmp(str, "RIGHTMAX") || !strcasecmp(str, "RIGHT MAX") ||
           !strcasecmp(str, "MAXRIGHT") || !strcasecmp(str, "MAX RIGHT") ||
           !strcasecmp(str, "FARRIGHT") || !strcasecmp(str, "FAR RIGHT"))
    return stdAc::swingh_t::kRightMax;
  else
    return def;
}

// Assumes str is the model or an integer >= 1.
int16_t IRac::strToModel(const char *str, const int16_t def) {
  // Fujitsu A/C models
  if (!strcasecmp(str, "ARRAH2E")) {
    return fujitsu_ac_remote_model_t::ARRAH2E;
  } else if (!strcasecmp(str, "ARDB1")) {
    return fujitsu_ac_remote_model_t::ARDB1;
  // Panasonic A/C families
  } else if (!strcasecmp(str, "LKE") || !strcasecmp(str, "PANASONICLKE")) {
    return panasonic_ac_remote_model_t::kPanasonicLke;
  } else if (!strcasecmp(str, "NKE") || !strcasecmp(str, "PANASONICNKE")) {
    return panasonic_ac_remote_model_t::kPanasonicNke;
  } else if (!strcasecmp(str, "DKE") || !strcasecmp(str, "PANASONICDKE")) {
    return panasonic_ac_remote_model_t::kPanasonicDke;
  } else if (!strcasecmp(str, "JKE") || !strcasecmp(str, "PANASONICJKE")) {
    return panasonic_ac_remote_model_t::kPanasonicJke;
  } else if (!strcasecmp(str, "CKP") || !strcasecmp(str, "PANASONICCKP")) {
    return panasonic_ac_remote_model_t::kPanasonicCkp;
  } else if (!strcasecmp(str, "RKR") || !strcasecmp(str, "PANASONICRKR")) {
    return panasonic_ac_remote_model_t::kPanasonicRkr;
  // Whirlpool A/C models
  } else if (!strcasecmp(str, "DG11J13A") || !strcasecmp(str, "DG11J104") ||
             !strcasecmp(str, "DG11J1-04")) {
    return whirlpool_ac_remote_model_t::DG11J13A;
  } else if (!strcasecmp(str, "DG11J191")) {
    return whirlpool_ac_remote_model_t::DG11J191;
  } else {
    int16_t number = atoi(str);
    if (number > 0)
      return number;
    else
      return def;
  }
}

bool IRac::strToBool(const char *str, const bool def) {
  if (!strcasecmp(str, "ON") || !strcasecmp(str, "1") ||
      !strcasecmp(str, "YES") || !strcasecmp(str, "TRUE"))
    return true;
  else if (!strcasecmp(str, "OFF") || !strcasecmp(str, "0") ||
           !strcasecmp(str, "NO") || !strcasecmp(str, "FALSE"))
    return false;
  else
    return def;
}

String IRac::boolToString(const bool value) {
  return value ? F("on") : F("off");
}

String IRac::opmodeToString(const stdAc::opmode_t mode) {
  switch (mode) {
    case stdAc::opmode_t::kOff:
      return F("off");
    case stdAc::opmode_t::kAuto:
      return F("auto");
    case stdAc::opmode_t::kCool:
      return F("cool");
    case stdAc::opmode_t::kHeat:
      return F("heat");
    case stdAc::opmode_t::kDry:
      return F("dry");
    case stdAc::opmode_t::kFan:
      return F("fan_only");
    default:
      return F("unknown");
  }
}

String IRac::fanspeedToString(const stdAc::fanspeed_t speed) {
  switch (speed) {
    case stdAc::fanspeed_t::kAuto:
      return F("auto");
    case stdAc::fanspeed_t::kMax:
      return F("max");
    case stdAc::fanspeed_t::kHigh:
      return F("high");
    case stdAc::fanspeed_t::kMedium:
      return F("medium");
    case stdAc::fanspeed_t::kLow:
      return F("low");
    case stdAc::fanspeed_t::kMin:
      return F("min");
    default:
      return F("unknown");
  }
}

String IRac::swingvToString(const stdAc::swingv_t swingv) {
  switch (swingv) {
    case stdAc::swingv_t::kOff:
      return F("off");
    case stdAc::swingv_t::kAuto:
      return F("auto");
    case stdAc::swingv_t::kHighest:
      return F("highest");
    case stdAc::swingv_t::kHigh:
      return F("high");
    case stdAc::swingv_t::kMiddle:
      return F("middle");
    case stdAc::swingv_t::kLow:
      return F("low");
    case stdAc::swingv_t::kLowest:
      return F("lowest");
    default:
      return F("unknown");
  }
}

String IRac::swinghToString(const stdAc::swingh_t swingh) {
  switch (swingh) {
    case stdAc::swingh_t::kOff:
      return F("off");
    case stdAc::swingh_t::kAuto:
      return F("auto");
    case stdAc::swingh_t::kLeftMax:
      return F("leftmax");
    case stdAc::swingh_t::kLeft:
      return F("left");
    case stdAc::swingh_t::kMiddle:
      return F("middle");
    case stdAc::swingh_t::kRight:
      return F("right");
    case stdAc::swingh_t::kRightMax:
      return F("rightmax");
    default:
      return F("unknown");
  }
}

namespace IRAcUtils {
  // Display the human readable state of an A/C message if we can.
  // Args:
  //   result: A Ptr to the captured `decode_results` that contains an A/C mesg.
  // Returns:
  //   A string with the human description of the A/C message. "" if we can't.
  String resultAcToString(const decode_results * const result) {
    switch (result->decode_type) {
#if DECODE_ARGO
      case decode_type_t::ARGO: {
        IRArgoAC ac(0);
        ac.setRaw(result->state);
        return ac.toString();
      }
#endif  // DECODE_ARGO
#if DECODE_DAIKIN
      case decode_type_t::DAIKIN: {
        IRDaikinESP ac(0);
        ac.setRaw(result->state);
        return ac.toString();
      }
#endif  // DECODE_DAIKIN
#if DECODE_DAIKIN128
      case decode_type_t::DAIKIN128: {
        IRDaikin128 ac(0);
        ac.setRaw(result->state);
        return ac.toString();
      }
#endif  // DECODE_DAIKIN128
#if DECODE_DAIKIN160
      case decode_type_t::DAIKIN160: {
        IRDaikin160 ac(0);
        ac.setRaw(result->state);
        return ac.toString();
      }
#endif  // DECODE_DAIKIN160
#if DECODE_DAIKIN176
      case decode_type_t::DAIKIN176: {
        IRDaikin176 ac(0);
        ac.setRaw(result->state);
        return ac.toString();
      }
#endif  // DECODE_DAIKIN160
#if DECODE_DAIKIN2
      case decode_type_t::DAIKIN2: {
        IRDaikin2 ac(0);
        ac.setRaw(result->state);
        return ac.toString();
      }
#endif  // DECODE_DAIKIN2
#if DECODE_DAIKIN216
      case decode_type_t::DAIKIN216: {
        IRDaikin216 ac(0);
        ac.setRaw(result->state);
        return ac.toString();
      }
#endif  // DECODE_DAIKIN216
#if DECODE_ELECTRA_AC
      case decode_type_t::ELECTRA_AC: {
        IRElectraAc ac(0);
        ac.setRaw(result->state);
        return ac.toString();
      }
#endif  // DECODE_ELECTRA_AC
#if DECODE_FUJITSU_AC
      case decode_type_t::FUJITSU_AC: {
        IRFujitsuAC ac(0);
        ac.setRaw(result->state, result->bits / 8);
        return ac.toString();
      }
#endif  // DECODE_FUJITSU_AC
#if DECODE_KELVINATOR
      case decode_type_t::KELVINATOR: {
        IRKelvinatorAC ac(0);
        ac.setRaw(result->state);
        return ac.toString();
      }
#endif  // DECODE_KELVINATOR
#if DECODE_MITSUBISHI_AC
      case decode_type_t::MITSUBISHI_AC: {
        IRMitsubishiAC ac(0);
        ac.setRaw(result->state);
        return ac.toString();
      }
#endif  // DECODE_MITSUBISHI_AC
#if DECODE_MITSUBISHIHEAVY
      case decode_type_t::MITSUBISHI_HEAVY_88: {
        IRMitsubishiHeavy88Ac ac(0);
        ac.setRaw(result->state);
        return ac.toString();
      }
      case decode_type_t::MITSUBISHI_HEAVY_152: {
        IRMitsubishiHeavy152Ac ac(0);
        ac.setRaw(result->state);
        return ac.toString();
      }
#endif  // DECODE_MITSUBISHIHEAVY
#if DECODE_NEOCLIMA
      case decode_type_t::NEOCLIMA: {
        IRNeoclimaAc ac(0);
        ac.setRaw(result->state);
        return ac.toString();
      }
#endif  // DECODE_NEOCLIMA
#if DECODE_TOSHIBA_AC
      case decode_type_t::TOSHIBA_AC: {
        IRToshibaAC ac(0);
        ac.setRaw(result->state);
        return ac.toString();
      }
#endif  // DECODE_TOSHIBA_AC
#if DECODE_TROTEC
      case decode_type_t::TROTEC: {
        IRTrotecESP ac(0);
        ac.setRaw(result->state);
        return ac.toString();
      }
#endif  // DECODE_TROTEC
#if DECODE_GOODWEATHER
      case decode_type_t::GOODWEATHER: {
        IRGoodweatherAc ac(0);
        ac.setRaw(result->value);  // Goodweather uses value instead of state.
        return ac.toString();
      }
#endif  // DECODE_GOODWEATHER
#if DECODE_GREE
      case decode_type_t::GREE: {
        IRGreeAC ac(0);
        ac.setRaw(result->state);
        return ac.toString();
      }
#endif  // DECODE_GREE
#if DECODE_MIDEA
      case decode_type_t::MIDEA: {
        IRMideaAC ac(0);
        ac.setRaw(result->value);  // Midea uses value instead of state.
        return ac.toString();
      }
#endif  // DECODE_MIDEA
#if DECODE_HAIER_AC
      case decode_type_t::HAIER_AC: {
        IRHaierAC ac(0);
        ac.setRaw(result->state);
        return ac.toString();
      }
#endif  // DECODE_HAIER_AC
#if DECODE_HAIER_AC_YRW02
      case decode_type_t::HAIER_AC_YRW02: {
        IRHaierACYRW02 ac(0);
        ac.setRaw(result->state);
        return ac.toString();
      }
#endif  // DECODE_HAIER_AC_YRW02
#if DECODE_SAMSUNG_AC
      case decode_type_t::SAMSUNG_AC: {
        IRSamsungAc ac(0);
        ac.setRaw(result->state, result->bits / 8);
        return ac.toString();
      }
#endif  // DECODE_SAMSUNG_AC
#if DECODE_SHARP_AC
      case decode_type_t::SHARP_AC: {
        IRSharpAc ac(0);
        ac.setRaw(result->state);
        return ac.toString();
      }
#endif  // DECODE_SHARP_AC
#if DECODE_COOLIX
      case decode_type_t::COOLIX: {
        IRCoolixAC ac(0);
        ac.setRaw(result->value);  // Coolix uses value instead of state.
        return ac.toString();
      }
#endif  // DECODE_COOLIX
#if DECODE_PANASONIC_AC
      case decode_type_t::PANASONIC_AC: {
        if (result->bits > kPanasonicAcShortBits) {
          IRPanasonicAc ac(0);
          ac.setRaw(result->state);
          return ac.toString();
        }
        return "";
      }
#endif  // DECODE_PANASONIC_AC
#if DECODE_HITACHI_AC
      case decode_type_t::HITACHI_AC: {
        IRHitachiAc ac(0);
        ac.setRaw(result->state);
        return ac.toString();
      }
#endif  // DECODE_HITACHI_AC
#if DECODE_WHIRLPOOL_AC
      case decode_type_t::WHIRLPOOL_AC: {
        IRWhirlpoolAc ac(0);
        ac.setRaw(result->state);
        return ac.toString();
      }
#endif  // DECODE_WHIRLPOOL_AC
#if DECODE_VESTEL_AC
      case decode_type_t::VESTEL_AC: {
        IRVestelAc ac(0);
        ac.setRaw(result->value);  // Like Coolix, use value instead of state.
        return ac.toString();
      }
#endif  // DECODE_VESTEL_AC
#if DECODE_TECO
      case decode_type_t::TECO: {
        IRTecoAc ac(0);
        ac.setRaw(result->value);  // Like Coolix, use value instead of state.
        return ac.toString();
      }
#endif  // DECODE_TECO
#if DECODE_TCL112AC
      case decode_type_t::TCL112AC: {
        IRTcl112Ac ac(0);
        ac.setRaw(result->state);
        return ac.toString();
      }
#endif  // DECODE_TCL112AC
      default:
        return "";
    }
  }

  // Convert a valid IR A/C remote message that we understand enough into a
  // Common A/C state.
  //
  // Args:
  //   decode: A PTR to a successful raw IR decode object.
  //   result: A PTR to a state structure to store the result in.
  //   prev:   A PTR to a state structure which has the prev. state. (optional)
  // Returns:
  //   A boolean indicating success or failure.
  bool decodeToState(const decode_results *decode, stdAc::state_t *result,
                     const stdAc::state_t *prev) {
    if (decode == NULL || result == NULL) return false;  // Safety check.
    switch (decode->decode_type) {
#if DECODE_ARGO
      case decode_type_t::ARGO: {
        IRArgoAC ac(kGpioUnused);
        ac.setRaw(decode->state);
        *result = ac.toCommon();
        break;
      }
#endif  // DECODE_ARGO
#if DECODE_COOLIX
      case decode_type_t::COOLIX: {
        IRCoolixAC ac(kGpioUnused);
        ac.setRaw(decode->value);  // Uses value instead of state.
        *result = ac.toCommon(prev);
        break;
      }
#endif  // DECODE_COOLIX
#if DECODE_DAIKIN
      case decode_type_t::DAIKIN: {
        IRDaikinESP ac(kGpioUnused);
        ac.setRaw(decode->state);
        *result = ac.toCommon();
        break;
      }
#endif  // DECODE_DAIKIN
#if DECODE_DAIKIN160
      case decode_type_t::DAIKIN160: {
        IRDaikin160 ac(kGpioUnused);
        ac.setRaw(decode->state);
        *result = ac.toCommon();
        break;
      }
#endif  // DECODE_DAIKIN160
#if DECODE_DAIKIN176
      case decode_type_t::DAIKIN176: {
        IRDaikin176 ac(kGpioUnused);
        ac.setRaw(decode->state);
        *result = ac.toCommon();
        break;
      }
#endif  // DECODE_DAIKIN160
#if DECODE_DAIKIN2
      case decode_type_t::DAIKIN2: {
        IRDaikin2 ac(kGpioUnused);
        ac.setRaw(decode->state);
        *result = ac.toCommon();
        break;
      }
#endif  // DECODE_DAIKIN2
#if DECODE_DAIKIN216
      case decode_type_t::DAIKIN216: {
        IRDaikin216 ac(kGpioUnused);
        ac.setRaw(decode->state);
        *result = ac.toCommon();
        break;
      }
#endif  // DECODE_DAIKIN216
#if DECODE_ELECTRA_AC
      case decode_type_t::ELECTRA_AC: {
        IRElectraAc ac(kGpioUnused);
        ac.setRaw(decode->state);
        *result = ac.toCommon();
        break;
      }
#endif  // DECODE_ELECTRA_AC
#if DECODE_FUJITSU_AC
      case decode_type_t::FUJITSU_AC: {
        IRFujitsuAC ac(kGpioUnused);
        ac.setRaw(decode->state, decode->bits / 8);
        *result = ac.toCommon();
        break;
      }
#endif  // DECODE_FUJITSU_AC
#if DECODE_GOODWEATHER
      case decode_type_t::GOODWEATHER: {
        IRGoodweatherAc ac(kGpioUnused);
        ac.setRaw(decode->value);  // Uses value instead of state.
        *result = ac.toCommon();
        break;
      }
#endif  // DECODE_GOODWEATHER
#if DECODE_GREE
      case decode_type_t::GREE: {
        IRGreeAC ac(kGpioUnused);
        ac.setRaw(decode->state);
        *result = ac.toCommon();
        break;
      }
#endif  // DECODE_GREE
#if DECODE_HAIER_AC
      case decode_type_t::HAIER_AC: {
        IRHaierAC ac(kGpioUnused);
        ac.setRaw(decode->state);
        *result = ac.toCommon();
        break;
      }
#endif  // DECODE_HAIER_AC
#if DECODE_HAIER_AC_YRW02
      case decode_type_t::HAIER_AC_YRW02: {
        IRHaierACYRW02 ac(kGpioUnused);
        ac.setRaw(decode->state);
        *result = ac.toCommon();
        break;
      }
#endif  // DECODE_HAIER_AC_YRW02
#if (DECODE_HITACHI_AC || DECODE_HITACHI_AC2)
      case decode_type_t::HITACHI_AC: {
        IRHitachiAc ac(kGpioUnused);
        ac.setRaw(decode->state);
        *result = ac.toCommon();
        break;
      }
#endif  // (DECODE_HITACHI_AC || DECODE_HITACHI_AC2)
#if DECODE_KELVINATOR
      case decode_type_t::KELVINATOR: {
        IRKelvinatorAC ac(kGpioUnused);
        ac.setRaw(decode->state);
        *result = ac.toCommon();
        break;
      }
#endif  // DECODE_KELVINATOR
#if DECODE_MIDEA
      case decode_type_t::MIDEA: {
        IRMideaAC ac(kGpioUnused);
        ac.setRaw(decode->value);  // Uses value instead of state.
        *result = ac.toCommon(prev);
        break;
      }
#endif  // DECODE_MIDEA
#if DECODE_MITSUBISHI_AC
      case decode_type_t::MITSUBISHI_AC: {
        IRMitsubishiAC ac(kGpioUnused);
        ac.setRaw(decode->state);
        *result = ac.toCommon();
        break;
      }
#endif  // DECODE_MITSUBISHI_AC
#if DECODE_MITSUBISHIHEAVY
      case decode_type_t::MITSUBISHI_HEAVY_88: {
        IRMitsubishiHeavy88Ac ac(kGpioUnused);
        ac.setRaw(decode->state);
        *result = ac.toCommon();
        break;
      }
      case decode_type_t::MITSUBISHI_HEAVY_152: {
        IRMitsubishiHeavy152Ac ac(kGpioUnused);
        ac.setRaw(decode->state);
        *result = ac.toCommon();
        break;
      }
#endif  // DECODE_MITSUBISHIHEAVY
#if DECODE_NEOCLIMA
      case decode_type_t::NEOCLIMA: {
        IRNeoclimaAc ac(kGpioUnused);
        ac.setRaw(decode->state);
        *result = ac.toCommon();
        break;
      }
#endif  // DECODE_NEOCLIMA
#if DECODE_PANASONIC_AC
      case decode_type_t::PANASONIC_AC: {
        IRPanasonicAc ac(kGpioUnused);
        ac.setRaw(decode->state);
        *result = ac.toCommon();
        break;
      }
#endif  // DECODE_PANASONIC_AC
#if DECODE_SAMSUNG_AC
      case decode_type_t::SAMSUNG_AC: {
        IRSamsungAc ac(kGpioUnused);
        ac.setRaw(decode->state);
        *result = ac.toCommon();
        break;
      }
#endif  // DECODE_SAMSUNG_AC
#if DECODE_SHARP_AC
      case decode_type_t::SHARP_AC: {
        IRSharpAc ac(kGpioUnused);
        ac.setRaw(decode->state);
        *result = ac.toCommon();
        break;
      }
#endif  // DECODE_SHARP_AC
#if DECODE_TCL112AC
      case decode_type_t::TCL112AC: {
        IRTcl112Ac ac(kGpioUnused);
        ac.setRaw(decode->state);
        *result = ac.toCommon();
        break;
      }
#endif  // DECODE_TCL112AC
#if DECODE_TECO
      case decode_type_t::TECO: {
        IRTecoAc ac(kGpioUnused);
        ac.setRaw(decode->value);  // Uses value instead of state.
        *result = ac.toCommon();
        break;
      }
#endif  // DECODE_TECO
#if DECODE_TOSHIBA_AC
      case decode_type_t::TOSHIBA_AC: {
        IRToshibaAC ac(kGpioUnused);
        ac.setRaw(decode->state);
        *result = ac.toCommon();
        break;
      }
#endif  // DECODE_TOSHIBA_AC
#if DECODE_TROTEC
      case decode_type_t::TROTEC: {
        IRTrotecESP ac(kGpioUnused);
        ac.setRaw(decode->state);
        *result = ac.toCommon();
        break;
      }
#endif  // DECODE_TROTEC
#if DECODE_VESTEL_AC
      case decode_type_t::VESTEL_AC: {
        IRVestelAc ac(kGpioUnused);
        ac.setRaw(decode->value);  // Uses value instead of state.
        *result = ac.toCommon();
        break;
      }
#endif  // DECODE_VESTEL_AC
#if DECODE_WHIRLPOOL_AC
      case decode_type_t::WHIRLPOOL_AC: {
        IRWhirlpoolAc ac(kGpioUnused);
        ac.setRaw(decode->state);
        *result = ac.toCommon();
        break;
      }
#endif  // DECODE_WHIRLPOOL_AC
      default:
        return false;
    }
    return true;
  }
}  // namespace IRAcUtils<|MERGE_RESOLUTION|>--- conflicted
+++ resolved
@@ -946,18 +946,16 @@
         result.clean = desired.clean ^ prev->clean;
         result.sleep = ((desired.sleep >= 0) ^ (prev->sleep >= 0)) ? 0 : -1;
         break;
-<<<<<<< HEAD
       case decode_type_t::DAIKIN128:
         result.power = desired.power ^ prev->power;
         result.light = desired.light ^ prev->light;
-=======
+        break;
       case decode_type_t::MIDEA:
         if ((desired.swingv == stdAc::swingv_t::kOff) ^
             (prev->swingv == stdAc::swingv_t::kOff))  // It changed, so toggle.
           result.swingv = stdAc::swingv_t::kAuto;
         else
           result.swingv = stdAc::swingv_t::kOff;  // No change, so no toggle.
->>>>>>> e278f24c
         break;
       case decode_type_t::WHIRLPOOL_AC:
         result.power = desired.power ^ prev->power;
