--- conflicted
+++ resolved
@@ -556,15 +556,12 @@
 void IRSharpAc::setSwingV(const uint8_t position, const bool force) {
   switch (position) {
     case kSharpAcSwingVCoanda:
-<<<<<<< HEAD
-=======
       // Only allowed in Heat mode.
       if (!force && getMode() != kSharpAcHeat) {
         setSwingV(kSharpAcSwingVLow);  // Use the next lowest setting.
         return;
       }
       // FALLTHRU
->>>>>>> 98e789bf
     case kSharpAcSwingVHigh:
     case kSharpAcSwingVMid:
     case kSharpAcSwingVLow:
