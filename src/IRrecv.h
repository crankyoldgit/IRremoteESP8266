// Copyright 2009 Ken Shirriff
// Copyright 2015 Mark Szabo
// Copyright 2015 Sebastien Warin
// Copyright 2017 David Conran

#ifndef IRRECV_H_
#define IRRECV_H_

#ifndef UNIT_TEST
#include <Arduino.h>
#endif
#include <stddef.h>
#define __STDC_LIMIT_MACROS
#include <stdint.h>
#include "IRremoteESP8266.h"

// Constants
#define HEADER         2U  // Usual nr. of header entries.
#define FOOTER         2U  // Usual nr. of footer (stop bits) entries.
#define OFFSET_START   1U  // Usual rawbuf entry to start processing from.
#define MS_TO_USEC(x)  (x * 1000U)  // Convert milli-Seconds to micro-Seconds.
// Marks tend to be 100us too long, and spaces 100us too short
// when received due to sensor lag.
#define MARK_EXCESS   50U
#define RAWBUF       100U  // Default length of raw capture buffer
#define REPEAT UINT64_MAX
#define UNKNOWN_THRESHOLD 6U  // Default min size of reported UNKNOWN messages.
// receiver states
#define STATE_IDLE     2U
#define STATE_MARK     3U
#define STATE_SPACE    4U
#define STATE_STOP     5U
#define TOLERANCE     25U  // default percent tolerance in measurements
#define RAWTICK        2U  // Capture tick to uSec factor.
// How long (ms) before we give up wait for more data?
// Don't exceed MAX_TIMEOUT_MS without a good reason.
// That is the capture buffers maximum value size. (UINT16_MAX / RAWTICK)
// Typically messages/protocols tend to repeat around the 100ms timeframe,
// thus we should timeout before that to give us some time to try to decode
// before we need to start capturing a possible new message.
// Typically 15ms suits most applications. However, some protocols demand a
// higher value. e.g. 90ms for XMP-1 and some aircon units.
#define TIMEOUT_MS    15U  // In MilliSeconds.
#define MAX_TIMEOUT_MS (RAWTICK * UINT16_MAX / MS_TO_USEC(1))

// Use FNV hash algorithm: http://isthe.com/chongo/tech/comp/fnv/#FNV-param
#define FNV_PRIME_32 16777619UL
#define FNV_BASIS_32 2166136261UL

#define MAX2(a, b) ((a > b)?(a):(b))
#define MAX4(a, b, c, d) MAX2(MAX2(a, b), MAX2(c, d))
#define STATE_SIZE_MAX MAX2(MAX4(ARGO_COMMAND_LENGTH, \
                                 TROTEC_COMMAND_LENGTH, \
                                 MITSUBISHI_AC_STATE_LENGTH, \
                                 KELVINATOR_STATE_LENGTH), \
                            MAX4(GREE_STATE_LENGTH, \
                                 DAIKIN_COMMAND_LENGTH, \
                                 TOSHIBA_AC_STATE_LENGTH, \
                                 FUJITSU_AC_STATE_LENGTH))

// Types
// information for the interrupt handler
typedef struct {
  uint8_t recvpin;              // pin for IR data from detector
  uint8_t rcvstate;             // state machine
  uint16_t timer;               // state timer, counts 50uS ticks.
  uint16_t bufsize;             // max. nr. of entries in the capture buffer.
  uint16_t *rawbuf;             // raw data
  // uint16_t is used for rawlen as it saves 3 bytes of iram in the interrupt
  // handler. Don't ask why, I don't know. It just does.
  uint16_t rawlen;              // counter of entries in rawbuf.
  uint8_t overflow;             // Buffer overflow indicator.
  uint8_t timeout;              // Nr. of milliSeconds before we give up.
} irparams_t;

// results from a data match
typedef struct {
  bool success;  // Was the match successful?
  uint64_t data;  // The data found.
  uint16_t used;  // How many buffer positions were used.
} match_result_t;

// Classes

// Results returned from the decoder
class decode_results {
 public:
  decode_type_t decode_type;  // NEC, SONY, RC5, UNKNOWN
  // value, address, & command are all mutually exclusive with state.
  // i.e. They MUST NOT be used at the same time as state, so we can use a union
  // structure to save us a handful of valuable bytes of memory.
  union {
    struct {
      uint64_t value;  // Decoded value
      uint32_t address;  // Decoded device address.
      uint32_t command;  // Decoded command.
    };
#if DECODE_AC  // Only include state if we must. It's big.
    uint8_t state[STATE_SIZE_MAX];  // Complex multi-byte A/C result.
#endif
  };
  uint16_t bits;  // Number of bits in decoded value
  volatile uint16_t *rawbuf;  // Raw intervals in .5 us ticks
  uint16_t rawlen;  // Number of records in rawbuf.
  bool overflow;
  bool repeat;  // Is the result a repeat code?
};

// main class for receiving IR
class IRrecv {
 public:
  explicit IRrecv(uint16_t recvpin, uint16_t bufsize = RAWBUF,
                  uint8_t timeout = TIMEOUT_MS,
                  bool save_buffer = false);  // Constructor
  ~IRrecv();  // Destructor
  bool decode(decode_results *results, irparams_t *save = NULL);
  void enableIRIn();
  void disableIRIn();
  void resume();
  uint16_t getBufSize();
#if DECODE_HASH
  void setUnknownThreshold(uint16_t length);
#endif
  static bool match(uint32_t measured, uint32_t desired,
             uint8_t tolerance = TOLERANCE);
  static bool matchMark(uint32_t measured, uint32_t desired,
                 uint8_t tolerance = TOLERANCE, int16_t excess = MARK_EXCESS);
  static bool matchSpace(uint32_t measured, uint32_t desired,
                  uint8_t tolerance = TOLERANCE, int16_t excess = MARK_EXCESS);
#ifndef UNIT_TEST

 private:
#endif
  irparams_t *irparams_save;
#if DECODE_HASH
  uint16_t unknown_threshold;
#endif
  // These are called by decode
  void copyIrParams(volatile irparams_t *src, irparams_t *dst);
  int16_t compare(uint16_t oldval, uint16_t newval);
  static uint32_t ticksLow(uint32_t usecs, uint8_t tolerance = TOLERANCE);
  static uint32_t ticksHigh(uint32_t usecs, uint8_t tolerance = TOLERANCE);
  bool matchAtLeast(uint32_t measured, uint32_t desired,
                    uint8_t tolerance = TOLERANCE);
  match_result_t matchData(volatile uint16_t *data_ptr, const uint16_t nbits,
                           const uint16_t onemark, const uint32_t onespace,
                           const uint16_t zeromark, const uint32_t zerospace,
                           const uint8_t tolerance = TOLERANCE);
  bool decodeHash(decode_results *results);
#if (DECODE_NEC || DECODE_SHERWOOD || DECODE_AIWA_RC_T501 || SEND_SANYO)
  bool decodeNEC(decode_results *results, uint16_t nbits = NEC_BITS,
                 bool strict = true);
#endif
#if DECODE_SONY
  bool decodeSony(decode_results *results, uint16_t nbits = SONY_MIN_BITS,
                  bool strict = false);
#endif
#if DECODE_SANYO
  // DISABLED due to poor quality.
  // bool decodeSanyo(decode_results *results,
  //                  uint16_t nbits = SANYO_SA8650B_BITS,
  //                  bool strict = false);
  bool decodeSanyoLC7461(decode_results *results,
                         uint16_t nbits = SANYO_LC7461_BITS,
                         bool strict = true);
#endif
#if DECODE_MITSUBISHI
  bool decodeMitsubishi(decode_results *results,
                        uint16_t nbits = MITSUBISHI_BITS,
                        bool strict = true);
#endif
#if (DECODE_RC5 || DECODE_R6)
  int16_t getRClevel(decode_results *results, uint16_t *offset, uint16_t *used,
                     uint16_t bitTime);
#endif
#if DECODE_RC5
  bool decodeRC5(decode_results *results, uint16_t nbits = RC5X_BITS,
                 bool strict = true);
#endif
#if DECODE_RC6
  bool decodeRC6(decode_results *results, uint16_t nbits = RC6_MODE0_BITS,
                 bool strict = false);
#endif
#if DECODE_RCMM
  bool decodeRCMM(decode_results *results, uint16_t nbits = RCMM_BITS,
                  bool strict = false);
#endif
#if (DECODE_PANASONIC || DECODE_DENON)
  bool decodePanasonic(decode_results *results, uint16_t nbits = PANASONIC_BITS,
                       bool strict = false,
                       uint32_t manufacturer = PANASONIC_MANUFACTURER);
#endif
#if DECODE_LG
  bool decodeLG(decode_results *results, uint16_t nbits = LG_BITS,
                bool strict = false);
#endif
#if DECODE_JVC
  bool decodeJVC(decode_results *results, uint16_t nbits = JVC_BITS,
                 bool strict = true);
#endif
#if DECODE_SAMSUNG
  bool decodeSAMSUNG(decode_results *results, uint16_t nbits = SAMSUNG_BITS,
                     bool strict = true);
#endif
#if DECODE_WHYNTER
  bool decodeWhynter(decode_results *results, uint16_t nbits = WHYNTER_BITS,
                     bool strict = true);
#endif
#if DECODE_COOLIX
  bool decodeCOOLIX(decode_results *results, uint16_t nbits = COOLIX_BITS,
                    bool strict = true);
#endif
#if DECODE_DENON
  bool decodeDenon(decode_results *results, uint16_t nbits = DENON_BITS,
                   bool strict = true);
#endif
#if DECODE_DISH
  bool decodeDISH(decode_results *results, uint16_t nbits = DISH_BITS,
                  bool strict = true);
#endif
#if (DECODE_SHARP || DECODE_DENON)
  bool decodeSharp(decode_results *results, uint16_t nbits = SHARP_BITS,
                   bool strict = true, bool expansion = true);
#endif
#if DECODE_AIWA_RC_T501
  bool decodeAiwaRCT501(decode_results *results,
                        uint16_t nbits = AIWA_RC_T501_BITS, bool strict = true);
#endif
#if DECODE_NIKAI
  bool decodeNikai(decode_results *results, uint16_t nbits = NIKAI_BITS,
                   bool strict = true);
#endif
<<<<<<< HEAD
#if DECODE_MAGIQUEST
  bool decodeMagiQuest(decode_results *results, uint16_t nbits = MAGIQUEST_BITS,
                       bool strict = true);
#endif
=======
#if DECODE_KELVINATOR
  bool decodeKelvinator(decode_results *results,
                        uint16_t nbits = KELVINATOR_BITS,
                        bool strict = true);
#endif
#if DECODE_DAIKIN
  bool decodeDaikin(decode_results *results, uint16_t nbits = DAIKIN_RAW_BITS,
                    bool strict = true);
#endif
#if DECODE_TOSHIBA_AC
  bool decodeToshibaAC(decode_results *results,
                       uint16_t nbytes = TOSHIBA_AC_BITS,
                       bool strict = true);
#endif
#if DECODE_MIDEA
  bool decodeMidea(decode_results *results, uint16_t nbits = MIDEA_BITS,
                   bool strict = true);
#endif
>>>>>>> c63e8d8d
};

#endif  // IRRECV_H_<|MERGE_RESOLUTION|>--- conflicted
+++ resolved
@@ -230,12 +230,10 @@
   bool decodeNikai(decode_results *results, uint16_t nbits = NIKAI_BITS,
                    bool strict = true);
 #endif
-<<<<<<< HEAD
 #if DECODE_MAGIQUEST
   bool decodeMagiQuest(decode_results *results, uint16_t nbits = MAGIQUEST_BITS,
                        bool strict = true);
 #endif
-=======
 #if DECODE_KELVINATOR
   bool decodeKelvinator(decode_results *results,
                         uint16_t nbits = KELVINATOR_BITS,
@@ -254,7 +252,6 @@
   bool decodeMidea(decode_results *results, uint16_t nbits = MIDEA_BITS,
                    bool strict = true);
 #endif
->>>>>>> c63e8d8d
 };
 
 #endif  // IRRECV_H_