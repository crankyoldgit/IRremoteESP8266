--- conflicted
+++ resolved
@@ -223,16 +223,14 @@
   bool decodeNikai(decode_results *results, uint16_t nbits = NIKAI_BITS,
                    bool strict = true);
 #endif
-<<<<<<< HEAD
 #if DECODE_DAIKIN
   bool decodeDaikin(decode_results *results, uint16_t nbits = DAIKIN_BITS,
                    bool strict = true);
-=======
+#endif
 #if DECODE_KELVINATOR
   bool decodeKelvinator(decode_results *results,
                         uint16_t nbits = KELVINATOR_BITS,
                         bool strict = true);
->>>>>>> 9db0c94e
 #endif
 };
 
