// Copyright 2009 Ken Shirriff
// Copyright 2015 Mark Szabo
// Copyright 2015 Sebastien Warin
// Copyright 2017 David Conran

#ifndef IRRECV_H_
#define IRRECV_H_

#ifndef UNIT_TEST
#include <Arduino.h>
#endif
#include <stddef.h>
#define __STDC_LIMIT_MACROS
#include <stdint.h>
#include "IRremoteESP8266.h"

// Constants
const uint16_t kHeader = 2;        // Usual nr. of header entries.
const uint16_t kFooter = 2;        // Usual nr. of footer (stop bits) entries.
const uint16_t kStartOffset = 1;   // Usual rawbuf entry to start from.
#define MS_TO_USEC(x) ((x) * 1000U)  // Convert milli-Seconds to micro-Seconds.
// Marks tend to be 100us too long, and spaces 100us too short
// when received due to sensor lag.
const uint16_t kMarkExcess = 50;
const uint16_t kRawBuf = 100;  // Default length of raw capture buffer
const uint64_t kRepeat = UINT64_MAX;
// Default min size of reported UNKNOWN messages.
const uint16_t kUnknownThreshold = 6;

// receiver states
const uint8_t kIdleState = 2;
const uint8_t kMarkState = 3;
const uint8_t kSpaceState = 4;
const uint8_t kStopState = 5;
const uint8_t kTolerance = 25;   // default percent tolerance in measurements.
const uint8_t kUseDefTol = 255;  // Indicate to use the class default tolerance.
const uint16_t kRawTick = 2;     // Capture tick to uSec factor.
#define RAWTICK kRawTick  // Deprecated. For legacy user code support only.
// How long (ms) before we give up wait for more data?
// Don't exceed kMaxTimeoutMs without a good reason.
// That is the capture buffers maximum value size. (UINT16_MAX / kRawTick)
// Typically messages/protocols tend to repeat around the 100ms timeframe,
// thus we should timeout before that to give us some time to try to decode
// before we need to start capturing a possible new message.
// Typically 15ms suits most applications. However, some protocols demand a
// higher value. e.g. 90ms for XMP-1 and some aircon units.
const uint8_t kTimeoutMs = 15;  // In MilliSeconds.
#define TIMEOUT_MS kTimeoutMs   // For legacy documentation.
const uint16_t kMaxTimeoutMs = kRawTick * (UINT16_MAX / MS_TO_USEC(1));

// Use FNV hash algorithm: http://isthe.com/chongo/tech/comp/fnv/#FNV-param
const uint32_t kFnvPrime32 = 16777619UL;
const uint32_t kFnvBasis32 = 2166136261UL;

#ifdef ESP32
// Which of the ESP32 timers to use by default.
// (3 for most ESP32s, 1 for ESP32-C3s)
#ifdef SOC_TIMER_GROUP_TOTAL_TIMERS
const uint8_t kDefaultESP32Timer = SOC_TIMER_GROUP_TOTAL_TIMERS - 1;
#else  // SOC_TIMER_GROUP_TOTAL_TIMERS
const uint8_t kDefaultESP32Timer = 3;
#endif  // SOC_TIMER_GROUP_TOTAL_TIMERS
#endif  // ESP32

#if DECODE_AC
// Hitachi AC is the current largest state size.
const uint16_t kStateSizeMax = kHitachiAc2StateLength;
#else  // DECODE_AC
// Just define something (a uint64_t)
const uint16_t kStateSizeMax = sizeof(uint64_t);
#endif  // DECODE_AC

// Types

/// Information for the interrupt handler
typedef struct {
  uint8_t recvpin;   // pin for IR data from detector
  uint8_t rcvstate;  // state machine
  uint16_t timer;    // state timer, counts 50uS ticks.
  uint16_t bufsize;  // max. nr. of entries in the capture buffer.
  uint16_t *rawbuf;  // raw data
  // uint16_t is used for rawlen as it saves 3 bytes of iram in the interrupt
  // handler. Don't ask why, I don't know. It just does.
  uint16_t rawlen;   // counter of entries in rawbuf.
  uint8_t overflow;  // Buffer overflow indicator.
  uint8_t timeout;   // Nr. of milliSeconds before we give up.
} irparams_t;

/// Results from a data match
typedef struct {
  bool success;   // Was the match successful?
  uint64_t data;  // The data found.
  uint16_t used;  // How many buffer positions were used.
} match_result_t;

// Classes

/// Results returned from the decoder
class decode_results {
 public:
  decode_type_t decode_type;  // NEC, SONY, RC5, UNKNOWN
  // value, address, & command are all mutually exclusive with state.
  // i.e. They MUST NOT be used at the same time as state, so we can use a union
  // structure to save us a handful of valuable bytes of memory.
  union {
    struct {
      uint64_t value;    // Decoded value
      uint32_t address;  // Decoded device address.
      uint32_t command;  // Decoded command.
    };
    uint8_t state[kStateSizeMax];  // Multi-byte results.
  };
  uint16_t bits;              // Number of bits in decoded value
  volatile uint16_t *rawbuf;  // Raw intervals in .5 us ticks
  uint16_t rawlen;            // Number of records in rawbuf.
  bool overflow;
  bool repeat;  // Is the result a repeat code?
};

/// Class for receiving IR messages.
class IRrecv {
 public:
#if defined(ESP32)
  explicit IRrecv(const uint16_t recvpin, const uint16_t bufsize = kRawBuf,
                  const uint8_t timeout = kTimeoutMs,
                  const bool save_buffer = false,
                  const uint8_t timer_num = kDefaultESP32Timer);  // Constructor
#else  // ESP32
  explicit IRrecv(const uint16_t recvpin, const uint16_t bufsize = kRawBuf,
                  const uint8_t timeout = kTimeoutMs,
                  const bool save_buffer = false);                // Constructor
#endif  // ESP32
  ~IRrecv(void);                                                  // Destructor
  void setTolerance(const uint8_t percent = kTolerance);
  uint8_t getTolerance(void);
  bool decode(decode_results *results, irparams_t *save = NULL,
              uint8_t max_skip = 0, uint16_t noise_floor = 0);
  void enableIRIn(const bool pullup = false);
  void disableIRIn(void);
  void resume(void);
  uint16_t getBufSize(void);
#if DECODE_HASH
  void setUnknownThreshold(const uint16_t length);
#endif
  bool match(const uint32_t measured, const uint32_t desired,
             const uint8_t tolerance = kUseDefTol,
             const uint16_t delta = 0);
  bool matchMark(const uint32_t measured, const uint32_t desired,
                 const uint8_t tolerance = kUseDefTol,
                 const int16_t excess = kMarkExcess);
  bool matchMarkRange(const uint32_t measured, const uint32_t desired,
                      const uint16_t range = 100,
                      const int16_t excess = kMarkExcess);
  bool matchSpace(const uint32_t measured, const uint32_t desired,
                  const uint8_t tolerance = kUseDefTol,
                  const int16_t excess = kMarkExcess);
  bool matchSpaceRange(const uint32_t measured, const uint32_t desired,
                       const uint16_t range = 100,
                       const int16_t excess = kMarkExcess);
#ifndef UNIT_TEST

 private:
#endif
  irparams_t *irparams_save;
  uint8_t _tolerance;
#if defined(ESP32)
  uint8_t _timer_num;
#endif  // defined(ESP32)
#if DECODE_HASH
  uint16_t _unknown_threshold;
#endif
#ifdef UNIT_TEST
  volatile irparams_t *_getParamsPtr(void);
#endif  // UNIT_TEST
  // These are called by decode
  uint8_t _validTolerance(const uint8_t percentage);
  void copyIrParams(volatile irparams_t *src, irparams_t *dst);
  uint16_t compare(const uint16_t oldval, const uint16_t newval);
  uint32_t ticksLow(const uint32_t usecs,
                    const uint8_t tolerance = kUseDefTol,
                    const uint16_t delta = 0);
  uint32_t ticksHigh(const uint32_t usecs,
                     const uint8_t tolerance = kUseDefTol,
                     const uint16_t delta = 0);
  bool matchAtLeast(const uint32_t measured, const uint32_t desired,
                    const uint8_t tolerance = kUseDefTol,
                    const uint16_t delta = 0);
  uint16_t _matchGeneric(volatile uint16_t *data_ptr,
                         uint64_t *result_bits_ptr,
                         uint8_t *result_ptr,
                         const bool use_bits,
                         const uint16_t remaining,
                         const uint16_t required,
                         const uint16_t hdrmark,
                         const uint32_t hdrspace,
                         const uint16_t onemark,
                         const uint32_t onespace,
                         const uint16_t zeromark,
                         const uint32_t zerospace,
                         const uint16_t footermark,
                         const uint32_t footerspace,
                         const bool atleast = false,
                         const uint8_t tolerance = kUseDefTol,
                         const int16_t excess = kMarkExcess,
                         const bool MSBfirst = true);
  match_result_t matchData(volatile uint16_t *data_ptr, const uint16_t nbits,
                           const uint16_t onemark, const uint32_t onespace,
                           const uint16_t zeromark, const uint32_t zerospace,
                           const uint8_t tolerance = kUseDefTol,
                           const int16_t excess = kMarkExcess,
                           const bool MSBfirst = true,
                           const bool expectlastspace = true);
  uint16_t matchBytes(volatile uint16_t *data_ptr, uint8_t *result_ptr,
                      const uint16_t remaining, const uint16_t nbytes,
                      const uint16_t onemark, const uint32_t onespace,
                      const uint16_t zeromark, const uint32_t zerospace,
                      const uint8_t tolerance = kUseDefTol,
                      const int16_t excess = kMarkExcess,
                      const bool MSBfirst = true,
                      const bool expectlastspace = true);
  uint16_t matchGeneric(volatile uint16_t *data_ptr,
                        uint64_t *result_ptr,
                        const uint16_t remaining, const uint16_t nbits,
                        const uint16_t hdrmark, const uint32_t hdrspace,
                        const uint16_t onemark, const uint32_t onespace,
                        const uint16_t zeromark, const uint32_t zerospace,
                        const uint16_t footermark, const uint32_t footerspace,
                        const bool atleast = false,
                        const uint8_t tolerance = kUseDefTol,
                        const int16_t excess = kMarkExcess,
                        const bool MSBfirst = true);
  uint16_t matchGeneric(volatile uint16_t *data_ptr, uint8_t *result_ptr,
                        const uint16_t remaining, const uint16_t nbits,
                        const uint16_t hdrmark, const uint32_t hdrspace,
                        const uint16_t onemark, const uint32_t onespace,
                        const uint16_t zeromark, const uint32_t zerospace,
                        const uint16_t footermark,
                        const uint32_t footerspace,
                        const bool atleast = false,
                        const uint8_t tolerance = kUseDefTol,
                        const int16_t excess = kMarkExcess,
                        const bool MSBfirst = true);
  uint16_t matchGenericConstBitTime(volatile uint16_t *data_ptr,
                                    uint64_t *result_ptr,
                                    const uint16_t remaining,
                                    const uint16_t nbits,
                                    const uint16_t hdrmark,
                                    const uint32_t hdrspace,
                                    const uint16_t one,
                                    const uint32_t zero,
                                    const uint16_t footermark,
                                    const uint32_t footerspace,
                                    const bool atleast = false,
                                    const uint8_t tolerance = kUseDefTol,
                                    const int16_t excess = kMarkExcess,
                                    const bool MSBfirst = true);
  uint16_t matchManchesterData(volatile const uint16_t *data_ptr,
                               uint64_t *result_ptr,
                               const uint16_t remaining,
                               const uint16_t nbits,
                               const uint16_t half_period,
                               const uint16_t starting_balance = 0,
                               const uint8_t tolerance = kUseDefTol,
                               const int16_t excess = kMarkExcess,
                               const bool MSBfirst = true,
                               const bool GEThomas = true);
  uint16_t matchManchester(volatile const uint16_t *data_ptr,
                           uint64_t *result_ptr,
                           const uint16_t remaining,
                           const uint16_t nbits,
                           const uint16_t hdrmark,
                           const uint32_t hdrspace,
                           const uint16_t clock_period,
                           const uint16_t footermark,
                           const uint32_t footerspace,
                           const bool atleast = false,
                           const uint8_t tolerance = kUseDefTol,
                           const int16_t excess = kMarkExcess,
                           const bool MSBfirst = true,
                           const bool GEThomas = true);
  void crudeNoiseFilter(decode_results *results, const uint16_t floor = 0);
  bool decodeHash(decode_results *results);
#if DECODE_VOLTAS
  bool decodeVoltas(decode_results *results,
                         uint16_t offset = kStartOffset,
                         const uint16_t nbits = kVoltasBits,
                         const bool strict = true);
#endif  // DECODE_VOLTAS
#if (DECODE_NEC || DECODE_SHERWOOD || DECODE_AIWA_RC_T501 || DECODE_SANYO)
  bool decodeNEC(decode_results *results, uint16_t offset = kStartOffset,
                 const uint16_t nbits = kNECBits, const bool strict = true);
#endif
#if DECODE_ARGO
  bool decodeArgo(decode_results *results, uint16_t offset = kStartOffset,
                  const uint16_t nbits = kArgoBits, const bool strict = true);
#endif  // DECODE_ARGO
#if DECODE_ARRIS
  bool decodeArris(decode_results *results, uint16_t offset = kStartOffset,
                   const uint16_t nbits = kArrisBits, const bool strict = true);
#endif  // DECODE_ARRIS
#if DECODE_SONY
  bool decodeSony(decode_results *results, uint16_t offset = kStartOffset,
                  const uint16_t nbits = kSonyMinBits,
                  const bool strict = false);
#endif
#if DECODE_SANYO
  // DISABLED due to poor quality.
  // bool decodeSanyo(decode_results *results, uint16_t offset = kStartOffset,
  //                  uint16_t nbits = kSanyoSA8650BBits,
  //                  bool strict = false);
  bool decodeSanyoLC7461(decode_results *results,
                         uint16_t offset = kStartOffset,
                         const uint16_t nbits = kSanyoLC7461Bits,
                         const bool strict = true);
#endif
#if DECODE_SANYO_AC
  bool decodeSanyoAc(decode_results *results,
                     uint16_t offset = kStartOffset,
                     const uint16_t nbits = kSanyoAcBits,
                     const bool strict = true);
#endif  // DECODE_SANYO_AC
#if DECODE_SANYO_AC88
  bool decodeSanyoAc88(decode_results *results,
                       uint16_t offset = kStartOffset,
                       const uint16_t nbits = kSanyoAc88Bits,
                       const bool strict = true);
#endif  // DECODE_SANYO_AC88
#if DECODE_MITSUBISHI
  bool decodeMitsubishi(decode_results *results, uint16_t offset = kStartOffset,
                        const uint16_t nbits = kMitsubishiBits,
                        const bool strict = true);
#endif
#if DECODE_MITSUBISHI2
  bool decodeMitsubishi2(decode_results *results,
                         uint16_t offset = kStartOffset,
                         const uint16_t nbits = kMitsubishiBits,
                         const bool strict = true);
#endif
#if DECODE_MITSUBISHI_AC
  bool decodeMitsubishiAC(decode_results *results,
                          uint16_t offset = kStartOffset,
                          const uint16_t nbits = kMitsubishiACBits,
                          const bool strict = false);
#endif
#if DECODE_MITSUBISHI136
  bool decodeMitsubishi136(decode_results *results,
                           uint16_t offset = kStartOffset,
                           const uint16_t nbits = kMitsubishi136Bits,
                           const bool strict = true);
#endif
#if DECODE_MITSUBISHI112
  bool decodeMitsubishi112(decode_results *results,
                           uint16_t offset = kStartOffset,
                           const uint16_t nbits = kMitsubishi112Bits,
                           const bool strict = true);
#endif
#if DECODE_MITSUBISHIHEAVY
  bool decodeMitsubishiHeavy(decode_results *results,
                             uint16_t offset = kStartOffset,
                             const uint16_t nbits = kMitsubishiHeavy152Bits,
                             const bool strict = true);
#endif
#if (DECODE_RC5 || DECODE_RC6 || DECODE_LASERTAG || DECODE_MWM)
  int16_t getRClevel(decode_results *results, uint16_t *offset, uint16_t *used,
                     uint16_t bitTime, const uint8_t tolerance = kUseDefTol,
                     const int16_t excess = kMarkExcess,
                     const uint16_t delta = 0, const uint8_t maxwidth = 3);
#endif
#if DECODE_RC5
  bool decodeRC5(decode_results *results, uint16_t offset = kStartOffset,
                 const uint16_t nbits = kRC5XBits,
                 const bool strict = true);
#endif
#if DECODE_RC6
  bool decodeRC6(decode_results *results, uint16_t offset = kStartOffset,
                 const uint16_t nbits = kRC6Mode0Bits,
                 const bool strict = false);
#endif
#if DECODE_RCMM
  bool decodeRCMM(decode_results *results, uint16_t offset = kStartOffset,
                  const uint16_t nbits = kRCMMBits,
                  const bool strict = false);
#endif
#if (DECODE_PANASONIC || DECODE_DENON)
  bool decodePanasonic(decode_results *results, uint16_t offset = kStartOffset,
                       const uint16_t nbits = kPanasonicBits,
                       const bool strict = false,
                       const uint32_t manufacturer = kPanasonicManufacturer);
#endif
#if DECODE_LG
  bool decodeLG(decode_results *results, uint16_t offset = kStartOffset,
                const uint16_t nbits = kLgBits,
                const bool strict = false);
#endif
#if DECODE_INAX
  bool decodeInax(decode_results *results, uint16_t offset = kStartOffset,
                  const uint16_t nbits = kInaxBits,
                  const bool strict = true);
#endif  // DECODE_INAX
#if DECODE_JVC
  bool decodeJVC(decode_results *results, uint16_t offset = kStartOffset,
                 const uint16_t nbits = kJvcBits,
                 const bool strict = true);
#endif
#if DECODE_SAMSUNG
  bool decodeSAMSUNG(decode_results *results, uint16_t offset = kStartOffset,
                     const uint16_t nbits = kSamsungBits,
                     const bool strict = true);
#endif
#if DECODE_SAMSUNG
  bool decodeSamsung36(decode_results *results, uint16_t offset = kStartOffset,
                       const uint16_t nbits = kSamsung36Bits,
                       const bool strict = true);
#endif
#if DECODE_SAMSUNG_AC
  bool decodeSamsungAC(decode_results *results, uint16_t offset = kStartOffset,
                       const uint16_t nbits = kSamsungAcBits,
                       const bool strict = true);
#endif
#if DECODE_WHYNTER
  bool decodeWhynter(decode_results *results, uint16_t offset = kStartOffset,
                     const uint16_t nbits = kWhynterBits,
                     const bool strict = true);
#endif
#if DECODE_COOLIX
  bool decodeCOOLIX(decode_results *results, uint16_t offset = kStartOffset,
                    const uint16_t nbits = kCoolixBits,
                    const bool strict = true);
#endif  // DECODE_COOLIX
#if DECODE_COOLIX48
  bool decodeCoolix48(decode_results *results, uint16_t offset = kStartOffset,
                      const uint16_t nbits = kCoolix48Bits,
                      const bool strict = true);
#endif  // DECODE_COOLIX48
#if DECODE_DENON
  bool decodeDenon(decode_results *results, uint16_t offset = kStartOffset,
                   const uint16_t nbits = kDenonBits,
                   const bool strict = true);
#endif
#if DECODE_DISH
  bool decodeDISH(decode_results *results, uint16_t offset = kStartOffset,
                  const uint16_t nbits = kDishBits,
                  const bool strict = true);
#endif
#if (DECODE_SHARP || DECODE_DENON)
  bool decodeSharp(decode_results *results, uint16_t offset = kStartOffset,
                   const uint16_t nbits = kSharpBits,
                   const bool strict = true, const bool expansion = true);
#endif
#if DECODE_SHARP_AC
  bool decodeSharpAc(decode_results *results, uint16_t offset = kStartOffset,
                     const uint16_t nbits = kSharpAcBits,
                     const bool strict = true);
#endif
#if DECODE_AIWA_RC_T501
  bool decodeAiwaRCT501(decode_results *results, uint16_t offset = kStartOffset,
                        const uint16_t nbits = kAiwaRcT501Bits,
                        const bool strict = true);
#endif
#if DECODE_NIKAI
  bool decodeNikai(decode_results *results, uint16_t offset = kStartOffset,
                   const uint16_t nbits = kNikaiBits,
                   const bool strict = true);
#endif
#if DECODE_MAGIQUEST
  bool decodeMagiQuest(decode_results *results, uint16_t offset = kStartOffset,
                       const uint16_t nbits = kMagiquestBits,
                       const bool strict = true);
#endif
#if DECODE_KELVINATOR
  bool decodeKelvinator(decode_results *results, uint16_t offset = kStartOffset,
                        const uint16_t nbits = kKelvinatorBits,
                        const bool strict = true);
#endif
#if DECODE_DAIKIN
  bool decodeDaikin(decode_results *results, uint16_t offset = kStartOffset,
                    const uint16_t nbits = kDaikinBits,
                    const bool strict = true);
#endif
#if DECODE_DAIKIN64
  bool decodeDaikin64(decode_results *results, uint16_t offset = kStartOffset,
                      const uint16_t nbits = kDaikin64Bits,
                      const bool strict = true);
#endif  // DECODE_DAIKIN64
#if DECODE_DAIKIN128
  bool decodeDaikin128(decode_results *results, uint16_t offset = kStartOffset,
                       const uint16_t nbits = kDaikin128Bits,
                       const bool strict = true);
#endif  // DECODE_DAIKIN128
#if DECODE_DAIKIN152
  bool decodeDaikin152(decode_results *results, uint16_t offset = kStartOffset,
                       const uint16_t nbits = kDaikin152Bits,
                       const bool strict = true);
#endif  // DECODE_DAIKIN152
#if DECODE_DAIKIN160
  bool decodeDaikin160(decode_results *results, uint16_t offset = kStartOffset,
                       const uint16_t nbits = kDaikin160Bits,
                       const bool strict = true);
#endif  // DECODE_DAIKIN160
#if DECODE_DAIKIN176
  bool decodeDaikin176(decode_results *results, uint16_t offset = kStartOffset,
                       const uint16_t nbits = kDaikin176Bits,
                       const bool strict = true);
#endif  // DECODE_DAIKIN176
#if DECODE_DAIKIN2
  bool decodeDaikin2(decode_results *results, uint16_t offset = kStartOffset,
                     const uint16_t nbits = kDaikin2Bits,
                     const bool strict = true);
#endif
#if DECODE_DAIKIN200
  bool decodeDaikin200(decode_results *results, uint16_t offset = kStartOffset,
                       const uint16_t nbits = kDaikin200Bits,
                       const bool strict = true);
#endif  // DECODE_DAIKIN200
#if DECODE_DAIKIN216
  bool decodeDaikin216(decode_results *results, uint16_t offset = kStartOffset,
                       const uint16_t nbits = kDaikin216Bits,
                       const bool strict = true);
#endif
#if DECODE_TOSHIBA_AC
  bool decodeToshibaAC(decode_results *results, uint16_t offset = kStartOffset,
                       const uint16_t nbits = kToshibaACBits,
                       const bool strict = true);
#endif
#if DECODE_TROTEC
  bool decodeTrotec(decode_results *results, uint16_t offset = kStartOffset,
                    const uint16_t nbits = kTrotecBits,
                    const bool strict = true);
#endif  // DECODE_TROTEC
#if DECODE_TROTEC_3550
  bool decodeTrotec3550(decode_results *results, uint16_t offset = kStartOffset,
                        const uint16_t nbits = kTrotecBits,
                        const bool strict = true);
#endif  // DECODE_TROTEC_3550
#if DECODE_MIDEA
  bool decodeMidea(decode_results *results, uint16_t offset = kStartOffset,
                   const uint16_t nbits = kMideaBits,
                   const bool strict = true);
#endif  // DECODE_MIDEA
#if DECODE_MIDEA24
  bool decodeMidea24(decode_results *results, uint16_t offset = kStartOffset,
                     const uint16_t nbits = kMidea24Bits,
                     const bool strict = true);
#endif  // DECODE_MIDEA24
#if DECODE_FUJITSU_AC
  bool decodeFujitsuAC(decode_results *results, uint16_t offset = kStartOffset,
                       const uint16_t nbits = kFujitsuAcBits,
                       const bool strict = false);
#endif
#if DECODE_LASERTAG
  bool decodeLasertag(decode_results *results, uint16_t offset = kStartOffset,
                      const uint16_t nbits = kLasertagBits,
                      const bool strict = true);
#endif
#if DECODE_MILESTAG2
  bool decodeMilestag2(decode_results *results, uint16_t offset = kStartOffset,
                       const uint16_t nbits = kMilesTag2ShotBits,
                       const bool strict = true);
#endif
#if DECODE_CARRIER_AC
  bool decodeCarrierAC(decode_results *results, uint16_t offset = kStartOffset,
                       const uint16_t nbits = kCarrierAcBits,
                       const bool strict = true);
#endif  // DECODE_CARRIER_AC
#if DECODE_CARRIER_AC40
  bool decodeCarrierAC40(decode_results *results,
                         uint16_t offset = kStartOffset,
                         const uint16_t nbits = kCarrierAc40Bits,
                         const bool strict = true);
#endif  // DECODE_CARRIER_AC40
#if DECODE_CARRIER_AC64
  bool decodeCarrierAC64(decode_results *results,
                         uint16_t offset = kStartOffset,
                         const uint16_t nbits = kCarrierAc64Bits,
                         const bool strict = true);
#endif  // DECODE_CARRIER_AC64
#if DECODE_CARRIER_AC128
  bool decodeCarrierAC128(decode_results *results,
                          uint16_t offset = kStartOffset,
                          const uint16_t nbits = kCarrierAc128Bits,
                          const bool strict = true);
#endif  // DECODE_CARRIER_AC128
#if DECODE_GOODWEATHER
  bool decodeGoodweather(decode_results *results,
                         uint16_t offset = kStartOffset,
                         const uint16_t nbits = kGoodweatherBits,
                         const bool strict = true);
#endif  // DECODE_GOODWEATHER
#if DECODE_GREE
  bool decodeGree(decode_results *results, uint16_t offset = kStartOffset,
                  const uint16_t nbits = kGreeBits,
                  const bool strict = true);
#endif
#if (DECODE_HAIER_AC | DECODE_HAIER_AC_YRW02 || DECODE_HAIER_AC160 || \
     DECODE_HAIER_AC176)
  bool decodeHaierAC(decode_results *results, uint16_t offset = kStartOffset,
                     const uint16_t nbits = kHaierACBits,
                     const bool strict = true);
#endif
#if DECODE_HAIER_AC_YRW02
  bool decodeHaierACYRW02(decode_results *results,
                          uint16_t offset = kStartOffset,
                          const uint16_t nbits = kHaierACYRW02Bits,
                          const bool strict = true);
#endif
#if DECODE_HAIER_AC160
  bool decodeHaierAC160(decode_results *results,
                        uint16_t offset = kStartOffset,
                        const uint16_t nbits = kHaierAC160Bits,
                        const bool strict = true);
#endif  // DECODE_HAIER_AC160
#if DECODE_HAIER_AC176
  bool decodeHaierAC176(decode_results *results,
                        uint16_t offset = kStartOffset,
                        const uint16_t nbits = kHaierAC176Bits,
                        const bool strict = true);
#endif  // DECODE_HAIER_AC176
#if (DECODE_HITACHI_AC || DECODE_HITACHI_AC2 || DECODE_HITACHI_AC264 || \
     DECODE_HITACHI_AC344)
  bool decodeHitachiAC(decode_results *results, uint16_t offset = kStartOffset,
                       const uint16_t nbits = kHitachiAcBits,
                       const bool strict = true, const bool MSBfirst = true);
#endif  // (DECODE_HITACHI_AC || DECODE_HITACHI_AC2 || DECODE_HITACHI_AC264 ||
        //  DECODE_HITACHI_AC344)
#if DECODE_HITACHI_AC1
  bool decodeHitachiAC1(decode_results *results, uint16_t offset = kStartOffset,
                        const uint16_t nbits = kHitachiAc1Bits,
                        const bool strict = true);
#endif
#if DECODE_HITACHI_AC3
  bool decodeHitachiAc3(decode_results *results,
                          uint16_t offset = kStartOffset,
                          const uint16_t nbits = kHitachiAc3Bits,
                          const bool strict = true);
#endif  // DECODE_HITACHI_AC3
#if DECODE_HITACHI_AC296
  bool decodeHitachiAc296(decode_results *results,
                          uint16_t offset = kStartOffset,
                          const uint16_t nbits = kHitachiAc296Bits,
                          const bool strict = true);
#endif  // DECODE_HITACHI_AC296
#if DECODE_HITACHI_AC424
  bool decodeHitachiAc424(decode_results *results,
                          uint16_t offset = kStartOffset,
                          const uint16_t nbits = kHitachiAc424Bits,
                          const bool strict = true);
#endif  // DECODE_HITACHI_AC424
#if DECODE_GICABLE
  bool decodeGICable(decode_results *results, uint16_t offset = kStartOffset,
                     const uint16_t nbits = kGicableBits,
                     const bool strict = true);
#endif
#if DECODE_WHIRLPOOL_AC
  bool decodeWhirlpoolAC(decode_results *results,
                         uint16_t offset = kStartOffset,
                         const uint16_t nbits = kWhirlpoolAcBits,
                         const bool strict = true);
#endif
#if DECODE_LUTRON
  bool decodeLutron(decode_results *results, uint16_t offset = kStartOffset,
                    const uint16_t nbits = kLutronBits,
                    const bool strict = true);
#endif
#if DECODE_ELECTRA_AC
  bool decodeElectraAC(decode_results *results, uint16_t offset = kStartOffset,
                       const uint16_t nbits = kElectraAcBits,
                       const bool strict = true);
#endif
#if DECODE_PANASONIC_AC
  bool decodePanasonicAC(decode_results *results,
                         uint16_t offset = kStartOffset,
                         const uint16_t nbits = kPanasonicAcBits,
                         const bool strict = true);
#endif  // DECODE_PANASONIC_AC
#if DECODE_PANASONIC_AC32
  bool decodePanasonicAC32(decode_results *results,
                         uint16_t offset = kStartOffset,
                         const uint16_t nbits = kPanasonicAc32Bits,
                         const bool strict = true);
#endif  // DECODE_PANASONIC_AC32
#if DECODE_PIONEER
  bool decodePioneer(decode_results *results, uint16_t offset = kStartOffset,
                     const uint16_t nbits = kPioneerBits,
                     const bool strict = true);
#endif
#if DECODE_MWM
  bool decodeMWM(decode_results *results, uint16_t offset = kStartOffset,
                 const uint16_t nbits = 24,
                 const bool strict = true);
#endif
#if DECODE_VESTEL_AC
  bool decodeVestelAc(decode_results *results, uint16_t offset = kStartOffset,
                      const uint16_t nbits = kVestelAcBits,
                      const bool strict = true);
#endif
#if DECODE_TECO
  bool decodeTeco(decode_results *results, uint16_t offset = kStartOffset,
                  const uint16_t nbits = kTecoBits,
                  const bool strict = false);
#endif
#if DECODE_LEGOPF
  bool decodeLegoPf(decode_results *results, uint16_t offset = kStartOffset,
                    const uint16_t nbits = kLegoPfBits,
                    const bool strict = true);
#endif
#if DECODE_NEOCLIMA
  bool decodeNeoclima(decode_results *results, uint16_t offset = kStartOffset,
                      const uint16_t nbits = kNeoclimaBits,
                      const bool strict = true);
#endif  // DECODE_NEOCLIMA
#if DECODE_AMCOR
  bool decodeAmcor(decode_results *results, uint16_t offset = kStartOffset,
                   const uint16_t nbits = kAmcorBits,
                   const bool strict = true);
#endif  // DECODE_AMCOR
#if DECODE_EPSON
  bool decodeEpson(decode_results *results, uint16_t offset = kStartOffset,
                   const uint16_t nbits = kEpsonBits,
                   const bool strict = true);
#endif  // DECODE_EPSON
#if DECODE_SYMPHONY
  bool decodeSymphony(decode_results *results, uint16_t offset = kStartOffset,
                   const uint16_t nbits = kSymphonyBits,
                   const bool strict = true);
#endif  // DECODE_SYMPHONY
#if DECODE_AIRWELL
  bool decodeAirwell(decode_results *results, uint16_t offset = kStartOffset,
                     const uint16_t nbits = kAirwellBits,
                     const bool strict = true);
#endif  // DECODE_AIRWELL
#if DECODE_DELONGHI_AC
  bool decodeDelonghiAc(decode_results *results, uint16_t offset = kStartOffset,
                     const uint16_t nbits = kDelonghiAcBits,
                     const bool strict = true);
#endif  // DECODE_DELONGHI_AC
#if DECODE_DOSHISHA
  bool decodeDoshisha(decode_results *results, uint16_t offset = kStartOffset,
                      const uint16_t nbits = kDoshishaBits,
                      const bool strict = true);
#endif  // DECODE_DOSHISHA
#if DECODE_MULTIBRACKETS
  bool decodeMultibrackets(decode_results *results,
                           uint16_t offset = kStartOffset,
                           const uint16_t nbits = kMultibracketsBits,
                           const bool strict = true);
#endif  // DECODE_MULTIBRACKETS
#if DECODE_TECHNIBEL_AC
  bool decodeTechnibelAc(decode_results *results,
                         uint16_t offset = kStartOffset,
                         const uint16_t nbits = kTechnibelAcBits,
                         const bool strict = true);
#endif  // DECODE_TECHNIBEL_AC
#if DECODE_CORONA_AC
  bool decodeCoronaAc(decode_results *results, uint16_t offset = kStartOffset,
                      const uint16_t nbits = kCoronaAcBitsShort,
                      const bool strict = true);
#endif  // DECODE_CORONA_AC
#if DECODE_ZEPEAL
  bool decodeZepeal(decode_results *results, uint16_t offset = kStartOffset,
                    const uint16_t nbits = kZepealBits,
                    const bool strict = true);
#endif  // DECODE_ZEPEAL
#if DECODE_METZ
  bool decodeMetz(decode_results *results, uint16_t offset = kStartOffset,
                  const uint16_t nbits = kMetzBits,
                  const bool strict = true);
#endif  // DECODE_METZ
#if DECODE_TRANSCOLD
  bool decodeTranscold(decode_results *results, uint16_t offset = kStartOffset,
                       const uint16_t nbits = kTranscoldBits,
                       const bool strict = true);
#endif  // DECODE_TRANSCOLD
#if DECODE_MIRAGE
  bool decodeMirage(decode_results *results,
                    uint16_t offset = kStartOffset,
                    const uint16_t nbits = kMirageBits,
                    const bool strict = true);
#endif  // DECODE_MIRAGE
#if DECODE_ELITESCREENS
  bool decodeElitescreens(decode_results *results,
                          uint16_t offset = kStartOffset,
                          const uint16_t nbits = kEliteScreensBits,
                          const bool strict = true);
#endif  // DECODE_ELITESCREENS
#if DECODE_ECOCLIM
  bool decodeEcoclim(decode_results *results, uint16_t offset = kStartOffset,
                     const uint16_t nbits = kEcoclimBits,
                     const bool strict = true);
#endif  // DECODE_ECOCLIM
#if DECODE_XMP
  bool decodeXmp(decode_results *results, uint16_t offset = kStartOffset,
                 const uint16_t nbits = kXmpBits, const bool strict = true);
#endif  // DECODE_XMP
#if DECODE_TRUMA
  bool decodeTruma(decode_results *results, uint16_t offset = kStartOffset,
                   const uint16_t nbits = kTrumaBits, const bool strict = true);
#endif  // DECODE_TRUMA
#if DECODE_TEKNOPOINT
  bool decodeTeknopoint(decode_results *results, uint16_t offset = kStartOffset,
                        const uint16_t nbits = kTeknopointBits,
                        const bool strict = true);
#endif  // DECODE_TEKNOPOINT
#if DECODE_KELON
  bool decodeKelon(decode_results *results, uint16_t offset = kStartOffset,
                   const uint16_t nbits = kKelonBits, const bool strict = true);
#endif  // DECODE_KELON
#if DECODE_KELON168
  bool decodeKelon168(decode_results *results, uint16_t offset = kStartOffset,
                      const uint16_t nbits = kKelon168Bits,
                      const bool strict = true);
#endif  // DECODE_KELON168
#if DECODE_BOSE
  bool decodeBose(decode_results *results, uint16_t offset = kStartOffset,
                  const uint16_t nbits = kBoseBits, const bool strict = true);
#endif  // DECODE_BOSE
#if DECODE_RHOSS
  bool decodeRhoss(decode_results *results, uint16_t offset = kStartOffset,
                   const uint16_t nbits = kRhossBits, const bool strict = true);
#endif  // DECODE_RHOSS
#if DECODE_AIRTON
  bool decodeAirton(decode_results *results, uint16_t offset = kStartOffset,
                    const uint16_t nbits = kAirtonBits,
                    const bool strict = true);
#endif  // DECODE_AIRTON
<<<<<<< HEAD
#if DECODE_CLIMABUTLER
  bool decodeClimaButler(decode_results *results,
                         uint16_t offset = kStartOffset,
                         const uint16_t nbits = kClimaButlerBits,
                         const bool strict = true);
#endif  // DECODE_CLIMABUTLER
=======
#if DECODE_TOTO
  bool decodeToto(decode_results *results, uint16_t offset = kStartOffset,
                    const uint16_t nbits = kTotoBits,
                    const bool strict = true);
#endif  // DECODE_TOTO
>>>>>>> 0f948570
};

#endif  // IRRECV_H_<|MERGE_RESOLUTION|>--- conflicted
+++ resolved
@@ -822,20 +822,17 @@
                     const uint16_t nbits = kAirtonBits,
                     const bool strict = true);
 #endif  // DECODE_AIRTON
-<<<<<<< HEAD
-#if DECODE_CLIMABUTLER
-  bool decodeClimaButler(decode_results *results,
-                         uint16_t offset = kStartOffset,
-                         const uint16_t nbits = kClimaButlerBits,
-                         const bool strict = true);
-#endif  // DECODE_CLIMABUTLER
-=======
 #if DECODE_TOTO
   bool decodeToto(decode_results *results, uint16_t offset = kStartOffset,
                     const uint16_t nbits = kTotoBits,
                     const bool strict = true);
 #endif  // DECODE_TOTO
->>>>>>> 0f948570
+#if DECODE_CLIMABUTLER
+  bool decodeClimaButler(decode_results *results,
+                         uint16_t offset = kStartOffset,
+                         const uint16_t nbits = kClimaButlerBits,
+                         const bool strict = true);
+#endif  // DECODE_CLIMABUTLER
 };
 
 #endif  // IRRECV_H_