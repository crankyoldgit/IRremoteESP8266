--- conflicted
+++ resolved
@@ -228,8 +228,6 @@
                         uint16_t nbits = KELVINATOR_BITS,
                         bool strict = true);
 #endif
-<<<<<<< HEAD
-=======
 #if DECODE_DAIKIN
   bool decodeDaikin(decode_results *results, uint16_t nbits = DAIKIN_RAW_BITS,
                     bool strict = true);
@@ -239,7 +237,6 @@
                        uint16_t nbytes = TOSHIBA_AC_BITS,
                        bool strict = true);
 #endif
->>>>>>> 9b98424a
 };
 
 #endif  // IRRECV_H_