--- conflicted
+++ resolved
@@ -307,15 +307,13 @@
   bool decodeGICable(decode_results *results, uint16_t nbits = kGicableBits,
                      bool strict = true);
 #endif
-<<<<<<< HEAD
+#if DECODE_WHIRLPOOL_AC
+  bool decodeWhirlpoolAC(decode_results *results,
+                         uint16_t nbits = kWhirlpoolAcBits, bool strict = true);
+#endif
 #if DECODE_LUTRON
   bool decodeLutron(decode_results *results, uint16_t nbits = kLutronBits,
                      bool strict = true);
-=======
-#if DECODE_WHIRLPOOL_AC
-  bool decodeWhirlpoolAC(decode_results *results,
-                         uint16_t nbits = kWhirlpoolAcBits, bool strict = true);
->>>>>>> a493fc3e
 #endif
 };
 
