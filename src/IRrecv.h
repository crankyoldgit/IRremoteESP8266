--- conflicted
+++ resolved
@@ -663,13 +663,11 @@
                            const uint16_t nbits = kMultibracketsBits,
                            const bool strict = true);
 #endif  // DECODE_MULTIBRACKETS
-<<<<<<< HEAD
 #if DECODE_TECHNIBEL_AC
   bool decodeTechnibelAc(decode_results *results, uint16_t offset = kStartOffset,
                      const uint16_t nbits = kTechnibelAcBits,
                      const bool strict = true);
 #endif  // DECODE_TECHNIBEL_AC
-=======
 #if DECODE_CORONA_AC
   bool decodeCoronaAc(decode_results *results, uint16_t offset = kStartOffset,
                       const uint16_t nbits = kCoronaAcBitsShort,
@@ -690,7 +688,6 @@
                      const uint16_t nbits = kTranscoldBits,
                      const bool strict = true);
 #endif  // DECODE_TRANSCOLD
->>>>>>> dbbd0160
 };
 
 #endif  // IRRECV_H_