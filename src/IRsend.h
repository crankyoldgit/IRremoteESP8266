--- conflicted
+++ resolved
@@ -301,16 +301,14 @@
                        uint16_t nbytes = kPanasonicAcStateLength,
                        uint16_t repeat = kNoRepeat);
 #endif
-<<<<<<< HEAD
 #if SEND_PIONEER
   void sendPioneer(const uint64_t data, const uint16_t nbits = kPioneerBits,
                    const uint16_t repeat = kNoRepeat);
   uint64_t encodePioneer(uint16_t address, uint16_t command);
-=======
+#endif
 #if SEND_MWM
   void sendMWM(unsigned char data[], uint16_t nbytes,
                     uint16_t repeat = kNoRepeat);
->>>>>>> ec75c506
 #endif
 
  protected:
