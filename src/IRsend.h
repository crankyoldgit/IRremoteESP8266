// Copyright 2009 Ken Shirriff
// Copyright 2015 Mark Szabo
// Copyright 2017 David Conran
#ifndef IRSEND_H_
#define IRSEND_H_

#define __STDC_LIMIT_MACROS
#include <stdint.h>
#include "IRremoteESP8266.h"

// Originally from https://github.com/shirriff/Arduino-IRremote/
// Updated by markszabo (https://github.com/crankyoldgit/IRremoteESP8266) for
// sending IR code on ESP8266

#if TEST || UNIT_TEST
#define VIRTUAL virtual
#else
#define VIRTUAL
#endif

// Constants
// Offset (in microseconds) to use in Period time calculations to account for
// code excution time in producing the software PWM signal.
#if defined(ESP32)
// Calculated on a generic ESP-WROOM-32 board with v3.2-18 SDK @ 240MHz
const int8_t kPeriodOffset = -2;
#elif (defined(ESP8266) && F_CPU == 160000000L)  // NOLINT(whitespace/parens)
// Calculated on an ESP8266 NodeMCU v2 board using:
// v2.6.0 with v2.5.2 ESP core @ 160MHz
const int8_t kPeriodOffset = -2;
#else  // (defined(ESP8266) && F_CPU == 160000000L)
// Calculated on ESP8266 Wemos D1 mini using v2.4.1 with v2.4.0 ESP core @ 40MHz
const int8_t kPeriodOffset = -5;
#endif  // (defined(ESP8266) && F_CPU == 160000000L)
const uint8_t kDutyDefault = 50;  // Percentage
const uint8_t kDutyMax = 100;     // Percentage
// delayMicroseconds() is only accurate to 16383us.
// Ref: https://www.arduino.cc/en/Reference/delayMicroseconds
const uint16_t kMaxAccurateUsecDelay = 16383;
//  Usecs to wait between messages we don't know the proper gap time.
const uint32_t kDefaultMessageGap = 100000;

/// Enumerators and Structures for the Common A/C API.
namespace stdAc {
  /// Common A/C settings for A/C operating modes.
  enum class opmode_t {
    kOff  = -1,
    kAuto =  0,
    kCool =  1,
    kHeat =  2,
    kDry  =  3,
    kFan  =  4,
    // Add new entries before this one, and update it to point to the last entry
    kLastOpmodeEnum = kFan,
  };

  /// Common A/C settings for Fan Speeds.
  enum class fanspeed_t {
    kAuto =   0,
    kMin =    1,
    kLow =    2,
    kMedium = 3,
    kHigh =   4,
    kMax =    5,
    // Add new entries before this one, and update it to point to the last entry
    kLastFanspeedEnum = kMax,
  };

  /// Common A/C settings for Vertical Swing.
  enum class swingv_t {
    kOff =    -1,
    kAuto =    0,
    kHighest = 1,
    kHigh =    2,
    kMiddle =  3,
    kLow =     4,
    kLowest =  5,
    // Add new entries before this one, and update it to point to the last entry
    kLastSwingvEnum = kLowest,
  };

  /// Common A/C settings for Horizontal Swing.
  enum class swingh_t {
    kOff =     -1,
    kAuto =     0,  // a.k.a. On.
    kLeftMax =  1,
    kLeft =     2,
    kMiddle =   3,
    kRight =    4,
    kRightMax = 5,
    kWide =     6,  // a.k.a. left & right at the same time.
    // Add new entries before this one, and update it to point to the last entry
    kLastSwinghEnum = kWide,
  };

  /// Structure to hold a common A/C state.
  typedef struct {
    decode_type_t protocol;
    int16_t model;
    bool power;
    stdAc::opmode_t mode;
    float degrees;
    bool celsius;
    stdAc::fanspeed_t fanspeed;
    stdAc::swingv_t swingv;
    stdAc::swingh_t swingh;
    bool quiet;
    bool turbo;
    bool econo;
    bool light;
    bool filter;
    bool clean;
    bool beep;
    int16_t sleep;
    int16_t clock;
  } state_t;
};  // namespace stdAc

/// Fujitsu A/C model numbers
enum fujitsu_ac_remote_model_t {
  ARRAH2E = 1,  // (1) AR-RAH2E, AR-RAC1E, AR-RAE1E, AR-RCE1E (Default)
  ARDB1,        // (2) AR-DB1, AR-DL10 (AR-DL10 swing doesn't work)
  ARREB1E,      // (3) AR-REB1E
  ARJW2,        // (4) AR-JW2  (Same as ARDB1 but with horiz control)
  ARRY4,        // (5) AR-RY4 (Same as AR-RAH2E but with clean & filter)
};

/// Gree A/C model numbers
enum gree_ac_remote_model_t {
  YAW1F = 1,  // (1) Ultimate, EKOKAI, RusClimate (Default)
  YBOFB,     // (2) Green, YBOFB2, YAPOF3
};

/// HITACHI_AC1 A/C model numbers
enum hitachi_ac1_remote_model_t {
  R_LT0541_HTA_A = 1,  // (1) R-LT0541-HTA Remote in "A" setting. (Default)
  R_LT0541_HTA_B,      // (2) R-LT0541-HTA Remote in "B" setting.
};

/// Panasonic A/C model numbers
enum panasonic_ac_remote_model_t {
  kPanasonicUnknown = 0,
  kPanasonicLke = 1,
  kPanasonicNke = 2,
  kPanasonicDke = 3,  // PKR too.
  kPanasonicJke = 4,
  kPanasonicCkp = 5,
  kPanasonicRkr = 6,
};

/// Voltas A/C model numbers
enum voltas_ac_remote_model_t {
  kVoltasUnknown = 0,  // Full Function
  kVoltas122LZF = 1,   // (1) 122LZF (No SwingH support) (Default)
};

/// Whirlpool A/C model numbers
enum whirlpool_ac_remote_model_t {
  DG11J13A = 1,  // DG11J1-04 too
  DG11J191,
};

/// LG A/C model numbers
enum lg_ac_remote_model_t {
  GE6711AR2853M = 1,  // (1) LG 28-bit Protocol (default)
  AKB75215403,        // (2) LG2 28-bit Protocol
};


// Classes

/// Class for sending all basic IR protocols.
/// @note Originally from https://github.com/shirriff/Arduino-IRremote/
///  Updated by markszabo (https://github.com/crankyoldgit/IRremoteESP8266) for
///  sending IR code on ESP8266
class IRsend {
 public:
  explicit IRsend(uint16_t IRsendPin, bool inverted = false,
                  bool use_modulation = true);
  void begin();
  void enableIROut(uint32_t freq, uint8_t duty = kDutyDefault);
  VIRTUAL void _delayMicroseconds(uint32_t usec);
  VIRTUAL uint16_t mark(uint16_t usec);
  VIRTUAL void space(uint32_t usec);
  int8_t calibrate(uint16_t hz = 38000U);
  void sendRaw(const uint16_t buf[], const uint16_t len, const uint16_t hz);
  void sendData(uint16_t onemark, uint32_t onespace, uint16_t zeromark,
                uint32_t zerospace, uint64_t data, uint16_t nbits,
                bool MSBfirst = true);
  void sendManchesterData(const uint16_t half_period, const uint64_t data,
                          const uint16_t nbits, const bool MSBfirst = true,
                          const bool GEThomas = true);
  void sendManchester(const uint16_t headermark, const uint32_t headerspace,
                      const uint16_t half_period, const uint16_t footermark,
                      const uint32_t gap, const uint64_t data,
                      const uint16_t nbits, const uint16_t frequency = 38,
                      const bool MSBfirst = true,
                      const uint16_t repeat = kNoRepeat,
                      const uint8_t dutycycle = kDutyDefault,
                      const bool GEThomas = true);
  void sendGeneric(const uint16_t headermark, const uint32_t headerspace,
                   const uint16_t onemark, const uint32_t onespace,
                   const uint16_t zeromark, const uint32_t zerospace,
                   const uint16_t footermark, const uint32_t gap,
                   const uint64_t data, const uint16_t nbits,
                   const uint16_t frequency, const bool MSBfirst,
                   const uint16_t repeat, const uint8_t dutycycle);
  void sendGeneric(const uint16_t headermark, const uint32_t headerspace,
                   const uint16_t onemark, const uint32_t onespace,
                   const uint16_t zeromark, const uint32_t zerospace,
                   const uint16_t footermark, const uint32_t gap,
                   const uint32_t mesgtime, const uint64_t data,
                   const uint16_t nbits, const uint16_t frequency,
                   const bool MSBfirst, const uint16_t repeat,
                   const uint8_t dutycycle);
  void sendGeneric(const uint16_t headermark, const uint32_t headerspace,
                   const uint16_t onemark, const uint32_t onespace,
                   const uint16_t zeromark, const uint32_t zerospace,
                   const uint16_t footermark, const uint32_t gap,
                   const uint8_t *dataptr, const uint16_t nbytes,
                   const uint16_t frequency, const bool MSBfirst,
                   const uint16_t repeat, const uint8_t dutycycle);
  static uint16_t minRepeats(const decode_type_t protocol);
  static uint16_t defaultBits(const decode_type_t protocol);
  bool send(const decode_type_t type, const uint64_t data,
            const uint16_t nbits, const uint16_t repeat = kNoRepeat);
  bool send(const decode_type_t type, const uint8_t *state,
            const uint16_t nbytes);
#if (SEND_NEC || SEND_SHERWOOD || SEND_AIWA_RC_T501 || SEND_SANYO || \
     SEND_MIDEA24)
  void sendNEC(uint64_t data, uint16_t nbits = kNECBits,
               uint16_t repeat = kNoRepeat);
  uint32_t encodeNEC(uint16_t address, uint16_t command);
#endif
#if SEND_SONY
  // sendSony() should typically be called with repeat=2 as Sony devices
  // expect the code to be sent at least 3 times. (code + 2 repeats = 3 codes)
  // Legacy use of this procedure was to only send a single code so call it with
  // repeat=0 for backward compatibility. As of v2.0 it defaults to sending
  // a Sony command that will be accepted be a device.
  void sendSony(const uint64_t data, const uint16_t nbits = kSony20Bits,
                const uint16_t repeat = kSonyMinRepeat);
  void sendSony38(const uint64_t data, const uint16_t nbits = kSony20Bits,
                  const uint16_t repeat = kSonyMinRepeat + 1);
  uint32_t encodeSony(const uint16_t nbits, const uint16_t command,
                      const uint16_t address, const uint16_t extended = 0);
#endif  // SEND_SONY
#if SEND_SHERWOOD
  void sendSherwood(uint64_t data, uint16_t nbits = kSherwoodBits,
                    uint16_t repeat = kSherwoodMinRepeat);
#endif
#if SEND_SAMSUNG
  void sendSAMSUNG(const uint64_t data, const uint16_t nbits = kSamsungBits,
                   const uint16_t repeat = kNoRepeat);
  uint32_t encodeSAMSUNG(const uint8_t customer, const uint8_t command);
#endif
#if SEND_SAMSUNG36
  void sendSamsung36(const uint64_t data, const uint16_t nbits = kSamsung36Bits,
                     const uint16_t repeat = kNoRepeat);
#endif
#if SEND_SAMSUNG_AC
  void sendSamsungAC(const unsigned char data[],
                     const uint16_t nbytes = kSamsungAcStateLength,
                     const uint16_t repeat = kSamsungAcDefaultRepeat);
#endif
#if SEND_LG
  void sendLG(uint64_t data, uint16_t nbits = kLgBits,
              uint16_t repeat = kNoRepeat);
  void sendLG2(uint64_t data, uint16_t nbits = kLgBits,
               uint16_t repeat = kNoRepeat);
  uint32_t encodeLG(uint16_t address, uint16_t command);
#endif
#if (SEND_SHARP || SEND_DENON)
  uint32_t encodeSharp(const uint16_t address, const uint16_t command,
                       const uint16_t expansion = 1, const uint16_t check = 0,
                       const bool MSBfirst = false);
  void sendSharp(const uint16_t address, const uint16_t command,
                 const uint16_t nbits = kSharpBits,
                 const uint16_t repeat = kNoRepeat);
  void sendSharpRaw(const uint64_t data, const uint16_t nbits = kSharpBits,
                    const uint16_t repeat = kNoRepeat);
#endif
#if SEND_SHARP_AC
  void sendSharpAc(const unsigned char data[],
                   const uint16_t nbytes = kSharpAcStateLength,
                   const uint16_t repeat = kSharpAcDefaultRepeat);
#endif  // SEND_SHARP_AC
#if SEND_JVC
  void sendJVC(uint64_t data, uint16_t nbits = kJvcBits,
               uint16_t repeat = kNoRepeat);
  uint16_t encodeJVC(uint8_t address, uint8_t command);
#endif
#if SEND_DENON
  void sendDenon(uint64_t data, uint16_t nbits = kDenonBits,
                 uint16_t repeat = kNoRepeat);
#endif
#if SEND_SANYO
  uint64_t encodeSanyoLC7461(uint16_t address, uint8_t command);
  void sendSanyoLC7461(const uint64_t data,
                       const uint16_t nbits = kSanyoLC7461Bits,
                       const uint16_t repeat = kNoRepeat);
#endif
#if SEND_SANYO_AC
  void sendSanyoAc(const uint8_t *data,
                   const uint16_t nbytes = kSanyoAcStateLength,
                   const uint16_t repeat = kNoRepeat);
#endif  // SEND_SANYO_AC
#if SEND_DISH
  // sendDISH() should typically be called with repeat=3 as DISH devices
  // expect the code to be sent at least 4 times. (code + 3 repeats = 4 codes)
  // Legacy use of this procedure was only to send a single code
  // so use repeat=0 for backward compatibility.
  void sendDISH(uint64_t data, uint16_t nbits = kDishBits,
                uint16_t repeat = kDishMinRepeat);
#endif
#if (SEND_PANASONIC || SEND_DENON)
  void sendPanasonic64(const uint64_t data,
                       const uint16_t nbits = kPanasonicBits,
                       const uint16_t repeat = kNoRepeat);
  void sendPanasonic(const uint16_t address, const uint32_t data,
                     const uint16_t nbits = kPanasonicBits,
                     const uint16_t repeat = kNoRepeat);
  uint64_t encodePanasonic(const uint16_t manufacturer, const uint8_t device,
                           const uint8_t subdevice, const uint8_t function);
#endif
#if SEND_RC5
  void sendRC5(const uint64_t data, uint16_t nbits = kRC5XBits,
               const uint16_t repeat = kNoRepeat);
  uint16_t encodeRC5(const uint8_t address, const uint8_t command,
                     const bool key_released = false);
  uint16_t encodeRC5X(const uint8_t address, const uint8_t command,
                      const bool key_released = false);
  uint64_t toggleRC5(const uint64_t data);
#endif
#if SEND_RC6
  void sendRC6(const uint64_t data, const uint16_t nbits = kRC6Mode0Bits,
               const uint16_t repeat = kNoRepeat);
  uint64_t encodeRC6(const uint32_t address, const uint8_t command,
                     const uint16_t mode = kRC6Mode0Bits);
  uint64_t toggleRC6(const uint64_t data, const uint16_t nbits = kRC6Mode0Bits);
#endif
#if SEND_RCMM
  void sendRCMM(uint64_t data, uint16_t nbits = kRCMMBits,
                uint16_t repeat = kNoRepeat);
#endif
#if SEND_COOLIX
  void sendCOOLIX(uint64_t data, uint16_t nbits = kCoolixBits,
                  uint16_t repeat = kCoolixDefaultRepeat);
#endif
#if SEND_WHYNTER
  void sendWhynter(const uint64_t data, const uint16_t nbits = kWhynterBits,
                   const uint16_t repeat = kNoRepeat);
#endif
#if SEND_MITSUBISHI
  void sendMitsubishi(uint64_t data, uint16_t nbits = kMitsubishiBits,
                      uint16_t repeat = kMitsubishiMinRepeat);
#endif
#if SEND_MITSUBISHI136
  void sendMitsubishi136(const unsigned char data[],
                         const uint16_t nbytes = kMitsubishi136StateLength,
                         const uint16_t repeat = kMitsubishi136MinRepeat);
#endif
#if SEND_MITSUBISHI112
  void sendMitsubishi112(const unsigned char data[],
                         const uint16_t nbytes = kMitsubishi112StateLength,
                         const uint16_t repeat = kMitsubishi112MinRepeat);
#endif
#if SEND_MITSUBISHI2
  void sendMitsubishi2(uint64_t data, uint16_t nbits = kMitsubishiBits,
                       uint16_t repeat = kMitsubishiMinRepeat);
#endif
#if SEND_MITSUBISHI_AC
  void sendMitsubishiAC(const unsigned char data[],
                        const uint16_t nbytes = kMitsubishiACStateLength,
                        const uint16_t repeat = kMitsubishiACMinRepeat);
#endif
#if SEND_MITSUBISHIHEAVY
  void sendMitsubishiHeavy88(
      const unsigned char data[],
      const uint16_t nbytes = kMitsubishiHeavy88StateLength,
      const uint16_t repeat = kMitsubishiHeavy88MinRepeat);
  void sendMitsubishiHeavy152(
      const unsigned char data[],
      const uint16_t nbytes = kMitsubishiHeavy152StateLength,
      const uint16_t repeat = kMitsubishiHeavy152MinRepeat);
#endif
#if SEND_FUJITSU_AC
  void sendFujitsuAC(const unsigned char data[], const uint16_t nbytes,
                     const uint16_t repeat = kFujitsuAcMinRepeat);
#endif
#if SEND_INAX
  void sendInax(const uint64_t data, const uint16_t nbits = kInaxBits,
                const uint16_t repeat = kInaxMinRepeat);
#endif  // SEND_INAX
#if SEND_GLOBALCACHE
  void sendGC(uint16_t buf[], uint16_t len);
#endif
#if SEND_KELVINATOR
  void sendKelvinator(const unsigned char data[],
                      const uint16_t nbytes = kKelvinatorStateLength,
                      const uint16_t repeat = kKelvinatorDefaultRepeat);
#endif
#if SEND_DAIKIN
  void sendDaikin(const unsigned char data[],
                  const uint16_t nbytes = kDaikinStateLength,
                  const uint16_t repeat = kDaikinDefaultRepeat);
#endif
#if SEND_DAIKIN64
  void sendDaikin64(const uint64_t data, const uint16_t nbits = kDaikin64Bits,
                    const uint16_t repeat = kDaikin64DefaultRepeat);
#endif  // SEND_DAIKIN64
#if SEND_DAIKIN128
  void sendDaikin128(const unsigned char data[],
                     const uint16_t nbytes = kDaikin128StateLength,
                     const uint16_t repeat = kDaikin128DefaultRepeat);
#endif  // SEND_DAIKIN128
#if SEND_DAIKIN152
  void sendDaikin152(const unsigned char data[],
                     const uint16_t nbytes = kDaikin152StateLength,
                     const uint16_t repeat = kDaikin152DefaultRepeat);
#endif  // SEND_DAIKIN152
#if SEND_DAIKIN160
  void sendDaikin160(const unsigned char data[],
                     const uint16_t nbytes = kDaikin160StateLength,
                     const uint16_t repeat = kDaikin160DefaultRepeat);
#endif  // SEND_DAIKIN160
#if SEND_DAIKIN176
  void sendDaikin176(const unsigned char data[],
                     const uint16_t nbytes = kDaikin176StateLength,
                     const uint16_t repeat = kDaikin176DefaultRepeat);
#endif  // SEND_DAIKIN176
#if SEND_DAIKIN2
  void sendDaikin2(const unsigned char data[],
                   const uint16_t nbytes = kDaikin2StateLength,
                   const uint16_t repeat = kDaikin2DefaultRepeat);
#endif
#if SEND_DAIKIN216
  void sendDaikin216(const unsigned char data[],
                     const uint16_t nbytes = kDaikin216StateLength,
                     const uint16_t repeat = kDaikin216DefaultRepeat);
#endif
#if SEND_AIWA_RC_T501
  void sendAiwaRCT501(uint64_t data, uint16_t nbits = kAiwaRcT501Bits,
                      uint16_t repeat = kAiwaRcT501MinRepeats);
#endif
#if SEND_GREE
  void sendGree(const uint64_t data, const uint16_t nbits = kGreeBits,
                const uint16_t repeat = kGreeDefaultRepeat);
  void sendGree(const uint8_t data[], const uint16_t nbytes = kGreeStateLength,
                const uint16_t repeat = kGreeDefaultRepeat);
#endif
#if SEND_GOODWEATHER
  void sendGoodweather(const uint64_t data,
                       const uint16_t nbits = kGoodweatherBits,
                       const uint16_t repeat = kGoodweatherMinRepeat);
#endif  // SEND_GOODWEATHER
#if SEND_PRONTO
  void sendPronto(uint16_t data[], uint16_t len, uint16_t repeat = kNoRepeat);
#endif
#if SEND_ARGO
  void sendArgo(const unsigned char data[],
                const uint16_t nbytes = kArgoStateLength,
                const uint16_t repeat = kArgoDefaultRepeat);
#endif
#if SEND_TROTEC
  void sendTrotec(const unsigned char data[],
                  const uint16_t nbytes = kTrotecStateLength,
                  const uint16_t repeat = kTrotecDefaultRepeat);
#endif
#if SEND_NIKAI
  void sendNikai(uint64_t data, uint16_t nbits = kNikaiBits,
                 uint16_t repeat = kNoRepeat);
#endif
#if SEND_TOSHIBA_AC
  void sendToshibaAC(const uint8_t data[],
                     const uint16_t nbytes = kToshibaACStateLength,
                     const uint16_t repeat = kToshibaACMinRepeat);
#endif
#if SEND_MIDEA
  void sendMidea(uint64_t data, uint16_t nbits = kMideaBits,
                 uint16_t repeat = kMideaMinRepeat);
#endif  // SEND_MIDEA
#if SEND_MIDEA24
  void sendMidea24(const uint64_t data, const uint16_t nbits = kMidea24Bits,
                   const uint16_t repeat = kMidea24MinRepeat);
#endif  // SEND_MIDEA24
#if SEND_MAGIQUEST
  void sendMagiQuest(const uint64_t data, const uint16_t nbits = kMagiquestBits,
                     const uint16_t repeat = kNoRepeat);
  uint64_t encodeMagiQuest(const uint32_t wand_id, const uint16_t magnitude);
#endif
#if SEND_LASERTAG
  void sendLasertag(uint64_t data, uint16_t nbits = kLasertagBits,
                    uint16_t repeat = kLasertagMinRepeat);
#endif
#if SEND_CARRIER_AC
  void sendCarrierAC(uint64_t data, uint16_t nbits = kCarrierAcBits,
                     uint16_t repeat = kCarrierAcMinRepeat);
#endif
#if SEND_CARRIER_AC40
  void sendCarrierAC40(uint64_t data, uint16_t nbits = kCarrierAc40Bits,
                       uint16_t repeat = kCarrierAc40MinRepeat);
#endif
#if SEND_CARRIER_AC64
  void sendCarrierAC64(uint64_t data, uint16_t nbits = kCarrierAc64Bits,
                       uint16_t repeat = kCarrierAc64MinRepeat);
#endif
#if (SEND_HAIER_AC || SEND_HAIER_AC_YRW02)
  void sendHaierAC(const unsigned char data[],
                   const uint16_t nbytes = kHaierACStateLength,
                   const uint16_t repeat = kHaierAcDefaultRepeat);
#endif
#if SEND_HAIER_AC_YRW02
  void sendHaierACYRW02(const unsigned char data[],
                        const uint16_t nbytes = kHaierACYRW02StateLength,
                        const uint16_t repeat = kHaierAcYrw02DefaultRepeat);
#endif
#if SEND_HITACHI_AC
  void sendHitachiAC(const unsigned char data[],
                     const uint16_t nbytes = kHitachiAcStateLength,
                     const uint16_t repeat = kHitachiAcDefaultRepeat);
#endif
#if SEND_HITACHI_AC1
  void sendHitachiAC1(const unsigned char data[],
                      const uint16_t nbytes = kHitachiAc1StateLength,
                      const uint16_t repeat = kHitachiAcDefaultRepeat);
#endif
#if SEND_HITACHI_AC2
  void sendHitachiAC2(const unsigned char data[],
                      const uint16_t nbytes = kHitachiAc2StateLength,
                      const uint16_t repeat = kHitachiAcDefaultRepeat);
#endif
#if SEND_HITACHI_AC3
  void sendHitachiAc3(const unsigned char data[],
                      const uint16_t nbytes,  // No default as there as so many
                                              // different sizes
                      const uint16_t repeat = kHitachiAcDefaultRepeat);
#endif  // SEND_HITACHI_AC3
#if SEND_HITACHI_AC344
  void sendHitachiAc344(const unsigned char data[],
                        const uint16_t nbytes = kHitachiAc344StateLength,
                        const uint16_t repeat = kHitachiAcDefaultRepeat);
#endif  // SEND_HITACHI_AC344
#if SEND_HITACHI_AC424
  void sendHitachiAc424(const unsigned char data[],
                        const uint16_t nbytes = kHitachiAc424StateLength,
                        const uint16_t repeat = kHitachiAcDefaultRepeat);
#endif  // SEND_HITACHI_AC424
#if SEND_GICABLE
  void sendGICable(uint64_t data, uint16_t nbits = kGicableBits,
                   uint16_t repeat = kGicableMinRepeat);
#endif
#if SEND_WHIRLPOOL_AC
  void sendWhirlpoolAC(const unsigned char data[],
                       const uint16_t nbytes = kWhirlpoolAcStateLength,
                       const uint16_t repeat = kWhirlpoolAcDefaultRepeat);
#endif
#if SEND_LUTRON
  void sendLutron(uint64_t data, uint16_t nbits = kLutronBits,
                  uint16_t repeat = kNoRepeat);
#endif
#if SEND_ELECTRA_AC
  void sendElectraAC(const unsigned char data[],
                     const uint16_t nbytes = kElectraAcStateLength,
                     const uint16_t repeat = kNoRepeat);
#endif
#if SEND_PANASONIC_AC
  void sendPanasonicAC(const unsigned char data[],
                       const uint16_t nbytes = kPanasonicAcStateLength,
                       const uint16_t repeat = kPanasonicAcDefaultRepeat);
#endif
#if SEND_PIONEER
  void sendPioneer(const uint64_t data, const uint16_t nbits = kPioneerBits,
                   const uint16_t repeat = kNoRepeat);
  uint64_t encodePioneer(uint16_t address, uint16_t command);
#endif
#if SEND_MWM
  void sendMWM(const unsigned char data[], const uint16_t nbytes,
               const uint16_t repeat = kNoRepeat);
#endif
#if SEND_VESTEL_AC
  void sendVestelAc(const uint64_t data, const uint16_t nbits = kVestelAcBits,
                    const uint16_t repeat = kNoRepeat);
#endif
#if SEND_TCL112AC
  void sendTcl112Ac(const unsigned char data[],
                    const uint16_t nbytes = kTcl112AcStateLength,
                    const uint16_t repeat = kTcl112AcDefaultRepeat);
#endif
#if SEND_TECO
  void sendTeco(const uint64_t data, const uint16_t nbits = kTecoBits,
                const uint16_t repeat = kNoRepeat);
#endif
#if SEND_LEGOPF
  void sendLegoPf(const uint64_t data, const uint16_t nbits = kLegoPfBits,
                  const uint16_t repeat = kLegoPfMinRepeat);
#endif
#if SEND_NEOCLIMA
  void sendNeoclima(const unsigned char data[],
                    const uint16_t nbytes = kNeoclimaStateLength,
                    const uint16_t repeat = kNeoclimaMinRepeat);
#endif  // SEND_NEOCLIMA
#if SEND_AMCOR
  void sendAmcor(const unsigned char data[],
                 const uint16_t nbytes = kAmcorStateLength,
                 const uint16_t repeat = kAmcorDefaultRepeat);
#endif  // SEND_AMCOR
#if SEND_EPSON
  void sendEpson(uint64_t data, uint16_t nbits = kEpsonBits,
                 uint16_t repeat = kEpsonMinRepeat);
#endif
#if SEND_SYMPHONY
  void sendSymphony(uint64_t data, uint16_t nbits = kSymphonyBits,
                    uint16_t repeat = kSymphonyDefaultRepeat);
#endif
#if SEND_AIRWELL
  void sendAirwell(uint64_t data, uint16_t nbits = kAirwellBits,
                   uint16_t repeat = kAirwellMinRepeats);
#endif
#if SEND_DELONGHI_AC
  void sendDelonghiAc(uint64_t data, uint16_t nbits = kDelonghiAcBits,
                      uint16_t repeat = kDelonghiAcDefaultRepeat);
#endif
#if SEND_DOSHISHA
  void sendDoshisha(const uint64_t data, uint16_t nbits = kDoshishaBits,
                    const uint16_t repeat = kNoRepeat);
  uint64_t encodeDoshisha(const uint8_t command, const uint8_t channel = 0);
#endif  // SEND_DOSHISHA
#if SEND_MULTIBRACKETS
  void sendMultibrackets(const uint64_t data,
                         const uint16_t nbits = kMultibracketsBits,
                         const uint16_t repeat = kMultibracketsDefaultRepeat);
#endif
<<<<<<< HEAD
#if SEND_TECHNIBEL_AC
  void sendTechnibelAc(uint64_t data, uint16_t nbits = kTechnibelAcBits,
                      uint16_t repeat = kTechnibelAcDefaultRepeat);
#endif
=======
#if SEND_CORONA_AC
  void sendCoronaAc(const uint8_t data[],
                    const uint16_t nbytes = kCoronaAcStateLength,
                    const uint16_t repeat = kNoRepeat);
#endif  // SEND_CORONA_AC
#if SEND_ZEPEAL
  void sendZepeal(const uint64_t data,
                  const uint16_t nbits = kZepealBits,
                  const uint16_t repeat = kZepealMinRepeat);
#endif  // SEND_ZEPEAL
#if SEND_VOLTAS
  void sendVoltas(const unsigned char data[],
                       const uint16_t nbytes = kVoltasStateLength,
                       const uint16_t repeat = kNoRepeat);
#endif  // SEND_VOLTAS
#if SEND_METZ
  void sendMetz(const uint64_t data,
                const uint16_t nbits = kMetzBits,
                const uint16_t repeat = kMetzMinRepeat);
  static uint32_t encodeMetz(const uint8_t address, const uint8_t command,
                             const bool toggle = false);
#endif  // SEND_METZ
#if SEND_TRANSCOLD
  void sendTranscold(const uint64_t data, const uint16_t nbits = kTranscoldBits,
                     const uint16_t repeat = kNoRepeat);
#endif  // SEND_TRANSCOLD
>>>>>>> dbbd0160

 protected:
#ifdef UNIT_TEST
#ifndef HIGH
#define HIGH 0x1
#endif
#ifndef LOW
#define LOW 0x0
#endif
#endif  // UNIT_TEST
  uint8_t outputOn;
  uint8_t outputOff;
  VIRTUAL void ledOff();
  VIRTUAL void ledOn();
#ifndef UNIT_TEST

 private:
#else
  uint32_t _freq_unittest;
#endif  // UNIT_TEST
  uint16_t onTimePeriod;
  uint16_t offTimePeriod;
  uint16_t IRpin;
  int8_t periodOffset;
  uint8_t _dutycycle;
  bool modulation;
  uint32_t calcUSecPeriod(uint32_t hz, bool use_offset = true);
#if SEND_SONY
  void _sendSony(const uint64_t data, const uint16_t nbits,
                 const uint16_t repeat, const uint16_t freq);
#endif  // SEND_SONY
};

#endif  // IRSEND_H_<|MERGE_RESOLUTION|>--- conflicted
+++ resolved
@@ -631,12 +631,10 @@
                          const uint16_t nbits = kMultibracketsBits,
                          const uint16_t repeat = kMultibracketsDefaultRepeat);
 #endif
-<<<<<<< HEAD
 #if SEND_TECHNIBEL_AC
   void sendTechnibelAc(uint64_t data, uint16_t nbits = kTechnibelAcBits,
                       uint16_t repeat = kTechnibelAcDefaultRepeat);
 #endif
-=======
 #if SEND_CORONA_AC
   void sendCoronaAc(const uint8_t data[],
                     const uint16_t nbytes = kCoronaAcStateLength,
@@ -663,7 +661,6 @@
   void sendTranscold(const uint64_t data, const uint16_t nbits = kTranscoldBits,
                      const uint16_t repeat = kNoRepeat);
 #endif  // SEND_TRANSCOLD
->>>>>>> dbbd0160
 
  protected:
 #ifdef UNIT_TEST
