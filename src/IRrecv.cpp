--- conflicted
+++ resolved
@@ -531,12 +531,6 @@
   DPRINTLN("Attempting SHARP_AC decode");
   if (decodeSharpAc(results)) return true;
 #endif
-<<<<<<< HEAD
-#if DECODE_TROTEC
-  DPRINTLN("Attempting Trotec decode");
-  if (decodeTrotec(results)) return true;
-#endif
-=======
 #if DECODE_GOODWEATHER
   DPRINTLN("Attempting GOODWEATHER decode");
   if (decodeGoodweather(results)) return true;
@@ -545,7 +539,10 @@
   DPRINTLN("Attempting Inax decode");
   if (decodeInax(results)) return true;
 #endif  // DECODE_INAX
->>>>>>> e5da2f0a
+#if DECODE_TROTEC
+  DPRINTLN("Attempting Trotec decode");
+  if (decodeTrotec(results)) return true;
+#endif  // DECODE_TROTEC
 #if DECODE_HASH
   // decodeHash returns a hash on any input.
   // Thus, it needs to be last in the list.
