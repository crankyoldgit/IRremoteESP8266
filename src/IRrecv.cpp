// Copyright 2009 Ken Shirriff
// Copyright 2015 Mark Szabo
// Copyright 2015 Sebastien Warin
// Copyright 2017 David Conran

#include "IRrecv.h"
#include <stddef.h>
#ifndef UNIT_TEST
extern "C" {
  #include <gpio.h>
  #include <user_interface.h>
}
#include <Arduino.h>
#endif
#include <algorithm>
#include "IRremoteESP8266.h"

#ifdef UNIT_TEST
#undef ICACHE_RAM_ATTR
#define ICACHE_RAM_ATTR
#endif
// Updated by Sebastien Warin (http://sebastien.warin.fr) for receiving IR code
// on ESP8266
// Updated by markszabo (https://github.com/markszabo/IRremoteESP8266) for
// sending IR code on ESP8266

// Globals
#ifndef UNIT_TEST
static ETSTimer timer;
#endif
volatile irparams_t irparams;
irparams_t *irparams_save;  // A copy of the interrupt state while decoding.

#ifndef UNIT_TEST
static void ICACHE_RAM_ATTR read_timeout(void *arg __attribute__((unused))) {
  os_intr_lock();
  if (irparams.rawlen)
    irparams.rcvstate = STATE_STOP;
  os_intr_unlock();
}

static void ICACHE_RAM_ATTR gpio_intr() {
  uint32_t now = system_get_time();
  uint32_t gpio_status = GPIO_REG_READ(GPIO_STATUS_ADDRESS);
  static uint32_t start = 0;

  os_timer_disarm(&timer);
  GPIO_REG_WRITE(GPIO_STATUS_W1TC_ADDRESS, gpio_status);

  // Grab a local copy of rawlen to reduce instructions used in IRAM.
  // This is an ugly premature optimisation code-wise, but we do everything we
  // can to save IRAM.
  // It seems referencing the value via the structure uses more instructions.
  // Less instructions means faster and less IRAM used.
  // N.B. It saves about 13 bytes of IRAM.
  uint16_t rawlen = irparams.rawlen;

  if (rawlen >= irparams.bufsize) {
    irparams.overflow = true;
    irparams.rcvstate = STATE_STOP;
  }

  if (irparams.rcvstate == STATE_STOP)
    return;

  if (irparams.rcvstate == STATE_IDLE) {
    irparams.rcvstate = STATE_MARK;
    irparams.rawbuf[rawlen] = 1;
  } else {
    if (now < start)
      irparams.rawbuf[rawlen] = (UINT32_MAX - start + now) / RAWTICK;
    else
      irparams.rawbuf[rawlen] = (now - start) / RAWTICK;
  }
  irparams.rawlen++;

  start = now;
  #define ONCE 0
  os_timer_arm(&timer, irparams.timeout, ONCE);
}
#endif  // UNIT_TEST

// Start of IRrecv class -------------------

// Class constructor
// Args:
//   recvpin: GPIO pin the IR receiver module's data pin is connected to.
//   bufsize: Nr. of entries to have in the capture buffer. (Default: RAWBUF)
//   timeout: Nr. of milli-Seconds of no signal before we stop capturing data.
//            (Default: TIMEOUT_MS)
//   save_buffer:  Use a second (save) buffer to decode from. (Def: false)
// Returns:
//   A IRrecv class object.
IRrecv::IRrecv(uint16_t recvpin, uint16_t bufsize, uint8_t timeout,
               bool save_buffer) {
  irparams.recvpin = recvpin;
  irparams.bufsize = bufsize;
  // Ensure we are going to be able to store all possible values in the
  // capture buffer.
  irparams.timeout = std::min(timeout, (uint8_t) MAX_TIMEOUT_MS);
  irparams.rawbuf = new uint16_t[bufsize];
  if (irparams.rawbuf == NULL) {
    DPRINTLN("Could not allocate memory for the primary IR buffer.\n"
             "Try a smaller size for CAPTURE_BUFFER_SIZE.\nRebooting!");
#ifndef UNIT_TEST
    ESP.restart();  // Mem alloc failure. Reboot.
#endif
  }
  // If we have been asked to use a save buffer (for decoding), then create one.
  if (save_buffer) {
    irparams_save = new irparams_t;
    irparams_save->rawbuf = new uint16_t[bufsize];
    // Check we allocated the memory successfully.
    if (irparams_save->rawbuf == NULL) {
      DPRINTLN("Could not allocate memory for the second IR buffer.\n"
               "Try a smaller size for CAPTURE_BUFFER_SIZE.\nRebooting!");
#ifndef UNIT_TEST
      ESP.restart();  // Mem alloc failure. Reboot.
#endif
    }
  } else {
    irparams_save = NULL;
  }
}

// Class destructor
IRrecv::~IRrecv(void) {
  delete [] irparams.rawbuf;
  if (irparams_save != NULL) {
    delete [] irparams_save->rawbuf;
    delete irparams_save;
  }
}

// initialization
void IRrecv::enableIRIn() {
  // initialize state machine variables
  resume();

#ifndef UNIT_TEST
  // Initialize timer
  os_timer_disarm(&timer);
  os_timer_setfn(&timer, reinterpret_cast<os_timer_func_t *>(read_timeout),
                 NULL);

  // Attach Interrupt
  attachInterrupt(irparams.recvpin, gpio_intr, CHANGE);
#endif
}

void IRrecv::disableIRIn() {
#ifndef UNIT_TEST
  os_timer_disarm(&timer);
  detachInterrupt(irparams.recvpin);
#endif
}

void IRrecv::resume() {
  irparams.rcvstate = STATE_IDLE;
  irparams.rawlen = 0;
  irparams.overflow = false;
}

// Make a copy of the interrupt state & buffer data.
// Needed because irparams is marked as volatile, thus memcpy() isn't allowed.
// Only call this when you know the interrupt handlers won't modify anything.
// i.e. In STATE_STOP.
//
// Args:
//   src: Pointer to an irparams_t structure to copy from.
//   dst: Pointer to an irparams_t structure to copy to.
void IRrecv::copyIrParams(volatile irparams_t *src, irparams_t *dst) {
  // Typecast src and dst addresses to (char *)
  char *csrc = (char *) src;  // NOLINT(readability/casting)
  char *cdst = (char *) dst;  // NOLINT(readability/casting)

  // Save the pointer to the destination's rawbuf so we don't lose it as
  // the for-loop/copy after this will overwrite it with src's rawbuf pointer.
  // This isn't immediately obvious due to typecasting/different variable names.
  uint16_t *dst_rawbuf_ptr;
  dst_rawbuf_ptr = dst->rawbuf;

  // Copy contents of src[] to dst[]
  for (uint16_t i = 0; i < sizeof(irparams_t); i++)
    cdst[i] = csrc[i];

  // Restore the buffer pointer
  dst->rawbuf = dst_rawbuf_ptr;

  // Copy the rawbuf
  for (uint16_t i = 0; i < dst->bufsize; i++)
    dst->rawbuf[i] = src->rawbuf[i];
}

// Obtain the maximum number of entries possible in the capture buffer.
// i.e. It's size.
uint16_t IRrecv::getBufSize() {
  return irparams.bufsize;
}

// Decodes the received IR message.
// If the interrupt state is saved, we will immediately resume waiting
// for the next IR message to avoid missing messages.
// Note: There is a trade-off here. Saving the state means less time lost until
// we can receiving the next message vs. using more RAM. Choose appropriately.
//
// Args:
//   results:  A pointer to where the decoded IR message will be stored.
//   save:  A pointer to an irparams_t instance in which to save
//          the interrupt's memory/state. NULL means don't save it.
// Returns:
//   A boolean indicating if an IR message is ready or not.
bool IRrecv::decode(decode_results *results, irparams_t *save) {
  // Proceed only if an IR message been received.
#ifndef UNIT_TEST
  if (irparams.rcvstate != STATE_STOP)
    return false;
#endif

  // Clear the entry we are currently pointing to when we got the timeout.
  // i.e. Stopped collecting IR data.
  // It's junk as we never wrote an entry to it and can only confuse decoding.
  // This is done here rather than logically the best place in read_timeout()
  // as it saves a few bytes of ICACHE_RAM as that routine is bound to an
  // interrupt. decode() is not stored in ICACHE_RAM.
  // Another better option would be to zero the entire irparams.rawbuf[] on
  // resume() but that is a much more expensive operation compare to this.
  irparams.rawbuf[irparams.rawlen] = 0;

  bool resumed = false;  // Flag indicating if we have resumed.

  // If we were requested to use a save buffer previously, do so.
  if (save == NULL)
    save = irparams_save;

  if (save == NULL) {
    // We haven't been asked to copy it so use the existing memory.
#ifndef UNIT_TEST
    results->rawbuf = irparams.rawbuf;
    results->rawlen = irparams.rawlen;
    results->overflow = irparams.overflow;
#endif
  } else {
    copyIrParams(&irparams, save);  // Duplicate the interrupt's memory.
    resume();  // It's now safe to rearm. The IR message won't be overridden.
    resumed = true;
    // Point the results at the saved copy.
    results->rawbuf = save->rawbuf;
    results->rawlen = save->rawlen;
    results->overflow = save->overflow;
  }

  // Reset any previously partially processed results.
  results->decode_type = UNKNOWN;
  results->bits = 0;
  results->value = 0;
  results->address = 0;
  results->command = 0;
  results->repeat = false;

#if DECODE_AIWA_RC_T501
  DPRINTLN("Attempting Aiwa RC T501 decode");
  // Try decodeAiwaRCT501() before decodeSanyoLC7461() & decodeNEC()
  // because the protocols are similar. This protocol is more specific than
  // those ones, so should got before them.
  if (decodeAiwaRCT501(results))
    return true;
#endif
#if DECODE_SANYO
  DPRINTLN("Attempting Sanyo LC7461 decode");
  // Try decodeSanyoLC7461() before decodeNEC() because the protocols are
  // similar in timings & structure, but the Sanyo one is much longer than the
  // NEC protocol (42 vs 32 bits) so this one should be tried first to try to
  // reduce false detection as a NEC packet.
  if (decodeSanyoLC7461(results))
    return true;
#endif
#if DECODE_NEC
  DPRINTLN("Attempting NEC decode");
  if (decodeNEC(results))
    return true;
#endif
#if DECODE_SONY
  DPRINTLN("Attempting Sony decode");
  if (decodeSony(results))
    return true;
#endif
#if DECODE_MITSUBISHI
  DPRINTLN("Attempting Mitsubishi decode");
  if (decodeMitsubishi(results))
    return true;
#endif
#if DECODE_RC5
  DPRINTLN("Attempting RC5 decode");
  if (decodeRC5(results))
    return true;
#endif
#if DECODE_RC6
  DPRINTLN("Attempting RC6 decode");
  if (decodeRC6(results))
    return true;
#endif
#if DECODE_RCMM
  DPRINTLN("Attempting RC-MM decode");
  if (decodeRCMM(results))
    return true;
#endif
#if DECODE_DENON
  // Denon needs to precede Panasonic as it is a special case of Panasonic.
#ifdef DEBUG
  DPRINTLN("Attempting Denon decode");
#endif
  if (decodeDenon(results, DENON_48_BITS) ||
      decodeDenon(results, DENON_BITS) ||
      decodeDenon(results, DENON_LEGACY_BITS))
    return true;
#endif
#if DECODE_PANASONIC
  DPRINTLN("Attempting Panasonic decode");
  if (decodePanasonic(results))
    return true;
#endif
#if DECODE_LG
  DPRINTLN("Attempting LG (28-bit) decode");
  if (decodeLG(results, LG_BITS, true))
    return true;
  DPRINTLN("Attempting LG (32-bit) decode");
  // LG32 should be tried before Samsung
  if (decodeLG(results, LG32_BITS, true))
    return true;
#endif
#if DECODE_JVC
  DPRINTLN("Attempting JVC decode");
  if (decodeJVC(results))
    return true;
#endif
#if DECODE_SAMSUNG
  DPRINTLN("Attempting SAMSUNG decode");
  if (decodeSAMSUNG(results))
    return true;
#endif
#if DECODE_WHYNTER
  DPRINTLN("Attempting Whynter decode");
  if (decodeWhynter(results))
    return true;
#endif
#if DECODE_DISH
  DPRINTLN("Attempting DISH decode");
  if (decodeDISH(results))
    return true;
#endif
#if DECODE_SHARP
  DPRINTLN("Attempting Sharp decode");
  if (decodeSharp(results))
    return true;
#endif
#if DECODE_COOLIX
  DPRINTLN("Attempting Coolix decode");
  if (decodeCOOLIX(results))
    return true;
#endif
#if DECODE_NIKAI
  DPRINTLN("Attempting Nikai decode");
  if (decodeNikai(results))
    return true;
#endif
#if DECODE_KELVINATOR
  DPRINTLN("Attempting Kelvinator decode");
  if (decodeKelvinator(results))
    return true;
#endif
<<<<<<< HEAD
=======
#if DECODE_DAIKIN
  DPRINTLN("Attempting Daikin decode");
  if (decodeDaikin(results))
    return true;
#endif
#if DECODE_TOSHIBA_AC
  DPRINTLN("Attempting Toshiba AC decode");
  if (decodeToshibaAC(results))
    return true;
#endif
>>>>>>> 9b98424a
/* NOTE: Disabled due to poor quality.
#if DECODE_SANYO
  // The Sanyo S866500B decoder is very poor quality & depricated.
  // *IF* you are going to enable it, do it near last to avoid false positive
  // matches.
  DPRINTLN("Attempting Sanyo SA8650B decode");
  if (decodeSanyo(results))
    return true;
#endif
*/
#if DECODE_NEC
  // Some devices send NEC-like codes that don't follow the true NEC spec.
  // This should detect those. e.g. Apple TV remote etc.
  // This needs to be done after all other codes that use strict and some
  // other protocols that are NEC-like as well, as turning off strict may
  // cause this to match other valid protocols.
  DPRINTLN("Attempting NEC (non-strict) decode");
  if (decodeNEC(results, NEC_BITS, false)) {
    results->decode_type = NEC_LIKE;
    return true;
  }
#endif
  // decodeHash returns a hash on any input.
  // Thus, it needs to be last in the list.
  // If you add any decodes, add them before this.
  if (decodeHash(results)) {
    return true;
  }
  // Throw away and start over
  if (!resumed)  // Check if we have already resumed.
    resume();
  return false;
}

// Calculate the lower bound of the nr. of ticks.
//
// Args:
//   usecs:  Nr. of uSeconds.
//   tolerance:  Percent as an integer. e.g. 10 is 10%
// Returns:
//   Nr. of ticks.
uint32_t IRrecv::ticksLow(uint32_t usecs, uint8_t tolerance) {
  // max() used to ensure the result can't drop below 0 before the cast.
  return((uint32_t) std::max((int32_t) (usecs * (1.0 - tolerance / 100.0)), 0));
}

// Calculate the upper bound of the nr. of ticks.
//
// Args:
//   usecs:  Nr. of uSeconds.
//   tolerance:  Percent as an integer. e.g. 10 is 10%
// Returns:
//   Nr. of ticks.
uint32_t IRrecv::ticksHigh(uint32_t usecs, uint8_t tolerance) {
  return((uint32_t) (usecs * (1.0 + tolerance / 100.0)) + 1);
}

// Check if we match a pulse(measured) with the desired within
// +/-tolerance percent.
//
// Args:
//   measured:  The recorded period of the signal pulse.
//   desired:  The expected period (in useconds) we are matching against.
//   tolerance:  A percentage expressed as an integer. e.g. 10 is 10%.
//
// Returns:
//   Boolean: true if it matches, false if it doesn't.
bool IRrecv::match(uint32_t measured, uint32_t desired,
                   uint8_t tolerance) {
  measured *= RAWTICK;  // Convert to uSecs.
  DPRINT("Matching: ");
  DPRINT(ticksLow(desired, tolerance));
  DPRINT(" <= ");
  DPRINT(measured);
  DPRINT(" <= ");
  DPRINTLN(ticksHigh(desired, tolerance));
  return (measured >= ticksLow(desired, tolerance) &&
          measured <= ticksHigh(desired, tolerance));
}


// Check if we match a pulse(measured) of at least desired within
// +/-tolerance percent.
//
// Args:
//   measured:  The recorded period of the signal pulse.
//   desired:  The expected period (in useconds) we are matching against.
//   tolerance:  A percentage expressed as an integer. e.g. 10 is 10%.
//
// Returns:
//   Boolean: true if it matches, false if it doesn't.
bool IRrecv::matchAtLeast(uint32_t measured, uint32_t desired,
                          uint8_t tolerance) {
  measured *= RAWTICK;  // Convert to uSecs.
  DPRINT("Matching ATLEAST ");
  DPRINT(measured);
  DPRINT(" vs ");
  DPRINT(desired);
  DPRINT(". Matching: ");
  DPRINT(measured);
  DPRINT(" >= ");
  DPRINT(ticksLow(std::min(desired, MS_TO_USEC(irparams.timeout)), tolerance));
  DPRINT(" [min(");
  DPRINT(ticksLow(desired, tolerance));
  DPRINT(", ");
  DPRINT(ticksLow(MS_TO_USEC(irparams.timeout), tolerance));
  DPRINTLN(")]");
  // We really should never get a value of 0, except as the last value
  // in the buffer. If that is the case, then assume infinity and return true.
  if (measured == 0) return true;
  return measured >= ticksLow(std::min(desired, MS_TO_USEC(irparams.timeout)),
                              tolerance);
}

// Check if we match a mark signal(measured) with the desired within
// +/-tolerance percent, after an expected is excess is added.
//
// Args:
//   measured:  The recorded period of the signal pulse.
//   desired:  The expected period (in useconds) we are matching against.
//   tolerance:  A percentage expressed as an integer. e.g. 10 is 10%.
//   excess:  Nr. of useconds.
//
// Returns:
//   Boolean: true if it matches, false if it doesn't.
bool IRrecv::matchMark(uint32_t measured, uint32_t desired,
                       uint8_t tolerance, int16_t excess) {
  DPRINT("Matching MARK ");
  DPRINT(measured * RAWTICK);
  DPRINT(" vs ");
  DPRINT(desired);
  DPRINT(" + ");
  DPRINT(excess);
  DPRINT(". ");
  return match(measured, desired + excess, tolerance);
}

// Check if we match a space signal(measured) with the desired within
// +/-tolerance percent, after an expected is excess is removed.
//
// Args:
//   measured:  The recorded period of the signal pulse.
//   desired:  The expected period (in useconds) we are matching against.
//   tolerance:  A percentage expressed as an integer. e.g. 10 is 10%.
//   excess:  Nr. of useconds.
//
// Returns:
//   Boolean: true if it matches, false if it doesn't.
bool IRrecv::matchSpace(uint32_t measured, uint32_t desired,
                        uint8_t tolerance, int16_t excess) {
  DPRINT("Matching SPACE ");
  DPRINT(measured * RAWTICK);
  DPRINT(" vs ");
  DPRINT(desired);
  DPRINT(" - ");
  DPRINT(excess);
  DPRINT(". ");
  return match(measured, desired - excess, tolerance);
}

/* -----------------------------------------------------------------------
 * hashdecode - decode an arbitrary IR code.
 * Instead of decoding using a standard encoding scheme
 * (e.g. Sony, NEC, RC5), the code is hashed to a 32-bit value.
 *
 * The algorithm: look at the sequence of MARK signals, and see if each one
 * is shorter (0), the same length (1), or longer (2) than the previous.
 * Do the same with the SPACE signals.  Hash the resulting sequence of 0's,
 * 1's, and 2's to a 32-bit value.  This will give a unique value for each
 * different code (probably), for most code systems.
 *
 * http://arcfn.com/2010/01/using-arbitrary-remotes-with-arduino.html
 */

// Compare two tick values, returning 0 if newval is shorter,
// 1 if newval is equal, and 2 if newval is longer
// Use a tolerance of 20%
int16_t IRrecv::compare(uint16_t oldval, uint16_t newval) {
  if (newval < oldval * 0.8)
    return 0;
  else if (oldval < newval * 0.8)
    return 2;
  else
    return 1;
}

/* Converts the raw code values into a 32-bit hash code.
 * Hopefully this code is unique for each button.
 * This isn't a "real" decoding, just an arbitrary value.
 */
bool IRrecv::decodeHash(decode_results *results) {
  // Require at least 6 samples to prevent triggering on noise
  if (results->rawlen < 6)
    return false;
  int32_t hash = FNV_BASIS_32;
  // 'rawlen - 2' to avoid the look ahead from going out of bounds.
  // Should probably be -3 to avoid comparing the trailing space entry,
  // however it is left this way for compatibility with previously captured
  // values.
  for (uint16_t i = 1; i < results->rawlen - 2; i++) {
    int16_t value = compare(results->rawbuf[i], results->rawbuf[i + 2]);
    // Add value into the hash
    hash = (hash * FNV_PRIME_32) ^ value;
  }
  results->value = hash & 0xFFFFFFFF;
  results->bits = results->rawlen / 2;
  results->address = 0;
  results->command = 0;
  results->decode_type = UNKNOWN;
  return true;
}

// Match & decode the typical data section of an IR message.
// The data value constructed as the Most Significant Bit first.
//
// Args:
//   data_ptr: A pointer to where we are at in the capture buffer.
//   nbits:     Nr. of data bits we expect.
//   onemark:   Nr. of uSeconds in an expected mark signal for a '1' bit.
//   onespace:  Nr. of uSeconds in an expected space signal for a '1' bit.
//   zeromark:  Nr. of uSeconds in an expected mark signal for a '0' bit.
//   zerospace: Nr. of uSeconds in an expected space signal for a '0' bit.
// Returns:
//  A match_result_t structure containing the success (or not), the data value,
//  and how many buffer entries were used.
match_result_t IRrecv::matchData(volatile uint16_t *data_ptr, uint16_t nbits,
                                 uint16_t onemark, uint32_t onespace,
                                 uint16_t zeromark, uint32_t zerospace) {
  match_result_t result;
  result.success = false;
  result.data = 0;
  if (onemark == zeromark) {  // Is this space encoded data format?
    for (result.used = 0;
         result.used < nbits * 2;
         result.used += 2, data_ptr++) {
      if (!matchMark(*data_ptr, onemark))
        return result;  // Fail
      data_ptr++;
      if (matchSpace(*data_ptr, onespace))
        result.data = (result.data << 1) | 1;
      else if (matchSpace(*data_ptr, zerospace))
        result.data <<= 1;
      else
        return result;  // Fail
    }
    result.success = true;
  } else if (onespace == zerospace) {  // Is this mark encoded data format?
    for (result.used = 0;
         result.used < nbits * 2;
         result.used += 2, data_ptr++) {
      if (matchMark(*data_ptr, onemark))
        result.data = (result.data << 1) | 1;
      else if (matchMark(*data_ptr, zeromark))
        result.data <<= 1;
      else
        return result;  // Fail
      data_ptr++;
      if (!matchSpace(*data_ptr, onespace))
        return result;  // Fail
    }
    result.success = true;
  }
  return result;
}

// End of IRrecv class -------------------<|MERGE_RESOLUTION|>--- conflicted
+++ resolved
@@ -369,8 +369,6 @@
   if (decodeKelvinator(results))
     return true;
 #endif
-<<<<<<< HEAD
-=======
 #if DECODE_DAIKIN
   DPRINTLN("Attempting Daikin decode");
   if (decodeDaikin(results))
@@ -381,7 +379,6 @@
   if (decodeToshibaAC(results))
     return true;
 #endif
->>>>>>> 9b98424a
 /* NOTE: Disabled due to poor quality.
 #if DECODE_SANYO
   // The Sanyo S866500B decoder is very poor quality & depricated.
