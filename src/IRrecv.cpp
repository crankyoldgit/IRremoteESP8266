--- conflicted
+++ resolved
@@ -364,27 +364,16 @@
   if (decodeNikai(results))
     return true;
 #endif
-<<<<<<< HEAD
+#if DECODE_KELVINATOR
+  DPRINTLN("Attempting Kelvinator decode");
+  if (decodeKelvinator(results))
+    return true;
+#endif
 #if DECODE_DAIKIN
   DPRINTLN("Attempting Daikin decode");
   if (decodeDaikin(results))
     return true;
 #endif
-=======
->>>>>>> f2876f88
-#if DECODE_KELVINATOR
-  DPRINTLN("Attempting Kelvinator decode");
-  if (decodeKelvinator(results))
-    return true;
-#endif
-<<<<<<< HEAD
-=======
-#if DECODE_DAIKIN
-  DPRINTLN("Attempting Daikin decode");
-  if (decodeDaikin(results))
-    return true;
-#endif
->>>>>>> f2876f88
 /* NOTE: Disabled due to poor quality.
 #if DECODE_SANYO
   // The Sanyo S866500B decoder is very poor quality & depricated.
