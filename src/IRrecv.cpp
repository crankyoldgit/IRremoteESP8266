// Copyright 2009 Ken Shirriff
// Copyright 2015 Mark Szabo
// Copyright 2015 Sebastien Warin
// Copyright 2017 David Conran

#include "IRrecv.h"
#include <stddef.h>
#ifndef UNIT_TEST
extern "C" {
#include <gpio.h>
#include <user_interface.h>
}
#include <Arduino.h>
#endif
#include <algorithm>
#include "IRremoteESP8266.h"
#include "IRutils.h"

#ifdef UNIT_TEST
#undef ICACHE_RAM_ATTR
#define ICACHE_RAM_ATTR
#endif
// Updated by Sebastien Warin (http://sebastien.warin.fr) for receiving IR code
// on ESP8266
// Updated by markszabo (https://github.com/markszabo/IRremoteESP8266) for
// sending IR code on ESP8266

// Globals
#ifndef UNIT_TEST
static ETSTimer timer;
#endif
volatile irparams_t irparams;
irparams_t *irparams_save;  // A copy of the interrupt state while decoding.

#ifndef UNIT_TEST
static void ICACHE_RAM_ATTR read_timeout(void *arg __attribute__((unused))) {
  os_intr_lock();
  if (irparams.rawlen) irparams.rcvstate = kStopState;
  os_intr_unlock();
}

static void ICACHE_RAM_ATTR gpio_intr() {
  uint32_t now = system_get_time();
  uint32_t gpio_status = GPIO_REG_READ(GPIO_STATUS_ADDRESS);
  static uint32_t start = 0;

  os_timer_disarm(&timer);
  GPIO_REG_WRITE(GPIO_STATUS_W1TC_ADDRESS, gpio_status);

  // Grab a local copy of rawlen to reduce instructions used in IRAM.
  // This is an ugly premature optimisation code-wise, but we do everything we
  // can to save IRAM.
  // It seems referencing the value via the structure uses more instructions.
  // Less instructions means faster and less IRAM used.
  // N.B. It saves about 13 bytes of IRAM.
  uint16_t rawlen = irparams.rawlen;

  if (rawlen >= irparams.bufsize) {
    irparams.overflow = true;
    irparams.rcvstate = kStopState;
  }

  if (irparams.rcvstate == kStopState) return;

  if (irparams.rcvstate == kIdleState) {
    irparams.rcvstate = kMarkState;
    irparams.rawbuf[rawlen] = 1;
  } else {
    if (now < start)
      irparams.rawbuf[rawlen] = (UINT32_MAX - start + now) / kRawTick;
    else
      irparams.rawbuf[rawlen] = (now - start) / kRawTick;
  }
  irparams.rawlen++;

  start = now;
#define ONCE 0
  os_timer_arm(&timer, irparams.timeout, ONCE);
}
#endif  // UNIT_TEST

// Start of IRrecv class -------------------

// Class constructor
// Args:
//   recvpin: GPIO pin the IR receiver module's data pin is connected to.
//   bufsize: Nr. of entries to have in the capture buffer. (Default: kRawBuf)
//   timeout: Nr. of milli-Seconds of no signal before we stop capturing data.
//            (Default: kTimeoutMs)
//   save_buffer:  Use a second (save) buffer to decode from. (Def: false)
// Returns:
//   An IRrecv class object.
IRrecv::IRrecv(uint16_t recvpin, uint16_t bufsize, uint8_t timeout,
               bool save_buffer) {
  irparams.recvpin = recvpin;
  irparams.bufsize = bufsize;
  // Ensure we are going to be able to store all possible values in the
  // capture buffer.
  irparams.timeout = std::min(timeout, (uint8_t)kMaxTimeoutMs);
  irparams.rawbuf = new uint16_t[bufsize];
  if (irparams.rawbuf == NULL) {
    DPRINTLN(
        "Could not allocate memory for the primary IR buffer.\n"
        "Try a smaller size for CAPTURE_BUFFER_SIZE.\nRebooting!");
#ifndef UNIT_TEST
    ESP.restart();  // Mem alloc failure. Reboot.
#endif
  }
  // If we have been asked to use a save buffer (for decoding), then create one.
  if (save_buffer) {
    irparams_save = new irparams_t;
    irparams_save->rawbuf = new uint16_t[bufsize];
    // Check we allocated the memory successfully.
    if (irparams_save->rawbuf == NULL) {
      DPRINTLN(
          "Could not allocate memory for the second IR buffer.\n"
          "Try a smaller size for CAPTURE_BUFFER_SIZE.\nRebooting!");
#ifndef UNIT_TEST
      ESP.restart();  // Mem alloc failure. Reboot.
#endif
    }
  } else {
    irparams_save = NULL;
  }
#if DECODE_HASH
  unknown_threshold = kUnknownThreshold;
#endif  // DECODE_HASH
}

// Class destructor
IRrecv::~IRrecv(void) {
  delete[] irparams.rawbuf;
  if (irparams_save != NULL) {
    delete[] irparams_save->rawbuf;
    delete irparams_save;
  }
}

// initialization
void IRrecv::enableIRIn() {
  // initialize state machine variables
  resume();

#ifndef UNIT_TEST
  // Initialize timer
  os_timer_disarm(&timer);
  os_timer_setfn(&timer, reinterpret_cast<os_timer_func_t *>(read_timeout),
                 NULL);

  // Attach Interrupt
  attachInterrupt(irparams.recvpin, gpio_intr, CHANGE);
#endif
}

void IRrecv::disableIRIn() {
#ifndef UNIT_TEST
  os_timer_disarm(&timer);
  detachInterrupt(irparams.recvpin);
#endif
}

void IRrecv::resume() {
  irparams.rcvstate = kIdleState;
  irparams.rawlen = 0;
  irparams.overflow = false;
}

// Make a copy of the interrupt state & buffer data.
// Needed because irparams is marked as volatile, thus memcpy() isn't allowed.
// Only call this when you know the interrupt handlers won't modify anything.
// i.e. In kStopState.
//
// Args:
//   src: Pointer to an irparams_t structure to copy from.
//   dst: Pointer to an irparams_t structure to copy to.
void IRrecv::copyIrParams(volatile irparams_t *src, irparams_t *dst) {
  // Typecast src and dst addresses to (char *)
  char *csrc = (char *)src;  // NOLINT(readability/casting)
  char *cdst = (char *)dst;  // NOLINT(readability/casting)

  // Save the pointer to the destination's rawbuf so we don't lose it as
  // the for-loop/copy after this will overwrite it with src's rawbuf pointer.
  // This isn't immediately obvious due to typecasting/different variable names.
  uint16_t *dst_rawbuf_ptr;
  dst_rawbuf_ptr = dst->rawbuf;

  // Copy contents of src[] to dst[]
  for (uint16_t i = 0; i < sizeof(irparams_t); i++) cdst[i] = csrc[i];

  // Restore the buffer pointer
  dst->rawbuf = dst_rawbuf_ptr;

  // Copy the rawbuf
  for (uint16_t i = 0; i < dst->bufsize; i++) dst->rawbuf[i] = src->rawbuf[i];
}

// Obtain the maximum number of entries possible in the capture buffer.
// i.e. It's size.
uint16_t IRrecv::getBufSize() { return irparams.bufsize; }

#if DECODE_HASH
// Set the minimum length we will consider for reporting UNKNOWN message types.
void IRrecv::setUnknownThreshold(uint16_t length) {
  unknown_threshold = length;
}
#endif  // DECODE_HASH

// Decodes the received IR message.
// If the interrupt state is saved, we will immediately resume waiting
// for the next IR message to avoid missing messages.
// Note: There is a trade-off here. Saving the state means less time lost until
// we can receiving the next message vs. using more RAM. Choose appropriately.
//
// Args:
//   results:  A pointer to where the decoded IR message will be stored.
//   save:  A pointer to an irparams_t instance in which to save
//          the interrupt's memory/state. NULL means don't save it.
// Returns:
//   A boolean indicating if an IR message is ready or not.
bool IRrecv::decode(decode_results *results, irparams_t *save) {
  // Proceed only if an IR message been received.
#ifndef UNIT_TEST
  if (irparams.rcvstate != kStopState) return false;
#endif

  // Clear the entry we are currently pointing to when we got the timeout.
  // i.e. Stopped collecting IR data.
  // It's junk as we never wrote an entry to it and can only confuse decoding.
  // This is done here rather than logically the best place in read_timeout()
  // as it saves a few bytes of ICACHE_RAM as that routine is bound to an
  // interrupt. decode() is not stored in ICACHE_RAM.
  // Another better option would be to zero the entire irparams.rawbuf[] on
  // resume() but that is a much more expensive operation compare to this.
  irparams.rawbuf[irparams.rawlen] = 0;

  bool resumed = false;  // Flag indicating if we have resumed.

  // If we were requested to use a save buffer previously, do so.
  if (save == NULL) save = irparams_save;

  if (save == NULL) {
    // We haven't been asked to copy it so use the existing memory.
#ifndef UNIT_TEST
    results->rawbuf = irparams.rawbuf;
    results->rawlen = irparams.rawlen;
    results->overflow = irparams.overflow;
#endif
  } else {
    copyIrParams(&irparams, save);  // Duplicate the interrupt's memory.
    resume();  // It's now safe to rearm. The IR message won't be overridden.
    resumed = true;
    // Point the results at the saved copy.
    results->rawbuf = save->rawbuf;
    results->rawlen = save->rawlen;
    results->overflow = save->overflow;
  }

  // Reset any previously partially processed results.
  results->decode_type = UNKNOWN;
  results->bits = 0;
  results->value = 0;
  results->address = 0;
  results->command = 0;
  results->repeat = false;

#if DECODE_AIWA_RC_T501
  DPRINTLN("Attempting Aiwa RC T501 decode");
  // Try decodeAiwaRCT501() before decodeSanyoLC7461() & decodeNEC()
  // because the protocols are similar. This protocol is more specific than
  // those ones, so should got before them.
  if (decodeAiwaRCT501(results)) return true;
#endif
#if DECODE_SANYO
  DPRINTLN("Attempting Sanyo LC7461 decode");
  // Try decodeSanyoLC7461() before decodeNEC() because the protocols are
  // similar in timings & structure, but the Sanyo one is much longer than the
  // NEC protocol (42 vs 32 bits) so this one should be tried first to try to
  // reduce false detection as a NEC packet.
  if (decodeSanyoLC7461(results)) return true;
#endif
#if DECODE_CARRIER_AC
  DPRINTLN("Attempting Carrier AC decode");
  // Try decodeCarrierAC() before decodeNEC() because the protocols are
  // similar in timings & structure, but the Carrier one is much longer than the
  // NEC protocol (3x32 bits vs 1x32 bits) so this one should be tried first to
  // try to reduce false detection as a NEC packet.
  if (decodeCarrierAC(results)) return true;
#endif
#if DECODE_PIONEER
  DPRINTLN("Attempting Pioneer decode");
  // Try decodePioneer() before decodeNEC() because the protocols are
  // similar in timings & structure, but the Pioneer one is much longer than the
  // NEC protocol (2x32 bits vs 1x32 bits) so this one should be tried first to
  // try to reduce false detection as a NEC packet.
  if (decodePioneer(results)) return true;
#endif
#if DECODE_NEC
  DPRINTLN("Attempting NEC decode");
  if (decodeNEC(results)) return true;
#endif
#if DECODE_SONY
  DPRINTLN("Attempting Sony decode");
  if (decodeSony(results)) return true;
#endif
#if DECODE_MITSUBISHI
  DPRINTLN("Attempting Mitsubishi decode");
  if (decodeMitsubishi(results)) return true;
#endif
#if DECODE_MITSUBISHI_AC
  DPRINTLN("Attempting Mitsubishi AC decode");
  if (decodeMitsubishiAC(results)) return true;
#endif
#if DECODE_MITSUBISHI2
  DPRINTLN("Attempting Mitsubishi2 decode");
  if (decodeMitsubishi2(results)) return true;
#endif
#if DECODE_RC5
  DPRINTLN("Attempting RC5 decode");
  if (decodeRC5(results)) return true;
#endif
#if DECODE_RC6
  DPRINTLN("Attempting RC6 decode");
  if (decodeRC6(results)) return true;
#endif
#if DECODE_RCMM
  DPRINTLN("Attempting RC-MM decode");
  if (decodeRCMM(results)) return true;
#endif
#if DECODE_FUJITSU_AC
  // Fujitsu A/C needs to precede Panasonic and Denon as it has a short
  // message which looks exactly the same as a Panasonic/Denon message.
  DPRINTLN("Attempting Fujitsu A/C decode");
  if (decodeFujitsuAC(results)) return true;
#endif
#if DECODE_DENON
  // Denon needs to precede Panasonic as it is a special case of Panasonic.
  DPRINTLN("Attempting Denon decode");
  if (decodeDenon(results, kDenon48Bits) || decodeDenon(results, kDenonBits) ||
      decodeDenon(results, kDenonLegacyBits))
    return true;
#endif
#if DECODE_PANASONIC
  DPRINTLN("Attempting Panasonic decode");
  if (decodePanasonic(results)) return true;
#endif
#if DECODE_LG
  DPRINTLN("Attempting LG (28-bit) decode");
  if (decodeLG(results, kLgBits, true)) return true;
  DPRINTLN("Attempting LG (32-bit) decode");
  // LG32 should be tried before Samsung
  if (decodeLG(results, kLg32Bits, true)) return true;
#endif
#if DECODE_GICABLE
  // Note: Needs to happen before JVC decode, because it looks similar except
  //       with a required NEC-like repeat code.
  DPRINTLN("Attempting GICable decode");
  if (decodeGICable(results)) return true;
#endif
#if DECODE_JVC
  DPRINTLN("Attempting JVC decode");
  if (decodeJVC(results)) return true;
#endif
#if DECODE_SAMSUNG
  DPRINTLN("Attempting SAMSUNG decode");
  if (decodeSAMSUNG(results)) return true;
#endif
#if DECODE_SAMSUNG36
  DPRINTLN("Attempting Samsung36 decode");
  if (decodeSamsung36(results)) return true;
#endif
#if DECODE_WHYNTER
  DPRINTLN("Attempting Whynter decode");
  if (decodeWhynter(results)) return true;
#endif
#if DECODE_DISH
  DPRINTLN("Attempting DISH decode");
  if (decodeDISH(results)) return true;
#endif
#if DECODE_SHARP
  DPRINTLN("Attempting Sharp decode");
  if (decodeSharp(results)) return true;
#endif
#if DECODE_COOLIX
  DPRINTLN("Attempting Coolix decode");
  if (decodeCOOLIX(results)) return true;
#endif
#if DECODE_NIKAI
  DPRINTLN("Attempting Nikai decode");
  if (decodeNikai(results)) return true;
#endif
#if DECODE_KELVINATOR
  // Kelvinator based-devices use a similar code to Gree ones, to avoid false
  // matches this needs to happen before decodeGree().
  DPRINTLN("Attempting Kelvinator decode");
  if (decodeKelvinator(results)) return true;
#endif
#if DECODE_DAIKIN
  DPRINTLN("Attempting Daikin decode");
  if (decodeDaikin(results)) return true;
#endif
#if DECODE_DAIKIN2
  DPRINTLN("Attempting Daikin2 decode");
  if (decodeDaikin2(results)) return true;
#endif
#if DECODE_DAIKIN216
  DPRINTLN("Attempting Daikin216 decode");
  if (decodeDaikin216(results)) return true;
#endif
#if DECODE_TOSHIBA_AC
  DPRINTLN("Attempting Toshiba AC decode");
  if (decodeToshibaAC(results)) return true;
#endif
#if DECODE_MIDEA
  DPRINTLN("Attempting Midea decode");
  if (decodeMidea(results)) return true;
#endif
#if DECODE_MAGIQUEST
  DPRINTLN("Attempting Magiquest decode");
  if (decodeMagiQuest(results)) return true;
#endif
/* NOTE: Disabled due to poor quality.
#if DECODE_SANYO
  // The Sanyo S866500B decoder is very poor quality & depricated.
  // *IF* you are going to enable it, do it near last to avoid false positive
  // matches.
  DPRINTLN("Attempting Sanyo SA8650B decode");
  if (decodeSanyo(results))
    return true;
#endif
*/
#if DECODE_NEC
  // Some devices send NEC-like codes that don't follow the true NEC spec.
  // This should detect those. e.g. Apple TV remote etc.
  // This needs to be done after all other codes that use strict and some
  // other protocols that are NEC-like as well, as turning off strict may
  // cause this to match other valid protocols.
  DPRINTLN("Attempting NEC (non-strict) decode");
  if (decodeNEC(results, kNECBits, false)) {
    results->decode_type = NEC_LIKE;
    return true;
  }
#endif
#if DECODE_LASERTAG
  DPRINTLN("Attempting Lasertag decode");
  if (decodeLasertag(results)) return true;
#endif
#if DECODE_GREE
  // Gree based-devices use a similar code to Kelvinator ones, to avoid false
  // matches this needs to happen after decodeKelvinator().
  DPRINTLN("Attempting Gree decode");
  if (decodeGree(results)) return true;
#endif
#if DECODE_HAIER_AC
  DPRINTLN("Attempting Haier AC decode");
  if (decodeHaierAC(results)) return true;
#endif
#if DECODE_HAIER_AC_YRW02
  DPRINTLN("Attempting Haier AC YR-W02 decode");
  if (decodeHaierACYRW02(results)) return true;
#endif
#if DECODE_HITACHI_AC2
  // HitachiAC2 should be checked before HitachiAC
  DPRINTLN("Attempting Hitachi AC2 decode");
  if (decodeHitachiAC(results, kHitachiAc2Bits)) return true;
#endif
#if DECODE_HITACHI_AC
  DPRINTLN("Attempting Hitachi AC decode");
  if (decodeHitachiAC(results, kHitachiAcBits)) return true;
#endif
#if DECODE_HITACHI_AC1
  DPRINTLN("Attempting Hitachi AC1 decode");
  if (decodeHitachiAC(results, kHitachiAc1Bits)) return true;
#endif
#if DECODE_WHIRLPOOL_AC
  DPRINTLN("Attempting Whirlpool AC decode");
  if (decodeWhirlpoolAC(results)) return true;
#endif
#if DECODE_SAMSUNG_AC
  DPRINTLN("Attempting Samsung AC (extended) decode");
  // Check the extended size first, as it should fail fast due to longer length.
  if (decodeSamsungAC(results, kSamsungAcExtendedBits, false)) return true;
  // Now check for the more common length.
  DPRINTLN("Attempting Samsung AC decode");
  if (decodeSamsungAC(results, kSamsungAcBits)) return true;
#endif
#if DECODE_ELECTRA_AC
  DPRINTLN("Attempting Electra AC decode");
  if (decodeElectraAC(results)) return true;
#endif
#if DECODE_PANASONIC_AC
  DPRINTLN("Attempting Panasonic AC decode");
  if (decodePanasonicAC(results)) return true;
  DPRINTLN("Attempting Panasonic AC short decode");
  if (decodePanasonicAC(results, kPanasonicAcShortBits)) return true;
#endif
#if DECODE_LUTRON
  DPRINTLN("Attempting Lutron decode");
  if (decodeLutron(results)) return true;
#endif
#if DECODE_MWM
  DPRINTLN("Attempting MWM decode");
  if (decodeMWM(results)) return true;
#endif
#if DECODE_VESTEL_AC
  DPRINTLN("Attempting Vestel AC decode");
  if (decodeVestelAc(results)) return true;
#endif
#if DECODE_TCL112AC
  DPRINTLN("Attempting TCL112AC decode");
  if (decodeTcl112Ac(results)) return true;
#endif
#if DECODE_TECO
  DPRINTLN("Attempting Teco decode");
  if (decodeTeco(results)) return true;
#endif
#if DECODE_LEGOPF
  DPRINTLN("Attempting LEGOPF decode");
  if (decodeLegoPf(results)) return true;
#endif
#if DECODE_MITSUBISHIHEAVY
  DPRINTLN("Attempting MITSUBISHIHEAVY (152 bit) decode");
  if (decodeMitsubishiHeavy(results, kMitsubishiHeavy152Bits)) return true;
  DPRINTLN("Attempting MITSUBISHIHEAVY (88 bit) decode");
  if (decodeMitsubishiHeavy(results, kMitsubishiHeavy88Bits)) return true;
#endif
#if DECODE_SHARP_AC
  DPRINTLN("Attempting SHARP_AC decode");
  if (decodeSharpAc(results)) return true;
#endif
<<<<<<< HEAD
#if DECODE_GOODWEATHER
  DPRINTLN("Attempting GOODWEATHER decode");
  if (decodeGoodweather(results)) return true;
#endif  // DECODE_GOODWEATHER
=======
#if DECODE_INAX
  DPRINTLN("Attempting Inax decode");
  if (decodeInax(results)) return true;
#endif  // DECODE_INAX
>>>>>>> c724e96f
#if DECODE_HASH
  // decodeHash returns a hash on any input.
  // Thus, it needs to be last in the list.
  // If you add any decodes, add them before this.
  if (decodeHash(results)) {
    return true;
  }
#endif  // DECODE_HASH
  // Throw away and start over
  if (!resumed)  // Check if we have already resumed.
    resume();
  return false;
}

// Calculate the lower bound of the nr. of ticks.
//
// Args:
//   usecs:  Nr. of uSeconds.
//   tolerance:  Percent as an integer. e.g. 10 is 10%
//   delta:  A non-scaling amount to reduce usecs by.
// Returns:
//   Nr. of ticks.
uint32_t IRrecv::ticksLow(uint32_t usecs, uint8_t tolerance, uint16_t delta) {
  // max() used to ensure the result can't drop below 0 before the cast.
  return ((uint32_t)std::max(
      (int32_t)(usecs * (1.0 - tolerance / 100.0) - delta), 0));
}

// Calculate the upper bound of the nr. of ticks.
//
// Args:
//   usecs:  Nr. of uSeconds.
//   tolerance:  Percent as an integer. e.g. 10 is 10%
//   delta:  A non-scaling amount to increase usecs by.
// Returns:
//   Nr. of ticks.
uint32_t IRrecv::ticksHigh(uint32_t usecs, uint8_t tolerance, uint16_t delta) {
  return ((uint32_t)(usecs * (1.0 + tolerance / 100.0)) + 1 + delta);
}

// Check if we match a pulse(measured) with the desired within
// +/-tolerance percent and/or +/- a fixed delta range.
//
// Args:
//   measured:  The recorded period of the signal pulse.
//   desired:  The expected period (in useconds) we are matching against.
//   tolerance:  A percentage expressed as an integer. e.g. 10 is 10%.
//   delta:  A non-scaling (+/-) error margin (in useconds).
//
// Returns:
//   Boolean: true if it matches, false if it doesn't.
bool IRrecv::match(uint32_t measured, uint32_t desired, uint8_t tolerance,
                   uint16_t delta) {
  measured *= kRawTick;  // Convert to uSecs.
  DPRINT("Matching: ");
  DPRINT(ticksLow(desired, tolerance, delta));
  DPRINT(" <= ");
  DPRINT(measured);
  DPRINT(" <= ");
  DPRINTLN(ticksHigh(desired, tolerance, delta));
  return (measured >= ticksLow(desired, tolerance, delta) &&
          measured <= ticksHigh(desired, tolerance, delta));
}

// Check if we match a pulse(measured) of at least desired within
// tolerance percent and/or a fixed delta margin.
//
// Args:
//   measured:  The recorded period of the signal pulse.
//   desired:  The expected period (in useconds) we are matching against.
//   tolerance:  A percentage expressed as an integer. e.g. 10 is 10%.
//   delta:  A non-scaling amount to reduce usecs by.

//
// Returns:
//   Boolean: true if it matches, false if it doesn't.
bool IRrecv::matchAtLeast(uint32_t measured, uint32_t desired,
                          uint8_t tolerance, uint16_t delta) {
  measured *= kRawTick;  // Convert to uSecs.
  DPRINT("Matching ATLEAST ");
  DPRINT(measured);
  DPRINT(" vs ");
  DPRINT(desired);
  DPRINT(". Matching: ");
  DPRINT(measured);
  DPRINT(" >= ");
  DPRINT(ticksLow(std::min(desired, MS_TO_USEC(irparams.timeout)), tolerance,
                  delta));
  DPRINT(" [min(");
  DPRINT(ticksLow(desired, tolerance, delta));
  DPRINT(", ");
  DPRINT(ticksLow(MS_TO_USEC(irparams.timeout), tolerance, delta));
  DPRINTLN(")]");
  // We really should never get a value of 0, except as the last value
  // in the buffer. If that is the case, then assume infinity and return true.
  if (measured == 0) return true;
  return measured >= ticksLow(std::min(desired, MS_TO_USEC(irparams.timeout)),
                              tolerance, delta);
}

// Check if we match a mark signal(measured) with the desired within
// +/-tolerance percent, after an expected is excess is added.
//
// Args:
//   measured:  The recorded period of the signal pulse.
//   desired:  The expected period (in useconds) we are matching against.
//   tolerance:  A percentage expressed as an integer. e.g. 10 is 10%.
//   excess:  Nr. of useconds.
//
// Returns:
//   Boolean: true if it matches, false if it doesn't.
bool IRrecv::matchMark(uint32_t measured, uint32_t desired, uint8_t tolerance,
                       int16_t excess) {
  DPRINT("Matching MARK ");
  DPRINT(measured * kRawTick);
  DPRINT(" vs ");
  DPRINT(desired);
  DPRINT(" + ");
  DPRINT(excess);
  DPRINT(". ");
  return match(measured, desired + excess, tolerance);
}

// Check if we match a space signal(measured) with the desired within
// +/-tolerance percent, after an expected is excess is removed.
//
// Args:
//   measured:  The recorded period of the signal pulse.
//   desired:  The expected period (in useconds) we are matching against.
//   tolerance:  A percentage expressed as an integer. e.g. 10 is 10%.
//   excess:  Nr. of useconds.
//
// Returns:
//   Boolean: true if it matches, false if it doesn't.
bool IRrecv::matchSpace(uint32_t measured, uint32_t desired, uint8_t tolerance,
                        int16_t excess) {
  DPRINT("Matching SPACE ");
  DPRINT(measured * kRawTick);
  DPRINT(" vs ");
  DPRINT(desired);
  DPRINT(" - ");
  DPRINT(excess);
  DPRINT(". ");
  return match(measured, desired - excess, tolerance);
}

/* -----------------------------------------------------------------------
 * hashdecode - decode an arbitrary IR code.
 * Instead of decoding using a standard encoding scheme
 * (e.g. Sony, NEC, RC5), the code is hashed to a 32-bit value.
 *
 * The algorithm: look at the sequence of MARK signals, and see if each one
 * is shorter (0), the same length (1), or longer (2) than the previous.
 * Do the same with the SPACE signals.  Hash the resulting sequence of 0's,
 * 1's, and 2's to a 32-bit value.  This will give a unique value for each
 * different code (probably), for most code systems.
 *
 * http://arcfn.com/2010/01/using-arbitrary-remotes-with-arduino.html
 */

// Compare two tick values, returning 0 if newval is shorter,
// 1 if newval is equal, and 2 if newval is longer
// Use a tolerance of 20%
int16_t IRrecv::compare(uint16_t oldval, uint16_t newval) {
  if (newval < oldval * 0.8)
    return 0;
  else if (oldval < newval * 0.8)
    return 2;
  else
    return 1;
}

#if DECODE_HASH
/* Converts the raw code values into a 32-bit hash code.
 * Hopefully this code is unique for each button.
 * This isn't a "real" decoding, just an arbitrary value.
 */
bool IRrecv::decodeHash(decode_results *results) {
  // Require at least some samples to prevent triggering on noise
  if (results->rawlen < unknown_threshold) return false;
  int32_t hash = kFnvBasis32;
  // 'rawlen - 2' to avoid the look ahead from going out of bounds.
  // Should probably be -3 to avoid comparing the trailing space entry,
  // however it is left this way for compatibility with previously captured
  // values.
  for (uint16_t i = 1; i < results->rawlen - 2; i++) {
    int16_t value = compare(results->rawbuf[i], results->rawbuf[i + 2]);
    // Add value into the hash
    hash = (hash * kFnvPrime32) ^ value;
  }
  results->value = hash & 0xFFFFFFFF;
  results->bits = results->rawlen / 2;
  results->address = 0;
  results->command = 0;
  results->decode_type = UNKNOWN;
  return true;
}
#endif  // DECODE_HASH

// Match & decode the typical data section of an IR message.
// The data value is stored in the least significant bits reguardless of the
// bit ordering requested.
//
// Args:
//   data_ptr: A pointer to where we are at in the capture buffer.
//   nbits:     Nr. of data bits we expect.
//   onemark:   Nr. of uSeconds in an expected mark signal for a '1' bit.
//   onespace:  Nr. of uSeconds in an expected space signal for a '1' bit.
//   zeromark:  Nr. of uSeconds in an expected mark signal for a '0' bit.
//   zerospace: Nr. of uSeconds in an expected space signal for a '0' bit.
//   tolerance: Percentage error margin to allow. (Def: kTolerance)
//   excess:  Nr. of useconds. (Def: kMarkExcess)
//   MSBfirst: Bit order to save the data in. (Def: true)
// Returns:
//  A match_result_t structure containing the success (or not), the data value,
//  and how many buffer entries were used.
match_result_t IRrecv::matchData(
    volatile uint16_t *data_ptr, const uint16_t nbits, const uint16_t onemark,
    const uint32_t onespace, const uint16_t zeromark, const uint32_t zerospace,
    const uint8_t tolerance, const int16_t excess, const bool MSBfirst) {
  match_result_t result;
  result.success = false;  // Fail by default.
  result.data = 0;
  for (result.used = 0; result.used < nbits * 2;
       result.used += 2, data_ptr += 2) {
    // Is the bit a '1'?
    if (matchMark(*data_ptr, onemark, tolerance, excess) &&
        matchSpace(*(data_ptr + 1), onespace, tolerance, excess)) {
      result.data = (result.data << 1) | 1;
    } else if (matchMark(*data_ptr, zeromark, tolerance, excess) &&
               matchSpace(*(data_ptr + 1), zerospace, tolerance, excess)) {
      result.data <<= 1;  // The bit is a '0'.
    } else {
      if (!MSBfirst) result.data = reverseBits(result.data, result.used / 2);
      return result;  // It's neither, so fail.
    }
  }
  result.success = true;
  if (!MSBfirst) result.data = reverseBits(result.data, nbits);
  return result;
}

// End of IRrecv class -------------------<|MERGE_RESOLUTION|>--- conflicted
+++ resolved
@@ -527,17 +527,14 @@
   DPRINTLN("Attempting SHARP_AC decode");
   if (decodeSharpAc(results)) return true;
 #endif
-<<<<<<< HEAD
 #if DECODE_GOODWEATHER
   DPRINTLN("Attempting GOODWEATHER decode");
   if (decodeGoodweather(results)) return true;
 #endif  // DECODE_GOODWEATHER
-=======
 #if DECODE_INAX
   DPRINTLN("Attempting Inax decode");
   if (decodeInax(results)) return true;
 #endif  // DECODE_INAX
->>>>>>> c724e96f
 #if DECODE_HASH
   // decodeHash returns a hash on any input.
   // Thus, it needs to be last in the list.
