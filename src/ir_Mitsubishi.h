--- conflicted
+++ resolved
@@ -23,25 +23,6 @@
 // Mitsubishi (TV) sending & Mitsubishi A/C support added by David Conran
 
 // Constants
-<<<<<<< HEAD
-#define MITSUBISHI_AC_AUTO           0x20U
-#define MITSUBISHI_AC_COOL           0x18U
-#define MITSUBISHI_AC_DRY            0x10U
-#define MITSUBISHI_AC_HEAT           0x08U
-#define MITSUBISHI_AC_POWER          0x20U
-#define MITSUBISHI_AC_FAN_AUTO          0U
-#define MITSUBISHI_AC_FAN_MAX           5U
-#define MITSUBISHI_AC_FAN_REAL_MAX      4U
-#define MITSUBISHI_AC_FAN_SILENT        6U
-#define MITSUBISHI_AC_MIN_TEMP         16U  // 16C
-#define MITSUBISHI_AC_MAX_TEMP         31U  // 31C
-#define MITSUBISHI_AC_VANE_AUTO         0U
-#define MITSUBISHI_AC_VANE_AUTO_MOVE    7U
-#define MITSUBISHI_AC_NO_TIMER          0U
-#define MITSUBISHI_AC_START_TIMER       5U
-#define MITSUBISHI_AC_STOP_TIMER    3U
-#define MITSUBISHI_AC_START_STOP_TIMER  7U
-=======
 const uint8_t kMitsubishiAcAuto = 0x20;
 const uint8_t kMitsubishiAcCool = 0x18;
 const uint8_t kMitsubishiAcDry = 0x10;
@@ -55,6 +36,9 @@
 const uint8_t kMitsubishiAcMaxTemp = 31;  // 31C
 const uint8_t kMitsubishiAcVaneAuto = 0;
 const uint8_t kMitsubishiAcVaneAutoMove = 7;
+const uint8_t kMitsubishiAcStartTimer = 5;
+const uint8_t kMitsubishiAcStopTimer = 3;
+const uint8_t kMitsubishiAcStartStopTimer =7;
 
 // Legacy defines (Deprecated)
 #define MITSUBISHI_AC_VANE_AUTO_MOVE kMitsubishiAcVaneAutoMove
@@ -71,7 +55,6 @@
 #define MITSUBISHI_AC_COOL kMitsubishiAcCool
 #define MITSUBISHI_AC_AUTO kMitsubishiAcAuto
 
->>>>>>> 1396e258
 
 class IRMitsubishiAC {
  public:
@@ -113,16 +96,12 @@
 #endif
 
  private:
-<<<<<<< HEAD
 #ifdef ARDUINO
   String timeToString(uint64_t time);
 #else
   std::string timeToString(uint64_t time);
 #endif
-  uint8_t remote_state[MITSUBISHI_AC_STATE_LENGTH];
-=======
   uint8_t remote_state[kMitsubishiACStateLength];
->>>>>>> 1396e258
   void checksum();
   IRsend _irsend;
 };
