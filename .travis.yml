--- conflicted
+++ resolved
@@ -52,14 +52,11 @@
   - test/ir_Panasonic_test
   - test/ir_Dish_test
   - test/ir_Whynter_test
-<<<<<<< HEAD
   - test/ir_Coolix_test
-=======
   - test/ir_Aiwa_test
   - test/ir_Denon_test
   - test/ir_Sanyo_test
   - test/ir_Daikin_test
->>>>>>> c85c2b4c
 
 notifications:
   email:
