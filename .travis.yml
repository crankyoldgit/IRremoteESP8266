language: c
env:
  - BD=esp8266:esp8266:nodemcuv2:CpuFrequency=80,FlashSize=4M3M
  - BD=esp8266:esp8266:d1_mini:CpuFrequency=80,FlashSize=4M3M
before_install:
  - "/sbin/start-stop-daemon --start --quiet --pidfile /tmp/custom_xvfb_1.pid --make-pidfile --background --exec /usr/bin/Xvfb -- :1 -ac -screen 0 1280x1024x16"
  - sleep 3
  - export DISPLAY=:1.0
  - wget http://downloads.arduino.cc/arduino-1.8.2-linux64.tar.xz
  - tar xf arduino-1.8.2-linux64.tar.xz
  - sudo mv arduino-1.8.2 /usr/local/share/arduino
  - sudo ln -s /usr/local/share/arduino/arduino /usr/local/bin/arduino
  - wget https://raw.githubusercontent.com/google/styleguide/gh-pages/cpplint/cpplint.py
install:
  - ln -s $PWD /usr/local/share/arduino/libraries/
  - arduino --pref "boardsmanager.additional.urls=http://arduino.esp8266.com/stable/package_esp8266com_index.json" --save-prefs
  - arduino --install-boards esp8266:esp8266
  - arduino --board $BD --save-prefs
  - arduino --pref "compiler.warning_level=all" --save-prefs
script:
  # Check that everything compiles.
  - arduino --verify --board $BD $PWD/examples/IRrecvDemo/IRrecvDemo.ino
  - arduino --verify --board $BD $PWD/examples/IRGCSendDemo/IRGCSendDemo.ino
  - arduino --verify --board $BD $PWD/examples/IRGCTCPServer/IRGCTCPServer.ino
  - arduino --verify --board $BD $PWD/examples/IRServer/IRServer.ino
  - arduino --verify --board $BD $PWD/examples/IRrecvDumpV2/IRrecvDumpV2.ino
  - arduino --verify --board $BD $PWD/examples/IRsendDemo/IRsendDemo.ino
  - arduino --verify --board $BD $PWD/examples/JVCPanasonicSendDemo/JVCPanasonicSendDemo.ino
  - arduino --verify --board $BD $PWD/examples/TurnOnDaikinAC/TurnOnDaikinAC.ino
  - arduino --verify --board $BD $PWD/examples/TurnOnKelvinatorAC/TurnOnKelvinatorAC.ino
  - arduino --verify --board $BD $PWD/examples/TurnOnMitsubishiAC/TurnOnMitsubishiAC.ino
  # Check for lint issues.
  - shopt -s nullglob
  - python cpplint.py --extensions=c,cc,cpp,ino --headers=h,hpp {src,test}/*.{h,c,cc,cpp,hpp,ino} examples/*/*.{h,c,cc,cpp,hpp,ino}
  - shopt -u nullglob
  # Build and run the unit tests.
  - (cd test; make)
  - test/IRutils_test
  - test/IRsend_test
  - test/ir_NEC_test
  - test/ir_GlobalCache_test
  - test/ir_Sherwood_test
  - test/ir_Sony_test
  - test/ir_Samsung_test
  - test/ir_Kelvinator_test
  - test/ir_JVC_test
  - test/ir_RCMM_test
  - test/ir_LG_test
  - test/ir_Mitsubishi_test
  - test/ir_Sharp_test
  - test/ir_RC5_RC6_test
  - test/ir_Panasonic_test
  - test/ir_Dish_test
  - test/ir_Whynter_test
  - test/ir_Aiwa_test
  - test/ir_Denon_test
<<<<<<< HEAD
  - test/ir_Sanyo_test
=======
  - test/ir_Daikin_test
>>>>>>> 6a424a4c

notifications:
  email:
    on_success: change
    on_failure: change<|MERGE_RESOLUTION|>--- conflicted
+++ resolved
@@ -54,11 +54,8 @@
   - test/ir_Whynter_test
   - test/ir_Aiwa_test
   - test/ir_Denon_test
-<<<<<<< HEAD
   - test/ir_Sanyo_test
-=======
   - test/ir_Daikin_test
->>>>>>> 6a424a4c
 
 notifications:
   email:
