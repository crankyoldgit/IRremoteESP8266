language: c
env:
  - BD=esp8266:esp8266:nodemcuv2:CpuFrequency=80,FlashSize=4M3M
  - BD=esp8266:esp8266:d1_mini:CpuFrequency=80,FlashSize=4M3M
before_install:
  - "/sbin/start-stop-daemon --start --quiet --pidfile /tmp/custom_xvfb_1.pid --make-pidfile --background --exec /usr/bin/Xvfb -- :1 -ac -screen 0 1280x1024x16"
  - sleep 3
  - export DISPLAY=:1.0
  - wget http://downloads.arduino.cc/arduino-1.8.2-linux64.tar.xz
  - tar xf arduino-1.8.2-linux64.tar.xz
  - sudo mv arduino-1.8.2 /usr/local/share/arduino
  - sudo ln -s /usr/local/share/arduino/arduino /usr/local/bin/arduino
  - wget https://raw.githubusercontent.com/google/styleguide/gh-pages/cpplint/cpplint.py
install:
  - ln -s $PWD /usr/local/share/arduino/libraries/
  - arduino --pref "boardsmanager.additional.urls=http://arduino.esp8266.com/stable/package_esp8266com_index.json" --save-prefs
  - arduino --install-boards esp8266:esp8266
  - arduino --board $BD --save-prefs
  - arduino --pref "compiler.warning_level=all" --save-prefs
  - sudo apt-get install jq
script:
  # Check that everything compiles.
  - arduino --verify --board $BD $PWD/examples/IRrecvDemo/IRrecvDemo.ino
  - arduino --verify --board $BD $PWD/examples/IRGCSendDemo/IRGCSendDemo.ino
  - arduino --verify --board $BD $PWD/examples/IRGCTCPServer/IRGCTCPServer.ino
  - arduino --verify --board $BD $PWD/examples/IRServer/IRServer.ino
  - arduino --verify --board $BD $PWD/examples/IRrecvDumpV2/IRrecvDumpV2.ino
  - arduino --verify --board $BD $PWD/examples/IRsendDemo/IRsendDemo.ino
  - arduino --verify --board $BD $PWD/examples/JVCPanasonicSendDemo/JVCPanasonicSendDemo.ino
  - arduino --verify --board $BD $PWD/examples/TurnOnDaikinAC/TurnOnDaikinAC.ino
  - arduino --verify --board $BD $PWD/examples/TurnOnKelvinatorAC/TurnOnKelvinatorAC.ino
  - arduino --verify --board $BD $PWD/examples/TurnOnMitsubishiAC/TurnOnMitsubishiAC.ino
  - arduino --verify --board $BD $PWD/examples/IRsendProntoDemo/IRsendProntoDemo.ino
  # Check for lint issues.
  - shopt -s nullglob
  - python cpplint.py --extensions=c,cc,cpp,ino --headers=h,hpp {src,test}/*.{h,c,cc,cpp,hpp,ino} examples/*/*.{h,c,cc,cpp,hpp,ino}
  - shopt -u nullglob
  # Build and run the unit tests.
<<<<<<< HEAD
  - (cd test; make)
  - test/IRutils_test
  - test/IRsend_test
  - test/ir_NEC_test
  - test/ir_GlobalCache_test
  - test/ir_Sherwood_test
  - test/ir_Sony_test
  - test/ir_Samsung_test
  - test/ir_Kelvinator_test
  - test/ir_JVC_test
  - test/ir_RCMM_test
  - test/ir_LG_test
  - test/ir_Mitsubishi_test
  - test/ir_Sharp_test
  - test/ir_RC5_RC6_test
  - test/ir_Panasonic_test
  - test/ir_Dish_test
  - test/ir_Whynter_test
  - test/ir_Coolix_test
  - test/ir_Aiwa_test
  - test/ir_Denon_test
  - test/ir_Sanyo_test
  - test/ir_Daikin_test
  - test/ir_Gree_test
  - test/IRrecv_test
  - test/ir_Pronto_test
=======
  - (cd test; make run)
  # Check the version numbers match.
  - LIB_VERSION=$(egrep "^#define\s+_IRREMOTEESP8266_VERSION_\s+" src/IRremoteESP8266.h  | cut -d\" -f2)
  - test ${LIB_VERSION} == "$(jq -r .version library.json)"
  - grep -q "^version=${LIB_VERSION}$" library.properties
>>>>>>> 7ae3bbc3

notifications:
  email:
    on_success: change
    on_failure: change<|MERGE_RESOLUTION|>--- conflicted
+++ resolved
@@ -36,40 +36,11 @@
   - python cpplint.py --extensions=c,cc,cpp,ino --headers=h,hpp {src,test}/*.{h,c,cc,cpp,hpp,ino} examples/*/*.{h,c,cc,cpp,hpp,ino}
   - shopt -u nullglob
   # Build and run the unit tests.
-<<<<<<< HEAD
-  - (cd test; make)
-  - test/IRutils_test
-  - test/IRsend_test
-  - test/ir_NEC_test
-  - test/ir_GlobalCache_test
-  - test/ir_Sherwood_test
-  - test/ir_Sony_test
-  - test/ir_Samsung_test
-  - test/ir_Kelvinator_test
-  - test/ir_JVC_test
-  - test/ir_RCMM_test
-  - test/ir_LG_test
-  - test/ir_Mitsubishi_test
-  - test/ir_Sharp_test
-  - test/ir_RC5_RC6_test
-  - test/ir_Panasonic_test
-  - test/ir_Dish_test
-  - test/ir_Whynter_test
-  - test/ir_Coolix_test
-  - test/ir_Aiwa_test
-  - test/ir_Denon_test
-  - test/ir_Sanyo_test
-  - test/ir_Daikin_test
-  - test/ir_Gree_test
-  - test/IRrecv_test
-  - test/ir_Pronto_test
-=======
   - (cd test; make run)
   # Check the version numbers match.
   - LIB_VERSION=$(egrep "^#define\s+_IRREMOTEESP8266_VERSION_\s+" src/IRremoteESP8266.h  | cut -d\" -f2)
   - test ${LIB_VERSION} == "$(jq -r .version library.json)"
   - grep -q "^version=${LIB_VERSION}$" library.properties
->>>>>>> 7ae3bbc3
 
 notifications:
   email:
