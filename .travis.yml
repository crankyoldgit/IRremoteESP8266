language: c
env:
  - BD=esp8266:esp8266:nodemcuv2:CpuFrequency=80,FlashSize=4M3M
  - BD=esp8266:esp8266:d1_mini:CpuFrequency=80,FlashSize=4M3M
before_install:
  - "/sbin/start-stop-daemon --start --quiet --pidfile /tmp/custom_xvfb_1.pid --make-pidfile --background --exec /usr/bin/Xvfb -- :1 -ac -screen 0 1280x1024x16"
  - sleep 3
  - export DISPLAY=:1.0
  - wget http://downloads.arduino.cc/arduino-1.8.2-linux64.tar.xz
  - tar xf arduino-1.8.2-linux64.tar.xz
  - sudo mv arduino-1.8.2 /usr/local/share/arduino
  - sudo ln -s /usr/local/share/arduino/arduino /usr/local/bin/arduino
  - wget https://raw.githubusercontent.com/google/styleguide/gh-pages/cpplint/cpplint.py
install:
  - ln -s $PWD /usr/local/share/arduino/libraries/
  - arduino --pref "boardsmanager.additional.urls=http://arduino.esp8266.com/stable/package_esp8266com_index.json" --save-prefs
  - arduino --install-boards esp8266:esp8266
  - arduino --board $BD --save-prefs
  - arduino --pref "compiler.warning_level=all" --save-prefs
script:
  # Check that everything compiles.
  - arduino --verify --board $BD $PWD/examples/IRrecvDemo/IRrecvDemo.ino
  - arduino --verify --board $BD $PWD/examples/IRGCSendDemo/IRGCSendDemo.ino
  - arduino --verify --board $BD $PWD/examples/IRGCTCPServer/IRGCTCPServer.ino
  - arduino --verify --board $BD $PWD/examples/IRServer/IRServer.ino
  - arduino --verify --board $BD $PWD/examples/IRrecvDumpV2/IRrecvDumpV2.ino
  - arduino --verify --board $BD $PWD/examples/IRsendDemo/IRsendDemo.ino
  - arduino --verify --board $BD $PWD/examples/JVCPanasonicSendDemo/JVCPanasonicSendDemo.ino
  - arduino --verify --board $BD $PWD/examples/TurnOnDaikinAC/TurnOnDaikinAC.ino
  - arduino --verify --board $BD $PWD/examples/TurnOnKelvinatorAC/TurnOnKelvinatorAC.ino
  - arduino --verify --board $BD $PWD/examples/TurnOnMitsubishiAC/TurnOnMitsubishiAC.ino
  # Check for lint issues.
  - shopt -s nullglob
  - python cpplint.py --extensions=c,cc,cpp,ino --headers=h,hpp {src,test}/*.{h,c,cc,cpp,hpp,ino} examples/*/*.{h,c,cc,cpp,hpp,ino}
  - shopt -u nullglob
  # Build and run the unit tests.
  - (cd test; make)
  - test/IRutils_test
  - test/IRsend_test
  - test/ir_NEC_test
  - test/ir_GlobalCache_test
  - test/ir_Sherwood_test
  - test/ir_Sony_test
  - test/ir_Samsung_test
  - test/ir_Kelvinator_test
  - test/ir_JVC_test
  - test/ir_RCMM_test
  - test/ir_LG_test
  - test/ir_Mitsubishi_test
<<<<<<< HEAD
  - test/ir_Sharp_test
=======
  - test/ir_RC5_RC6_test
>>>>>>> 2f2f7914

notifications:
  email:
    on_success: change
    on_failure: change<|MERGE_RESOLUTION|>--- conflicted
+++ resolved
@@ -47,11 +47,8 @@
   - test/ir_RCMM_test
   - test/ir_LG_test
   - test/ir_Mitsubishi_test
-<<<<<<< HEAD
   - test/ir_Sharp_test
-=======
   - test/ir_RC5_RC6_test
->>>>>>> 2f2f7914
 
 notifications:
   email:
